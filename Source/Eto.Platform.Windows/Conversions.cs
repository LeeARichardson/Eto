--- conflicted
+++ resolved
@@ -9,7 +9,6 @@
 
 namespace Eto.Platform.Windows
 {
-<<<<<<< HEAD
     public static partial class Conversions
     {
         public static Padding ToEto(this swf.Padding padding)
@@ -43,27 +42,40 @@
         public static DialogResult ToEto(this swf.DialogResult result)
         {
             DialogResult ret = DialogResult.None;
-            if (result == swf.DialogResult.OK) ret = DialogResult.Ok;
-            else if (result == swf.DialogResult.Cancel) ret = DialogResult.Cancel;
-            else if (result == swf.DialogResult.Yes) ret = DialogResult.Yes;
-            else if (result == swf.DialogResult.No) ret = DialogResult.No;
-            else if (result == swf.DialogResult.Abort) ret = DialogResult.Cancel;
-            else if (result == swf.DialogResult.Ignore) ret = DialogResult.Ignore;
-            else if (result == swf.DialogResult.Retry) ret = DialogResult.Retry;
-            else if (result == swf.DialogResult.None) ret = DialogResult.None;
+			if (result == swf.DialogResult.OK)
+				ret = DialogResult.Ok;
+			else if (result == swf.DialogResult.Cancel)
+				ret = DialogResult.Cancel;
+			else if (result == swf.DialogResult.Yes)
+				ret = DialogResult.Yes;
+			else if (result == swf.DialogResult.No)
+				ret = DialogResult.No;
+			else if (result == swf.DialogResult.Abort)
+				ret = DialogResult.Cancel;
+			else if (result == swf.DialogResult.Ignore)
+				ret = DialogResult.Ignore;
+			else if (result == swf.DialogResult.Retry)
+				ret = DialogResult.Retry;
+			else if (result == swf.DialogResult.None)
+				ret = DialogResult.None;
             return ret;
         }
 
         public static sd.Imaging.ImageFormat ToSD(this ImageFormat format)
         {
             switch (format)
-            {
-                case ImageFormat.Jpeg: return sd.Imaging.ImageFormat.Jpeg;
-                case ImageFormat.Bitmap: return sd.Imaging.ImageFormat.Bmp;
-                case ImageFormat.Gif: return sd.Imaging.ImageFormat.Gif;
-                case ImageFormat.Tiff: return sd.Imaging.ImageFormat.Tiff;
-                case ImageFormat.Png: return sd.Imaging.ImageFormat.Png;
-                default: throw new Exception("Invalid format specified");
+			case ImageFormat.Jpeg:
+				return sd.Imaging.ImageFormat.Jpeg;
+			case ImageFormat.Bitmap:
+				return sd.Imaging.ImageFormat.Bmp;
+			case ImageFormat.Gif:
+				return sd.Imaging.ImageFormat.Gif;
+			case ImageFormat.Tiff:
+				return sd.Imaging.ImageFormat.Tiff;
+			case ImageFormat.Png:
+				return sd.Imaging.ImageFormat.Png;
+			default:
+				throw new Exception ("Invalid format specified");
             }
         }
 
@@ -111,8 +123,10 @@
         public static sd.FontStyle ToSD(this FontStyle style)
         {
             sd.FontStyle ret = sd.FontStyle.Regular;
-            if ((style & FontStyle.Bold) != 0) ret |= sd.FontStyle.Bold;
-            if ((style & FontStyle.Italic) != 0) ret |= sd.FontStyle.Italic;
+			if ((style & FontStyle.Bold) != 0)
+				ret |= sd.FontStyle.Bold;
+			if ((style & FontStyle.Italic) != 0)
+				ret |= sd.FontStyle.Italic;
             return ret;
         }
 
@@ -149,158 +163,11 @@
         public static FontStyle ToEto(this sd.FontStyle style)
         {
             var ret = FontStyle.Normal;
-            if (style.HasFlag(sd.FontStyle.Bold)) ret |= FontStyle.Bold;
-            if (style.HasFlag(sd.FontStyle.Italic)) ret |= FontStyle.Italic;
-            return ret;
-=======
-	public static partial class Conversions
-	{
-		public static Padding ToEto (this swf.Padding padding)
-		{
-			return new Padding (padding.Left, padding.Top, padding.Right, padding.Bottom);
-		}
-
-		public static swf.Padding ToSWF (this Padding padding)
-		{
-			return new swf.Padding (padding.Left, padding.Top, padding.Right, padding.Bottom);
-		}
-
-		public static Color ToEto (this sd.Color color)
-		{
-			return new Color (color.R / 255f, color.G / 255f, color.B / 255f, color.A / 255f);
-		}
-
-		public static sd.Color ToSD (this Color color)
-		{
-			return sd.Color.FromArgb ((byte)(color.A * 255), (byte)(color.R * 255), (byte)(color.G * 255), (byte)(color.B * 255));
-		}
-
-		public static DialogResult ToEto (this swf.DialogResult result)
-		{
-			DialogResult ret = DialogResult.None;
-			if (result == swf.DialogResult.OK)
-				ret = DialogResult.Ok;
-			else if (result == swf.DialogResult.Cancel)
-				ret = DialogResult.Cancel;
-			else if (result == swf.DialogResult.Yes)
-				ret = DialogResult.Yes;
-			else if (result == swf.DialogResult.No)
-				ret = DialogResult.No;
-			else if (result == swf.DialogResult.Abort)
-				ret = DialogResult.Cancel;
-			else if (result == swf.DialogResult.Ignore)
-				ret = DialogResult.Ignore;
-			else if (result == swf.DialogResult.Retry)
-				ret = DialogResult.Retry;
-			else if (result == swf.DialogResult.None)
-				ret = DialogResult.None;
-			return ret;
-		}
-
-		public static sd.Imaging.ImageFormat ToSD (this ImageFormat format)
-		{
-			switch (format) {
-			case ImageFormat.Jpeg:
-				return sd.Imaging.ImageFormat.Jpeg;
-			case ImageFormat.Bitmap:
-				return sd.Imaging.ImageFormat.Bmp;
-			case ImageFormat.Gif:
-				return sd.Imaging.ImageFormat.Gif;
-			case ImageFormat.Tiff:
-				return sd.Imaging.ImageFormat.Tiff;
-			case ImageFormat.Png:
-				return sd.Imaging.ImageFormat.Png;
-			default:
-				throw new Exception ("Invalid format specified");
-			}
-		}
-
-		public static ImageInterpolation ToEto (this sd.Drawing2D.InterpolationMode value)
-		{
-			switch (value) {
-			case sd.Drawing2D.InterpolationMode.NearestNeighbor:
-				return ImageInterpolation.None;
-			case sd.Drawing2D.InterpolationMode.Low:
-				return ImageInterpolation.Low;
-			case sd.Drawing2D.InterpolationMode.High:
-				return ImageInterpolation.Medium;
-			case sd.Drawing2D.InterpolationMode.HighQualityBilinear:
-				return ImageInterpolation.High;
-			case sd.Drawing2D.InterpolationMode.Default:
-				return ImageInterpolation.Default;
-			case sd.Drawing2D.InterpolationMode.HighQualityBicubic:
-			case sd.Drawing2D.InterpolationMode.Bicubic:
-			case sd.Drawing2D.InterpolationMode.Bilinear:
-			default:
-				throw new NotSupportedException ();
-			}
-		}
-
-		public static sd.Drawing2D.InterpolationMode ToSD (this ImageInterpolation value)
-		{
-			switch (value) {
-			case ImageInterpolation.Default:
-				return sd.Drawing2D.InterpolationMode.Default;
-			case ImageInterpolation.None:
-				return sd.Drawing2D.InterpolationMode.NearestNeighbor;
-			case ImageInterpolation.Low:
-				return sd.Drawing2D.InterpolationMode.Low;
-			case ImageInterpolation.Medium:
-				return sd.Drawing2D.InterpolationMode.High;
-			case ImageInterpolation.High:
-				return sd.Drawing2D.InterpolationMode.HighQualityBilinear;
-			default:
-				throw new NotSupportedException ();
-			}
-		}
-
-		public static sd.FontStyle ToSD (this FontStyle style)
-		{
-			sd.FontStyle ret = sd.FontStyle.Regular;
-			if ((style & FontStyle.Bold) != 0)
-				ret |= sd.FontStyle.Bold;
-			if ((style & FontStyle.Italic) != 0)
-				ret |= sd.FontStyle.Italic;
-			return ret;
-		}
-
-		public static sdp.PrintRange ToSDP (this PrintSelection value)
-		{
-			switch (value) {
-			case PrintSelection.AllPages:
-				return sdp.PrintRange.AllPages;
-			case PrintSelection.SelectedPages:
-				return sdp.PrintRange.SomePages;
-			case PrintSelection.Selection:
-				return sdp.PrintRange.Selection;
-			default:
-				throw new NotSupportedException ();
-			}
-		}
-
-		public static PrintSelection ToEto (this sdp.PrintRange value)
-		{
-			switch (value) {
-			case sdp.PrintRange.AllPages:
-				return PrintSelection.AllPages;
-			case sdp.PrintRange.SomePages:
-				return PrintSelection.SelectedPages;
-			case sdp.PrintRange.Selection:
-				return PrintSelection.Selection;
-			default:
-				throw new NotSupportedException ();
-			}
-		}
-
-		public static FontStyle ToEto (this sd.FontStyle style)
-		{
-			var ret = FontStyle.Normal;
 			if (style.HasFlag (sd.FontStyle.Bold))
 				ret |= FontStyle.Bold;
 			if (style.HasFlag (sd.FontStyle.Italic))
 				ret |= FontStyle.Italic;
-			return ret;
->>>>>>> 6b739447
+            return ret;
 		}
 
 		public static PointF ToEto (this sd.PointF point)
@@ -442,12 +309,8 @@
 			var modifiers = KeyMap.Convert (swf.Control.ModifierKeys);
 
 			var result = new MouseEventArgs (buttons, modifiers, point);
-<<<<<<< HEAD
-
             result.Delta = e.Delta;
 
-=======
->>>>>>> 6b739447
 			return result;
 		}
 
@@ -507,7 +370,16 @@
 			default:
 				throw new NotSupportedException ();
 			}
-<<<<<<< HEAD
+		}
+
+		public static sd.Drawing2D.Matrix ToSD (this IMatrix m)
+		{
+			return (sd.Drawing2D.Matrix)m.ControlObject;
+		}
+
+		public static float DegreesToRadians (float angle)
+		{
+			return (float)Math.PI * angle / 180.0f;
         }
 
         internal static DragDropEffects ToEto(this swf.DragDropEffects effects)
@@ -634,18 +506,4 @@
             return h.Control;
         }
     }
-=======
-		}
-
-		public static sd.Drawing2D.Matrix ToSD (this IMatrix m)
-		{
-			return (sd.Drawing2D.Matrix)m.ControlObject;
-		}
-
-		public static float DegreesToRadians (float angle)
-		{
-			return (float)Math.PI * angle / 180.0f;
-		}
-	}
->>>>>>> 6b739447
 }