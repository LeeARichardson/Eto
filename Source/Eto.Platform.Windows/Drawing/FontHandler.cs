using System;
using System.Collections.Generic;
using System.Text;
using Eto.Drawing;
using SD = System.Drawing;
using SWF = System.Windows.Forms;

namespace Eto.Platform.Windows.Drawing
{
	public static class FontExtensions
	{
		public static SD.Font ToSD (this Font font)
		{
			if (font == null)
				return null;
			var handler = font.Handler as FontHandler;
			return handler.Control;
		}

		public static Font ToEto (this SD.Font font, Eto.Generator generator)
		{
			if (font == null)
				return null;
			return new Font (generator, new FontHandler (font));
		}
	}

	public class FontHandler : WidgetHandler<System.Drawing.Font, Font>, IFont
	{
<<<<<<< HEAD
        public FontHandler()
        {
        }
=======
		FontTypeface typeface;
		FontFamily family;

		public FontHandler ()
		{
		}

		public FontHandler (SD.Font font)
		{
			Control = font;
		}

		public void Create (string fontName, float size, FontStyle style)
		{
			Control = new SD.Font (fontName, size, style.ToSD ());
		}
>>>>>>> cff29a2c

        public FontHandler(SD.Font font)
        {
            this.Control = font;
        }

        public void Create()
        {
            var f = this.Control; // this creates the font, bizarrely
        }

        public void Create(string fontFamily, float sizeInPoints)
        {
            Control = new SD.Font(fontFamily, sizeInPoints);
        }

        public void Create(string fontFamily, float sizeInPoints, FontStyle style)
        {
            Control = new SD.Font(fontFamily, sizeInPoints, (SD.FontStyle)style);
        }

        public void Create(FontFamily family, float size, FontStyle style)
		{
			this.family = family;
			var familyHandler = (FontFamilyHandler)family.Handler;
			Control = new SD.Font (familyHandler.Control, size, style.ToSD ());
		}

		public void Create (FontTypeface typeface, float size)
		{
			this.typeface = typeface;

			Control = new SD.Font (typeface.Family.Name, size, typeface.FontStyle.ToSD ());
		}
		
		public void Create (SystemFont systemFont, float? size)
		{
			switch (systemFont) {
			case SystemFont.Default:
				Control = SD.SystemFonts.DefaultFont;
				break;
			case SystemFont.Bold:
				Control = new SD.Font(SD.SystemFonts.DefaultFont, SD.FontStyle.Bold);
				break;
			case SystemFont.TitleBar:
				Control = SD.SystemFonts.CaptionFont;
				break;
			case SystemFont.ToolTip:
				Control = SD.SystemFonts.DefaultFont;
				break;
			case SystemFont.Label:
				Control = SD.SystemFonts.DialogFont;
				break;
			case SystemFont.MenuBar:
				Control = SD.SystemFonts.MenuFont;
				break;
			case SystemFont.Menu:
				Control = SD.SystemFonts.MenuFont;
				break;
			case SystemFont.Message:
				Control = SD.SystemFonts.MessageBoxFont;
				break;
			case SystemFont.Palette:
				Control = SD.SystemFonts.DialogFont;
				break;
			case SystemFont.StatusBar:
				Control = SD.SystemFonts.StatusFont;
				break;
			default:
				throw new NotImplementedException();
			}
			if (size != null) {
				Control = new SD.Font(Control.FontFamily, size.Value, Control.Style, SD.GraphicsUnit.Point);
			}
		}
		
		public float Size
		{
			get { return this.Control.Size; }
		}

<<<<<<< HEAD
        private System.Drawing.Font font = null;
        public override System.Drawing.Font Control
        {
            get
            {
                if (this.font == null)
                {
                    var fontFamily = FontFamily;

                    var messageBoxFont =
                        SD.SystemFonts.MessageBoxFont;

                    // font family
                    if (string.IsNullOrEmpty(
                            fontFamily))
                        fontFamily =
                            messageBoxFont.FontFamily.Name;

                    // font size
                    var fontSize =
                        sizeInPixels != null
                        ? sizeInPixels.Value
                        : SD.SystemFonts.MessageBoxFont.SizeInPoints *
                            Constants.PointsToPixels;

                    var fontStyle = System.Drawing.FontStyle.Regular;

                    if (Bold)
                        fontStyle |= System.Drawing.FontStyle.Bold;

                    if (Italic)
                        fontStyle |= System.Drawing.FontStyle.Italic;

                    if (Underline)
                        fontStyle |= System.Drawing.FontStyle.Underline;

                    if (Strikeout)
                        fontStyle |= System.Drawing.FontStyle.Strikeout;

                    // call the setter
                    this.font =
                        new System.Drawing.Font(
                            fontFamily,
                            fontSize,
                            fontStyle,
                            // we always save fonts in pixel sizes.
                            SD.GraphicsUnit.Pixel);
                }

                return this.font;
            }
            protected set
            {
                if (value != null)
                {
                    // Font family - resets this.font.
                    this.fontFamily =
                        value.FontFamily.Name;

                    // FontSizePixels - resets this.font.
                    this.sizeInPixels =
                        value.SizeInPoints
                        * Constants.PointsToPixels;

                    // Bold - resets this.font.
                    this.bold =
                        (value.Style &
                         System.Drawing.FontStyle.Bold) ==
                         System.Drawing.FontStyle.Bold;

                    // Italic - resets this.font.
                    this.italic =
                        (value.Style &
                        System.Drawing.FontStyle.Italic) ==
                        System.Drawing.FontStyle.Italic;

                    // Underline - resets this.font.
                    this.underline =
                        (value.Style &
                        System.Drawing.FontStyle.Underline) ==
                        System.Drawing.FontStyle.Underline;

                    // Strikeout - resets this.font.
                    this.strikeout =
                        (value.Style &
                        System.Drawing.FontStyle.Strikeout) ==
                        System.Drawing.FontStyle.Strikeout;
                }

                this.font =
                    value;
            }
        }


        private string fontFamily;

        public string FontFamily { get { return fontFamily; } }

        private bool bold;
        public bool Bold { get { return this.bold; } }

        private bool italic;
        public bool Italic { get { return this.italic; } }

        private bool underline;
        public bool Underline { get { return this.underline; } }

        private bool strikeout;
        public bool Strikeout { get { return this.strikeout; } }

        public float ExHeightInPixels
        {
            get
            {
#if DEBUG
                // Hard code Ahem font characteristics
                // for testability.
                if (Control != null &&
                    Control.FontFamily != null &&
                    Control.FontFamily.Name == "Ahem")
                    return
                        SizeInPixels * 0.8f;
#endif
                return
                    SizeInPixels * 0.5f;
            }
        }

        /// <summary>
        /// Gets the ascent of the font
        /// </summary>
        /// <param name="f"></param>
        /// <returns></returns>
        /// <remarks>
        /// Font metrics from http://msdn.microsoft.com/en-us/library/xwf9s90b(VS.71).aspx
        /// </remarks>
        private float? ascentInPixels;
        public float AscentInPixels
        {
            get
            {
                if (ascentInPixels == null)
                    ascentInPixels =
                        Control != null
                        ? SizeInPixels
                        * Control.FontFamily.GetCellAscent(
                            Control.Style)
                        / Control.FontFamily.GetEmHeight(
                            Control.Style)
                        : 0f;

                return
                    ascentInPixels == null
                    ? 0f
                    : ascentInPixels.Value;
            }
        }

        /// <summary>
        /// Gets the descent of the font
        /// </summary>
        /// <param name="f"></param>
        /// <returns></returns>
        /// <remarks>
        /// Font metrics from http://msdn.microsoft.com/en-us/library/xwf9s90b(VS.71).aspx
        /// </remarks>
        private float? descentInPixels;
        public float DescentInPixels
        {
            get
            {
                if (descentInPixels == null)
                    descentInPixels =
                        Control != null
                        ? SizeInPixels
                        * Control.FontFamily.GetCellDescent(
                            Control.Style)
                        / Control.FontFamily.GetEmHeight(
                            Control.Style)
                        : 0f;

                return
                    descentInPixels == null
                    ? 0f
                    : descentInPixels.Value;
            }
        }

        private float? heightInPixels;
        public float HeightInPixels
        {
            get
            {
                if (heightInPixels == null &&
                    Control != null)
                    heightInPixels = Control.Height;

                return
                    heightInPixels == null
                    ? 0f
                    : heightInPixels.Value;
            }
        }

        private float? sizeInPoints;
        public float SizeInPoints
        {
            get
            {
                if (sizeInPoints == null &&
                    Control != null)
                    sizeInPoints =
                        Control.SizeInPoints;

                return sizeInPoints == null
                    ? 0f
                    : sizeInPoints.Value;
            }
        }

        private float? sizeInPixels;
        public float SizeInPixels
        {
            get
            {
                if (sizeInPixels == null &&
                    Control != null)
                    sizeInPixels =
                        Control.SizeInPoints
                        * Constants.PointsToPixels;

                return sizeInPixels == null
                    ? 0f
                    : sizeInPixels.Value;
            }
        }

        public IFont Clone()
        {
            FontHandler font = new FontHandler();
            font.fontFamily = FontFamily;
            font.sizeInPixels = SizeInPixels;
            font.bold = Bold;
            font.italic = Italic;
            font.underline = Underline;
            font.strikeout = Strikeout;

            // Assigned last since
            // the previous setters reset it.
            font.Control = Control;

            return font;
        }
    }
=======
		public string FamilyName
		{
			get { return this.Control.FontFamily.Name; }
		}


		public FontStyle FontStyle
		{
			get { return Control.Style.ToEto (); }
		}

		public FontFamily Family
		{
			get
			{
				if (family == null) {
					family = new FontFamily (Widget.Generator, new FontFamilyHandler (Control.FontFamily));
				}
				return family;
			}
		}

		public FontTypeface Typeface
		{
			get
			{
				if (typeface == null) {
					typeface = new FontTypeface (Family, new FontTypefaceHandler (Control.Style));
				}
				return typeface;
			}
		}

		public SD.FontFamily WindowsFamily
		{
			get { return Control.FontFamily; }
		}
	}
>>>>>>> cff29a2c
}<|MERGE_RESOLUTION|>--- conflicted
+++ resolved
@@ -27,11 +27,6 @@
 
 	public class FontHandler : WidgetHandler<System.Drawing.Font, Font>, IFont
 	{
-<<<<<<< HEAD
-        public FontHandler()
-        {
-        }
-=======
 		FontTypeface typeface;
 		FontFamily family;
 
@@ -48,29 +43,8 @@
 		{
 			Control = new SD.Font (fontName, size, style.ToSD ());
 		}
->>>>>>> cff29a2c
 
-        public FontHandler(SD.Font font)
-        {
-            this.Control = font;
-        }
-
-        public void Create()
-        {
-            var f = this.Control; // this creates the font, bizarrely
-        }
-
-        public void Create(string fontFamily, float sizeInPoints)
-        {
-            Control = new SD.Font(fontFamily, sizeInPoints);
-        }
-
-        public void Create(string fontFamily, float sizeInPoints, FontStyle style)
-        {
-            Control = new SD.Font(fontFamily, sizeInPoints, (SD.FontStyle)style);
-        }
-
-        public void Create(FontFamily family, float size, FontStyle style)
+		public void Create (FontFamily family, float size, FontStyle style)
 		{
 			this.family = family;
 			var familyHandler = (FontFamilyHandler)family.Handler;
@@ -130,263 +104,6 @@
 			get { return this.Control.Size; }
 		}
 
-<<<<<<< HEAD
-        private System.Drawing.Font font = null;
-        public override System.Drawing.Font Control
-        {
-            get
-            {
-                if (this.font == null)
-                {
-                    var fontFamily = FontFamily;
-
-                    var messageBoxFont =
-                        SD.SystemFonts.MessageBoxFont;
-
-                    // font family
-                    if (string.IsNullOrEmpty(
-                            fontFamily))
-                        fontFamily =
-                            messageBoxFont.FontFamily.Name;
-
-                    // font size
-                    var fontSize =
-                        sizeInPixels != null
-                        ? sizeInPixels.Value
-                        : SD.SystemFonts.MessageBoxFont.SizeInPoints *
-                            Constants.PointsToPixels;
-
-                    var fontStyle = System.Drawing.FontStyle.Regular;
-
-                    if (Bold)
-                        fontStyle |= System.Drawing.FontStyle.Bold;
-
-                    if (Italic)
-                        fontStyle |= System.Drawing.FontStyle.Italic;
-
-                    if (Underline)
-                        fontStyle |= System.Drawing.FontStyle.Underline;
-
-                    if (Strikeout)
-                        fontStyle |= System.Drawing.FontStyle.Strikeout;
-
-                    // call the setter
-                    this.font =
-                        new System.Drawing.Font(
-                            fontFamily,
-                            fontSize,
-                            fontStyle,
-                            // we always save fonts in pixel sizes.
-                            SD.GraphicsUnit.Pixel);
-                }
-
-                return this.font;
-            }
-            protected set
-            {
-                if (value != null)
-                {
-                    // Font family - resets this.font.
-                    this.fontFamily =
-                        value.FontFamily.Name;
-
-                    // FontSizePixels - resets this.font.
-                    this.sizeInPixels =
-                        value.SizeInPoints
-                        * Constants.PointsToPixels;
-
-                    // Bold - resets this.font.
-                    this.bold =
-                        (value.Style &
-                         System.Drawing.FontStyle.Bold) ==
-                         System.Drawing.FontStyle.Bold;
-
-                    // Italic - resets this.font.
-                    this.italic =
-                        (value.Style &
-                        System.Drawing.FontStyle.Italic) ==
-                        System.Drawing.FontStyle.Italic;
-
-                    // Underline - resets this.font.
-                    this.underline =
-                        (value.Style &
-                        System.Drawing.FontStyle.Underline) ==
-                        System.Drawing.FontStyle.Underline;
-
-                    // Strikeout - resets this.font.
-                    this.strikeout =
-                        (value.Style &
-                        System.Drawing.FontStyle.Strikeout) ==
-                        System.Drawing.FontStyle.Strikeout;
-                }
-
-                this.font =
-                    value;
-            }
-        }
-
-
-        private string fontFamily;
-
-        public string FontFamily { get { return fontFamily; } }
-
-        private bool bold;
-        public bool Bold { get { return this.bold; } }
-
-        private bool italic;
-        public bool Italic { get { return this.italic; } }
-
-        private bool underline;
-        public bool Underline { get { return this.underline; } }
-
-        private bool strikeout;
-        public bool Strikeout { get { return this.strikeout; } }
-
-        public float ExHeightInPixels
-        {
-            get
-            {
-#if DEBUG
-                // Hard code Ahem font characteristics
-                // for testability.
-                if (Control != null &&
-                    Control.FontFamily != null &&
-                    Control.FontFamily.Name == "Ahem")
-                    return
-                        SizeInPixels * 0.8f;
-#endif
-                return
-                    SizeInPixels * 0.5f;
-            }
-        }
-
-        /// <summary>
-        /// Gets the ascent of the font
-        /// </summary>
-        /// <param name="f"></param>
-        /// <returns></returns>
-        /// <remarks>
-        /// Font metrics from http://msdn.microsoft.com/en-us/library/xwf9s90b(VS.71).aspx
-        /// </remarks>
-        private float? ascentInPixels;
-        public float AscentInPixels
-        {
-            get
-            {
-                if (ascentInPixels == null)
-                    ascentInPixels =
-                        Control != null
-                        ? SizeInPixels
-                        * Control.FontFamily.GetCellAscent(
-                            Control.Style)
-                        / Control.FontFamily.GetEmHeight(
-                            Control.Style)
-                        : 0f;
-
-                return
-                    ascentInPixels == null
-                    ? 0f
-                    : ascentInPixels.Value;
-            }
-        }
-
-        /// <summary>
-        /// Gets the descent of the font
-        /// </summary>
-        /// <param name="f"></param>
-        /// <returns></returns>
-        /// <remarks>
-        /// Font metrics from http://msdn.microsoft.com/en-us/library/xwf9s90b(VS.71).aspx
-        /// </remarks>
-        private float? descentInPixels;
-        public float DescentInPixels
-        {
-            get
-            {
-                if (descentInPixels == null)
-                    descentInPixels =
-                        Control != null
-                        ? SizeInPixels
-                        * Control.FontFamily.GetCellDescent(
-                            Control.Style)
-                        / Control.FontFamily.GetEmHeight(
-                            Control.Style)
-                        : 0f;
-
-                return
-                    descentInPixels == null
-                    ? 0f
-                    : descentInPixels.Value;
-            }
-        }
-
-        private float? heightInPixels;
-        public float HeightInPixels
-        {
-            get
-            {
-                if (heightInPixels == null &&
-                    Control != null)
-                    heightInPixels = Control.Height;
-
-                return
-                    heightInPixels == null
-                    ? 0f
-                    : heightInPixels.Value;
-            }
-        }
-
-        private float? sizeInPoints;
-        public float SizeInPoints
-        {
-            get
-            {
-                if (sizeInPoints == null &&
-                    Control != null)
-                    sizeInPoints =
-                        Control.SizeInPoints;
-
-                return sizeInPoints == null
-                    ? 0f
-                    : sizeInPoints.Value;
-            }
-        }
-
-        private float? sizeInPixels;
-        public float SizeInPixels
-        {
-            get
-            {
-                if (sizeInPixels == null &&
-                    Control != null)
-                    sizeInPixels =
-                        Control.SizeInPoints
-                        * Constants.PointsToPixels;
-
-                return sizeInPixels == null
-                    ? 0f
-                    : sizeInPixels.Value;
-            }
-        }
-
-        public IFont Clone()
-        {
-            FontHandler font = new FontHandler();
-            font.fontFamily = FontFamily;
-            font.sizeInPixels = SizeInPixels;
-            font.bold = Bold;
-            font.italic = Italic;
-            font.underline = Underline;
-            font.strikeout = Strikeout;
-
-            // Assigned last since
-            // the previous setters reset it.
-            font.Control = Control;
-
-            return font;
-        }
-    }
-=======
 		public string FamilyName
 		{
 			get { return this.Control.FontFamily.Name; }
@@ -425,5 +142,4 @@
 			get { return Control.FontFamily; }
 		}
 	}
->>>>>>> cff29a2c
 }