using System;
using SD = System.Drawing;
using SWF = System.Windows.Forms;
using Eto.Drawing;
using Eto.Forms;
using Eto.Platform.Windows.Drawing;

namespace Eto.Platform.Windows
{
	public class DrawableHandler : WindowsControl<DrawableHandler.DrawableInternal, Drawable>, IDrawable
	{
		public class DrawableInternal : SWF.UserControl
		{
			bool canFocus;

            public Drawable Drawable { get; set; }

            public DrawableHandler Handler { get; set; }

			public DrawableInternal(
                DrawableHandler handler)
			{
				this.Handler = handler;
                this.SetStyle(SWF.ControlStyles.AllPaintingInWmPaint, true);
                //this.SetStyle(SWF.ControlStyles.SupportsTransparentBackColor, true);
                //this.SetStyle(SWF.ControlStyles.Selectable, true);
                this.SetStyle(SWF.ControlStyles.StandardClick, true);
                this.SetStyle(SWF.ControlStyles.StandardDoubleClick, true);
                this.SetStyle(SWF.ControlStyles.ContainerControl, true);
                this.SetStyle(SWF.ControlStyles.UserPaint, true);
                this.SetStyle(SWF.ControlStyles.DoubleBuffer, true);
                this.SetStyle(SWF.ControlStyles.ResizeRedraw, true);
            }
			
			public bool CanFocusMe
			{
				get { return canFocus; }
				set { canFocus = value; this.SetStyle(SWF.ControlStyles.Selectable, value);  }
			}

			protected override void OnGotFocus(EventArgs e)
			{
				base.OnGotFocus(e);
				Invalidate();
			}

			protected override void OnLostFocus(EventArgs e)
			{
				base.OnLostFocus(e);
				Invalidate();
			}
			
			protected override bool ProcessDialogKey(SWF.Keys keyData)
			{
				var e = new SWF.KeyEventArgs(keyData);
				base.OnKeyDown(e);
				return e.Handled;
			}
			
			protected override bool IsInputKey(SWF.Keys keyData)
			{
				switch (keyData)
				{
					case SWF.Keys.Up:
					case SWF.Keys.Down:
					case SWF.Keys.Left:
					case SWF.Keys.Right:
                    case SWF.Keys.Back:
						return true;
					default:
						return base.IsInputKey(keyData);
				}
			}

			protected override void OnPaint(SWF.PaintEventArgs e)
			{
				base.OnPaint(e);

<<<<<<< HEAD
                if (Handler != null &&
                    Handler.Widget != null)
                    Handler.Widget.OnPaint(
                        Generator.Convert(e));
=======
				handler.Widget.OnPaint(new PaintEventArgs(graphics, e.ClipRectangle.ToEto ()));
>>>>>>> cff29a2c
			}
			protected override void OnClick(EventArgs e)
			{
				base.OnClick (e);
				if (CanFocusMe) Focus();
			}

            protected override void OnSizeChanged(EventArgs e)
            {
                base.OnSizeChanged(e);
                Invalidate();
            }

		}

        public DrawableHandler()
        {
        }

        /// <summary>
        /// This is to allow instantiating a DrawableHandler
        /// from an existing control.
        /// </summary>
        public DrawableHandler(
            DrawableInternal control) 
        {
            Control = control;
            control.Handler = this; 

            Control.Drawable =
                new Eto.Forms.Drawable(
                        Generator.Current,
                        this);

            Control.TabStop = true;
        }

		public void Create ()
		{
			Control = new DrawableInternal(this);
			Control.TabStop = true;
		}
		
		public bool CanFocus {
			get {
				return Control.CanFocusMe;
			}
			set {
				Control.CanFocusMe = value;
			}
		}

		public override Size Size
		{
			get	{ return Control.Size.ToEto (); }
			set { Control.Size = value.ToSD (); }
		}

		public void Update(Rectangle rect)
		{
			SD.Graphics g = Control.CreateGraphics();
			Graphics graphics = new Graphics(Widget.Generator, new GraphicsHandler(g));

			Widget.OnPaint(new PaintEventArgs(graphics, rect));
			g.Dispose();
		}

	}
}<|MERGE_RESOLUTION|>--- conflicted
+++ resolved
@@ -76,14 +76,10 @@
 			{
 				base.OnPaint(e);
 
-<<<<<<< HEAD
                 if (Handler != null &&
                     Handler.Widget != null)
                     Handler.Widget.OnPaint(
-                        Generator.Convert(e));
-=======
-				handler.Widget.OnPaint(new PaintEventArgs(graphics, e.ClipRectangle.ToEto ()));
->>>>>>> cff29a2c
+                        new PaintEventArgs(graphics, e.ClipRectangle.ToEto ()));
 			}
 			protected override void OnClick(EventArgs e)
 			{
