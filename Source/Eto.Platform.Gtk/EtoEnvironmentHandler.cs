--- conflicted
+++ resolved
@@ -1,80 +1,33 @@
-<<<<<<< HEAD
-using System;
-using Eto;
-using System.Reflection;
-using System.IO;
-
-namespace Eto.Platform.GtkSharp
-{
-	public class EtoEnvironmentHandler : IEtoEnvironment, IWidget
-	{
-		
-		Environment.SpecialFolder Convert (EtoSpecialFolder folder)
-		{
-			switch (folder) {
-			case EtoSpecialFolder.ApplicationSettings:
-				return Environment.SpecialFolder.ApplicationData;
-			case EtoSpecialFolder.Documents:
-				return Environment.SpecialFolder.MyDocuments;
-			default:
-				throw new NotSupportedException ();
-			}
-
-		}
-
-		public string GetFolderPath (EtoSpecialFolder folder)
-		{
-			switch (folder) {
-			case EtoSpecialFolder.ApplicationResources:
-				return Path.GetDirectoryName (Assembly.GetEntryAssembly ().Location);
-			default:
-				return Environment.GetFolderPath (Convert (folder));
-			}
-		}
-
-		#region IWidget implementation
-		
-		public void Initialize ()
-		{
-		}
-
-		public Widget Widget { get; set; }
-		
-		#endregion
-	}
-}
-
-=======
-using System;
-using Eto;
-using System.Reflection;
-using System.IO;
-
-namespace Eto.Platform.GtkSharp
-{
-	public class EtoEnvironmentHandler : WidgetHandler<Widget>, IEtoEnvironment
-	{
-		Environment.SpecialFolder Convert (EtoSpecialFolder folder)
-		{
-			switch (folder) {
-			case EtoSpecialFolder.ApplicationSettings:
-				return Environment.SpecialFolder.ApplicationData;
-			case EtoSpecialFolder.Documents:
-				return Environment.SpecialFolder.MyDocuments;
-			default:
-				throw new NotSupportedException ();
-			}
-		}
-
-		public string GetFolderPath (EtoSpecialFolder folder)
-		{
-			switch (folder) {
-			case EtoSpecialFolder.ApplicationResources:
-				return Path.GetDirectoryName (Assembly.GetEntryAssembly ().Location);
-			default:
-				return Environment.GetFolderPath (Convert (folder));
-			}
-		}
-	}
-}
->>>>>>> cff29a2c
+using System;
+using Eto;
+using System.Reflection;
+using System.IO;
+
+namespace Eto.Platform.GtkSharp
+{
+	public class EtoEnvironmentHandler : WidgetHandler<Widget>, IEtoEnvironment
+	{
+		Environment.SpecialFolder Convert (EtoSpecialFolder folder)
+		{
+			switch (folder) {
+			case EtoSpecialFolder.ApplicationSettings:
+				return Environment.SpecialFolder.ApplicationData;
+			case EtoSpecialFolder.Documents:
+				return Environment.SpecialFolder.MyDocuments;
+			default:
+				throw new NotSupportedException ();
+			}
+		}
+
+		public string GetFolderPath (EtoSpecialFolder folder)
+		{
+			switch (folder) {
+			case EtoSpecialFolder.ApplicationResources:
+				return Path.GetDirectoryName (Assembly.GetEntryAssembly ().Location);
+			default:
+				return Environment.GetFolderPath (Convert (folder));
+			}
+		}
+	}
+}
+