<<<<<<< HEAD
﻿using System;
using System.Collections.Generic;
using System.Linq;
using System.Text;
using Eto.Forms;
using Eto.Drawing;

namespace Eto.Test.Sections.Drawing
{
	public class IndexedBitmapSection : Scrollable
	{
		public IndexedBitmapSection ()
		{
			var layout = new DynamicLayout (this);

			layout.AddRow (
				new Label { Text = "Indexed Bitmap on ImageView" }, CreateIndexedImageView (),
				new Label { Text = "Indexed Bitmap on Drawable" }, CreateIndexedDrawable (),
				null
				);

			layout.Add (null);
		}
		
		IndexedBitmap CreateImage()
		{
			var image = new IndexedBitmap (100, 100, 8);
			var ega = Palette.GetEgaPalette ();
			var pal = new Palette (ega);
			
			// must have at least 256 colors for an 8-bit bitmap
			while (pal.Count < 256)
				pal.Add (Colors.Black);
			image.Palette = pal;
			var bd = image.Lock ();
			
			unsafe {
				int col = 0;
				byte* brow = (byte*)bd.Data;
				for (int y = 0; y < image.Size.Height; y++) {
					byte* b = brow;
					col = -y;
					for (int x = 0; x < image.Size.Width; x++) {
						while (col < 0) col = ega.Count + col;
						while (col >= ega.Count) col -= ega.Count;
						*b = (byte)col++;
						b++;
					}
					brow += bd.ScanWidth;
				}
			}
			image.Unlock (bd);
			return image;
			
		}

		Control CreateIndexedImageView ()
		{
			return new ImageView { Image = CreateImage () };
		}
		Control CreateIndexedDrawable ()
		{
			var control = new Drawable { Size = new Size(100, 100) };
			var image = CreateImage();
			control.Paint += delegate(object sender, PaintEventArgs pe) {
				pe.Graphics.DrawImage (image, 0, 0);
			};
			return control;
		}

	}
}
=======
﻿using System;
using System.Collections.Generic;
using System.Linq;
using System.Text;
using Eto.Forms;
using Eto.Drawing;

namespace Eto.Test.Sections.Drawing
{
	public class IndexedBitmapSection : Scrollable
	{
		public IndexedBitmapSection ()
		{
			var layout = new DynamicLayout (this);

			layout.AddRow (
				new Label { Text = "Indexed Bitmap on ImageView" }, CreateIndexedImageView (),
				new Label { Text = "Indexed Bitmap on Drawable" }, CreateIndexedDrawable (),
				null
				);

			layout.Add (null);
		}
		
		IndexedBitmap CreateImage()
		{
			var image = new IndexedBitmap (100, 100, 8);
			var ega = Palette.GetEgaPalette ();
			var pal = new Palette (ega);
			
			// must have at least 256 colors for an 8-bit bitmap
			while (pal.Count < 256)
				pal.Add (Colors.Black);
			image.Palette = pal;
			var bd = image.Lock ();
			
			unsafe {
				int col = 0;
				byte* brow = (byte*)bd.Data;
				for (int y = 0; y < image.Size.Height; y++) {
					byte* b = brow;
					col = -y;
					for (int x = 0; x < image.Size.Width; x++) {
						while (col < 0) col = ega.Count + col;
						while (col >= ega.Count) col -= ega.Count;
						*b = (byte)col++;
						b++;
					}
					brow += bd.ScanWidth;
				}
			}
			image.Unlock (bd);
			return image;
			
		}

		Control CreateIndexedImageView ()
		{
			return new ImageView { Image = CreateImage () };
		}
		Control CreateIndexedDrawable ()
		{
			var control = new Drawable { Size = new Size(100, 100) };
			var image = CreateImage();
			control.Paint += delegate(object sender, PaintEventArgs pe) {
				pe.Graphics.DrawImage (image, 0, 0);
			};
			return control;
		}

	}
}
>>>>>>> 46f7b109
<|MERGE_RESOLUTION|>--- conflicted
+++ resolved
@@ -1,147 +1,72 @@
-<<<<<<< HEAD
-﻿using System;
-using System.Collections.Generic;
-using System.Linq;
-using System.Text;
-using Eto.Forms;
-using Eto.Drawing;
-
-namespace Eto.Test.Sections.Drawing
-{
-	public class IndexedBitmapSection : Scrollable
-	{
-		public IndexedBitmapSection ()
-		{
-			var layout = new DynamicLayout (this);
-
-			layout.AddRow (
-				new Label { Text = "Indexed Bitmap on ImageView" }, CreateIndexedImageView (),
-				new Label { Text = "Indexed Bitmap on Drawable" }, CreateIndexedDrawable (),
-				null
-				);
-
-			layout.Add (null);
-		}
-		
-		IndexedBitmap CreateImage()
-		{
-			var image = new IndexedBitmap (100, 100, 8);
-			var ega = Palette.GetEgaPalette ();
-			var pal = new Palette (ega);
-			
-			// must have at least 256 colors for an 8-bit bitmap
-			while (pal.Count < 256)
-				pal.Add (Colors.Black);
-			image.Palette = pal;
-			var bd = image.Lock ();
-			
-			unsafe {
-				int col = 0;
-				byte* brow = (byte*)bd.Data;
-				for (int y = 0; y < image.Size.Height; y++) {
-					byte* b = brow;
-					col = -y;
-					for (int x = 0; x < image.Size.Width; x++) {
-						while (col < 0) col = ega.Count + col;
-						while (col >= ega.Count) col -= ega.Count;
-						*b = (byte)col++;
-						b++;
-					}
-					brow += bd.ScanWidth;
-				}
-			}
-			image.Unlock (bd);
-			return image;
-			
-		}
-
-		Control CreateIndexedImageView ()
-		{
-			return new ImageView { Image = CreateImage () };
-		}
-		Control CreateIndexedDrawable ()
-		{
-			var control = new Drawable { Size = new Size(100, 100) };
-			var image = CreateImage();
-			control.Paint += delegate(object sender, PaintEventArgs pe) {
-				pe.Graphics.DrawImage (image, 0, 0);
-			};
-			return control;
-		}
-
-	}
-}
-=======
-﻿using System;
-using System.Collections.Generic;
-using System.Linq;
-using System.Text;
-using Eto.Forms;
-using Eto.Drawing;
-
-namespace Eto.Test.Sections.Drawing
-{
-	public class IndexedBitmapSection : Scrollable
-	{
-		public IndexedBitmapSection ()
-		{
-			var layout = new DynamicLayout (this);
-
-			layout.AddRow (
-				new Label { Text = "Indexed Bitmap on ImageView" }, CreateIndexedImageView (),
-				new Label { Text = "Indexed Bitmap on Drawable" }, CreateIndexedDrawable (),
-				null
-				);
-
-			layout.Add (null);
-		}
-		
-		IndexedBitmap CreateImage()
-		{
-			var image = new IndexedBitmap (100, 100, 8);
-			var ega = Palette.GetEgaPalette ();
-			var pal = new Palette (ega);
-			
-			// must have at least 256 colors for an 8-bit bitmap
-			while (pal.Count < 256)
-				pal.Add (Colors.Black);
-			image.Palette = pal;
-			var bd = image.Lock ();
-			
-			unsafe {
-				int col = 0;
-				byte* brow = (byte*)bd.Data;
-				for (int y = 0; y < image.Size.Height; y++) {
-					byte* b = brow;
-					col = -y;
-					for (int x = 0; x < image.Size.Width; x++) {
-						while (col < 0) col = ega.Count + col;
-						while (col >= ega.Count) col -= ega.Count;
-						*b = (byte)col++;
-						b++;
-					}
-					brow += bd.ScanWidth;
-				}
-			}
-			image.Unlock (bd);
-			return image;
-			
-		}
-
-		Control CreateIndexedImageView ()
-		{
-			return new ImageView { Image = CreateImage () };
-		}
-		Control CreateIndexedDrawable ()
-		{
-			var control = new Drawable { Size = new Size(100, 100) };
-			var image = CreateImage();
-			control.Paint += delegate(object sender, PaintEventArgs pe) {
-				pe.Graphics.DrawImage (image, 0, 0);
-			};
-			return control;
-		}
-
-	}
-}
->>>>>>> 46f7b109
+using System;
+using System.Collections.Generic;
+using System.Linq;
+using System.Text;
+using Eto.Forms;
+using Eto.Drawing;
+
+namespace Eto.Test.Sections.Drawing
+{
+	public class IndexedBitmapSection : Scrollable
+	{
+		public IndexedBitmapSection ()
+		{
+			var layout = new DynamicLayout (this);
+
+			layout.AddRow (
+				new Label { Text = "Indexed Bitmap on ImageView" }, CreateIndexedImageView (),
+				new Label { Text = "Indexed Bitmap on Drawable" }, CreateIndexedDrawable (),
+				null
+				);
+
+			layout.Add (null);
+		}
+		
+		IndexedBitmap CreateImage()
+		{
+			var image = new IndexedBitmap (100, 100, 8);
+			var ega = Palette.GetEgaPalette ();
+			var pal = new Palette (ega);
+			
+			// must have at least 256 colors for an 8-bit bitmap
+			while (pal.Count < 256)
+				pal.Add (Colors.Black);
+			image.Palette = pal;
+			var bd = image.Lock ();
+			
+			unsafe {
+				int col = 0;
+				byte* brow = (byte*)bd.Data;
+				for (int y = 0; y < image.Size.Height; y++) {
+					byte* b = brow;
+					col = -y;
+					for (int x = 0; x < image.Size.Width; x++) {
+						while (col < 0) col = ega.Count + col;
+						while (col >= ega.Count) col -= ega.Count;
+						*b = (byte)col++;
+						b++;
+					}
+					brow += bd.ScanWidth;
+				}
+			}
+			image.Unlock (bd);
+			return image;
+			
+		}
+
+		Control CreateIndexedImageView ()
+		{
+			return new ImageView { Image = CreateImage () };
+		}
+		Control CreateIndexedDrawable ()
+		{
+			var control = new Drawable { Size = new Size(100, 100) };
+			var image = CreateImage();
+			control.Paint += delegate(object sender, PaintEventArgs pe) {
+				pe.Graphics.DrawImage (image, 0, 0);
+			};
+			return control;
+		}
+
+	}
+}