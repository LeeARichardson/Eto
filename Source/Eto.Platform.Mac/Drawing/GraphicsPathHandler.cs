--- conflicted
+++ resolved
@@ -38,11 +38,7 @@
 		
 		public void AddLine (Point point1, Point point2)
 		{
-<<<<<<< HEAD
-			Control.AddLines (new SD.PointF[] { Generator.ConvertF (point1), Generator.ConvertF (point2) });
-=======
-			Control.AddLines (new sd.PointF[] { point1.ToSDPointF (), point2.ToSDPointF () });
->>>>>>> cff29a2c
+			Control.AddLines (new SD.PointF[] { point1.ToSDPointF (), point2.ToSDPointF () });
 		}
 		
 		public void AddLines (IEnumerable<Point> points)
