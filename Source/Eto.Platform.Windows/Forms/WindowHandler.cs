--- conflicted
+++ resolved
@@ -37,16 +37,12 @@
 			get { return tooltips; }
 		}
 
-<<<<<<< HEAD
 		public swf.IWin32Window Win32Window
 		{
 			get { return Control; }
 		}
 
-		public override object ContainerObject
-=======
 		public override swf.Control ContentContainer
->>>>>>> 087c25f9
 		{
 			get { return content; }
 		}
