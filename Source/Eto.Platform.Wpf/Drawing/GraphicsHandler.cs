<<<<<<< HEAD
﻿using System;
using System.Collections.Generic;
using System.Linq;
using System.Text;
using swm = System.Windows.Media;
using sw = System.Windows;
using swmi = System.Windows.Media.Imaging;
using Eto.Drawing;
using System.Globalization;

namespace Eto.Platform.Wpf.Drawing
{
	public class GraphicsHandler : WidgetHandler<swm.DrawingContext, Graphics>, IGraphics
	{
		swm.Visual visual;
		swm.DrawingVisual drawingVisual;
		ImageInterpolation imageInterpolation;
        PixelOffsetMode pixelOffsetMode;
        double offset = 0.5;
        double inverseoffset = 0;

		Bitmap image;
		sw.Size? dpi;

		public GraphicsHandler ()
		{
		}

        public PixelOffsetMode PixelOffsetMode
        {
            get { return pixelOffsetMode; }
            set
            {
                pixelOffsetMode = value;
                offset = pixelOffsetMode == PixelOffsetMode.None ? 0.5 : 0;
                inverseoffset = pixelOffsetMode == PixelOffsetMode.None ? 0 : 0.5;
            }
        }

		public GraphicsHandler (swm.Visual visual, swm.DrawingContext context, sw.Rect? clipRect)
		{
			this.visual = visual;
			
			this.Control = context;

			if (DPI != new sw.Size(1.0, 1.0))
				this.Control.PushTransform (new swm.ScaleTransform (DPI.Width, DPI.Height));

			if (clipRect != null)
				this.Control.PushClip (new swm.RectangleGeometry (clipRect.Value));
			this.ImageInterpolation = Eto.Drawing.ImageInterpolation.Default;
		}

        public bool IsRetained { get { return true; } }

		public void CreateFromImage (Bitmap image)
		{
			this.image = image;
			drawingVisual = new swm.DrawingVisual ();
			Control = drawingVisual.RenderOpen ();
			Control.DrawImage (image.ControlObject as swm.ImageSource, new sw.Rect (0, 0, image.Size.Width, image.Size.Height));

			visual = drawingVisual;
			this.ImageInterpolation = Eto.Drawing.ImageInterpolation.Default;
		}

		public sw.Size DPI
		{
			get
			{
				if (dpi == null) {
					var presentationSource = sw.PresentationSource.FromVisual (visual);
					if (presentationSource != null) {
						swm.Matrix m = presentationSource.CompositionTarget.TransformToDevice;
						dpi = new sw.Size (1 / m.M11, 1 / m.M11);
					} else
						dpi = new sw.Size (1.0, 1.0);
				}
				return dpi.Value;
			}
		}

		swm.Pen GetPen (Color color, double thickness = 1)
		{
			return new swm.Pen (new swm.SolidColorBrush (color.ToWpf ()), thickness);
		}

		void PushGuideLines (double x, double y, double width, double height)
		{
            Control.PushGuidelineSet(new swm.GuidelineSet(new double[] { x, x + width }, new double[] { y, y + height }));
        }

        // Helper method
        void DrawRectangle(swm.Pen pen, float x, float y, float width, float height)
        {
            double t = pen.Thickness * offset;
            Control.DrawRectangle(null, pen, new sw.Rect(x + t, y + t, width, height));
        }

        public void DrawRectangle(Color color, float x, float y, float width, float height)
		{
            DrawRectangle(GetPen(color), x, y, width, height);
		}

        public void DrawRectangle(Pen pen, float x, float y, float width, float height)
        {
            DrawRectangle(pen.ControlObject as swm.Pen, x, y, width, height);            
        }

        // Helper method
        private void DrawLine(swm.Pen pen, float startx, float starty, float endx, float endy)
        {
            double t = pen.Thickness / 2;
            Control.DrawLine(pen, new sw.Point(startx + t, starty + t), new sw.Point(endx + t, endy + t));
        }

        public void DrawLine(Color color, float startx, float starty, float endx, float endy)
        {
			var pen = GetPen (color);
            DrawLine(pen, startx, starty, endx, endy);
		}

        public void DrawLine(Pen pen, PointF pt1, PointF pt2)
        {
            DrawLine(pen.ControlObject as swm.Pen, pt1.X, pt1.Y, pt2.X, pt2.Y);
        }

        // Helper method
        void FillRectangle(swm.Brush brush, float x, float y, float width, float height)
        {
            PushGuideLines(x, y, width, height);
            Control.DrawRectangle(brush, null, new sw.Rect(x + inverseoffset, y + inverseoffset, width, height));
            Control.Pop();
        }

        public void FillRectangle(Color color, float x, float y, float width, float height)
        {
            var brush = new swm.SolidColorBrush(color.ToWpf());
            FillRectangle(brush, x, y, width, height);
        }

        public void FillRectangle(Brush brush, RectangleF rect)
        {
            FillRectangle(brush.ControlObject as swm.Brush, rect.X, rect.Y, rect.Width, rect.Height);
        }

        public void FillRectangle(Brush brush, float x, float y, float width, float height)
        {
            FillRectangle(brush.ControlObject as swm.Brush, x, y, width, height);
        }

        public void DrawEllipse(Color color, float x, float y, float width, float height)
        {
            var pen = GetPen(color);
            double t = pen.Thickness * offset;
            Control.DrawEllipse(null, pen, new sw.Point(x + width / 2.0 + t, y + height / 2.0 + t), width / 2.0, height / 2.0);
        }

        public void FillEllipse(Color color, float x, float y, float width, float height)
        {
            PushGuideLines(x, y, width, height);
            var brush = new swm.SolidColorBrush(color.ToWpf());
            Control.DrawEllipse(brush, null, new sw.Point(x + width / 2.0 + inverseoffset, y + height / 2.0 + inverseoffset), width / 2.0, height / 2.0);
            Control.Pop();
        }

        static swm.Geometry CreateArcDrawing(sw.Rect rect, double startDegrees, double sweepDegrees, bool closed)
        {
            // degrees to radians conversion
            double startRadians = startDegrees * Math.PI / 180.0;
            double sweepRadians = sweepDegrees * Math.PI / 180.0;

            // x and y radius
            double dx = rect.Width / 2;
            double dy = rect.Height / 2;

            // determine the start point 
            double xs = rect.X + dx + (Math.Cos(startRadians) * dx);
            double ys = rect.Y + dy + (Math.Sin(startRadians) * dy);

            // determine the end point 
            double xe = rect.X + dx + (Math.Cos(startRadians + sweepRadians) * dx);
            double ye = rect.Y + dy + (Math.Sin(startRadians + sweepRadians) * dy);

            var centerPoint = new sw.Point(rect.X + rect.Width / 2, rect.Y + rect.Height / 2);
            // draw the arc into a stream geometry
            var streamGeom = new swm.StreamGeometry();
            using (var ctx = streamGeom.Open())
            {
                bool isLargeArc = Math.Abs(sweepDegrees) > 180;
                var sweepDirection = sweepDegrees < 0 ? swm.SweepDirection.Counterclockwise : swm.SweepDirection.Clockwise;

                if (closed)
                {
                    ctx.BeginFigure(centerPoint, true, true);
                    ctx.LineTo(new sw.Point(xs, ys), true, true);
                }
                else
                    ctx.BeginFigure(new sw.Point(xs, ys), false, false);
                ctx.ArcTo(new sw.Point(xe, ye), new sw.Size(dx, dy), 0, isLargeArc, sweepDirection, true, false);
                if (closed)
                    ctx.LineTo(centerPoint, true, true);
            }

            return streamGeom;
        }

        public void DrawArc(Color color, float x, float y, float width, float height, float startAngle, float sweepAngle)
        {
            var arc = CreateArcDrawing(new sw.Rect(x, y, width, height), startAngle, sweepAngle, false);
            Control.PushTransform(new swm.TranslateTransform(offset, offset));
            var pen = GetPen(color);
            Control.DrawGeometry(null, pen, arc);
            Control.Pop();
        }

        public void FillPie(Color color, float x, float y, float width, float height, float startAngle, float sweepAngle)
        {
            var arc = CreateArcDrawing(new sw.Rect(x, y, width, height), startAngle, sweepAngle, true);
            var brush = new swm.SolidColorBrush(color.ToWpf());
            Control.PushTransform(new swm.TranslateTransform(inverseoffset, inverseoffset));
            Control.DrawGeometry(brush, null, arc);
            Control.Pop();
        }

        // Helper method
        private void FillPath(swm.Brush brush, GraphicsPath path)
        {
            var geometry = ((GraphicsPathHandler)path.Handler).Control;
            Control.DrawGeometry(brush, null, geometry);
        }

        public void FillPath(Color color, GraphicsPath path)
		{
            var brush = new swm.SolidColorBrush(color.ToWpf());
            FillPath(brush, path);
		}

        public void FillPath(Brush brush, GraphicsPath path)
        {
            FillPath(brush.ControlObject as swm.Brush, path);
        }

        // Helper method
        void DrawPath(swm.Pen pen, GraphicsPath path)
        {
            var geometry = ((GraphicsPathHandler)path.Handler).Control;
            Control.PushTransform(new swm.TranslateTransform(offset, offset));
            Control.DrawGeometry(null, pen, geometry);
            Control.Pop();
        }

        public void DrawPath(Color color, GraphicsPath path)
		{
            var pen = GetPen(color);
            DrawPath(pen, path);
		}

        public void DrawPath(Pen pen, GraphicsPath path)
        {
            DrawPath(pen.ControlObject as swm.Pen, path);
        }

		public void DrawImage (Image image, float x, float y)
		{
			var size = image.Size;
			DrawImage (image, x, y, size.Width, size.Height);
        }

        public void DrawImage(Image image, PointF p)
        {
            DrawImage(image, p.X, p.Y, image.Size.Width, image.Size.Height);
        }

        public void DrawImage(Image image, RectangleF rect)
        {
            DrawImage(image, (int)rect.X, (int)rect.Y, (int)rect.Width, (int)rect.Height);
        }

        private void DrawImage(Image image, float x, float y, float width, float height)
		{
			var src = image.ControlObject as swm.ImageSource;
			Control.PushGuidelineSet (new swm.GuidelineSet (new double[] { x , x  + width }, new double[] { y , y + height }));
			Control.DrawImage (src, new sw.Rect (x, y, width, height));
			Control.Pop ();
		}

		public void DrawImage (Image image, RectangleF source, RectangleF destination)
		{
			var src = image.ToWpf ();
			Control.PushClip (new swm.RectangleGeometry (destination.ToWpf ()));
			bool scaled = false;
			double scalex = 1.0;
			double scaley = 1.0;
			if (source.Size != destination.Size) {
				scalex = (double)destination.Width / (double)source.Width;
				scaley = (double)destination.Height / (double)source.Height;
				Control.PushTransform (new swm.ScaleTransform (scalex, scaley));
				scaled = true;
			}
			Control.DrawImage (src, new sw.Rect((destination.X / scalex) - source.X, (destination.Y / scaley) - source.Y, destination.Width / scalex, destination.Height / scaley));
            // pop once for PushClip
			Control.Pop ();
            // pop again for PushTransform
			if (scaled)
				Control.Pop ();
		}

		public void DrawIcon (Icon icon, int x, int y, int width, int height)
		{
			var src = ((IconHandler)icon.Handler).Control;
			Control.PushGuidelineSet (new swm.GuidelineSet (new double[] { x, x + width }, new double[] { y, y + height }));
			Control.DrawImage (src, new sw.Rect (x, y, width, height));
			Control.Pop ();
		}

        public void DrawText(Font font, Color color, float x, float y, string text)
		{
			var fontHandler = font.Handler as FontHandler;
            if (fontHandler != null)
            {
                var brush = new swm.SolidColorBrush(color.ToWpf());
                var formattedText = new swm.FormattedText(text, CultureInfo.CurrentUICulture, sw.FlowDirection.LeftToRight, fontHandler.WpfTypeface, fontHandler.PixelSize, brush);
                Control.DrawText(formattedText, new sw.Point(x, y));
            }
		}

		public SizeF MeasureString (Font font, string text)
		{
            var result = SizeF.Empty;

            var fontHandler = font.Handler as FontHandler;            
            if (fontHandler != null)
            {
                var brush = new swm.SolidColorBrush(swm.Colors.White);
                var formattedText = new swm.FormattedText(text, CultureInfo.CurrentUICulture, sw.FlowDirection.LeftToRight, fontHandler.WpfTypeface, fontHandler.PixelSize, brush);
                result = new SizeF((float)formattedText.WidthIncludingTrailingWhitespace, (float)formattedText.Height);
            }

            return result;
		}

		public void Flush ()
		{
			if (Close ()) {
				Control = drawingVisual.RenderOpen ();
			}
		}

		bool Close ()
		{
			if (image != null) {
				Control.Close ();
				var handler = image.Handler as BitmapHandler;
				var bmp = handler.Control;
				var newbmp = new swmi.RenderTargetBitmap (bmp.PixelWidth, bmp.PixelHeight, bmp.DpiX, bmp.DpiY, swm.PixelFormats.Pbgra32);
				newbmp.Render (visual);
				handler.SetBitmap (newbmp);
				return true;
			}
			return false;
		}

        public bool Antialias
        {
            get
            {
                switch (swm.RenderOptions.GetEdgeMode(visual))
                {
                    case swm.EdgeMode.Aliased:
                        return false;
                    case swm.EdgeMode.Unspecified:
                        return true;
                    default:
                        throw new NotSupportedException();
                }
            }
            set
            {
                swm.RenderOptions.SetEdgeMode(visual, value ? swm.EdgeMode.Unspecified : swm.EdgeMode.Aliased);
            }
        }

        public ImageInterpolation ImageInterpolation
        {
            get { return imageInterpolation; }
            set
            {
                imageInterpolation = value;
                swm.RenderOptions.SetBitmapScalingMode(visual, value.ToWpf());
            }
        }

		protected override void Dispose (bool disposing)
		{
			if (disposing)
				Close ();
			base.Dispose (disposing);
		}

        public void SetClip(RectangleF rect)
        {
            // should not be called since Wpf is retained mode.
            throw new InvalidOperationException(); 
        }

        public RectangleF ClipBounds
        {
            get
            {             
                // should not be called since Wpf is retained mode.
                throw new InvalidOperationException();
            }
        }

        private TransformStack transformStack;

        private TransformStack TransformStack
        {
            get
            {
                if (transformStack == null)
                    transformStack = new TransformStack(
                        this.Generator,
                        m =>
                        {
                            var matrixHandler =
                                m.Handler as MatrixHandler;

                            var matrix =
                                (swm.Matrix)
                                matrixHandler.Control;

                            var mt = new swm.MatrixTransform(
                                matrix);

                            Control.PushTransform(mt);

                        },
                        // we ignore the m parameter below
                        // since wpf only supports popping
                        // the stack
                        () => Control.Pop());

                return transformStack;
            }
        }

        public void TranslateTransform(float dx, float dy)
        {
            TransformStack.TranslateTransform(dx, dy);
        }

        public void RotateTransform(float angle)
        {
            TransformStack.RotateTransform(angle);
        }

        public void ScaleTransform(float sx, float sy)
        {
            TransformStack.ScaleTransform(sx, sy);            
        }

        public void MultiplyTransform(Matrix matrix)
        {
            TransformStack.MultiplyTransform(matrix);
        }

        public void SaveTransform()
        {
            TransformStack.SaveTransform();
        }

        public void RestoreTransform()
        {
            TransformStack.RestoreTransform();
        }

        public void Clear(Color color)
        {
            // TODO
        }
    }
}
=======
using System;
using System.Collections.Generic;
using System.Linq;
using System.Text;
using swm = System.Windows.Media;
using sw = System.Windows;
using swmi = System.Windows.Media.Imaging;
using Eto.Drawing;
using System.Globalization;

namespace Eto.Platform.Wpf.Drawing
{
	public class GraphicsHandler : WidgetHandler<swm.DrawingContext, Graphics>, IGraphics
	{
		swm.Visual visual;
		swm.DrawingVisual drawingVisual;
		ImageInterpolation imageInterpolation;
        PixelOffsetMode pixelOffsetMode;
        double offset = 0.5;
        double inverseoffset = 0;

		Bitmap image;
		sw.Size? dpi;

		public GraphicsHandler ()
		{
		}

        public PixelOffsetMode PixelOffsetMode
        {
            get { return pixelOffsetMode; }
            set
            {
                pixelOffsetMode = value;
                offset = pixelOffsetMode == PixelOffsetMode.None ? 0.5 : 0;
				inverseoffset = pixelOffsetMode == PixelOffsetMode.None ? 0 : 0.5;
            }
        }

		public GraphicsHandler (swm.Visual visual, swm.DrawingContext context, sw.Rect? clipRect)
		{
			this.visual = visual;
			
			this.Control = context;

			//if (DPI != new sw.Size(1.0, 1.0))
			//	this.Control.PushTransform (new swm.ScaleTransform (DPI.Width, DPI.Height));
			var dpi = DPI;
			//offset = dpi.Width / 2;
			//this.Control.PushTransform (new swm.TranslateTransform (0, -0.5));
			if (clipRect != null) {
				var r = clipRect.Value;
				
				//PushGuideLines (r.X, r.Y, r.Width, r.Height);
				//r = new sw.Rect (r.X, r.Y, r.Width + 0.5, r.Height + 0.5);
				//this.Control.PushClip (new swm.RectangleGeometry (r));
				this.Control.PushClip (new swm.RectangleGeometry (new sw.Rect (r.X - 0.5, r.Y - 0.5, r.Width + 1, r.Height + 1)));

				this.Control.PushGuidelineSet (new swm.GuidelineSet (new double[] { r.Left, r.Right }, new double[] { r.Top, r.Y + r.Bottom }));
			}
			this.ImageInterpolation = Eto.Drawing.ImageInterpolation.Default;
		}

        public bool IsRetained { get { return true; } }

		public void CreateFromImage (Bitmap image)
		{
			this.image = image;
			drawingVisual = new swm.DrawingVisual ();
			Control = drawingVisual.RenderOpen ();
			Control.DrawImage (image.ControlObject as swm.ImageSource, new sw.Rect (0, 0, image.Size.Width, image.Size.Height));

			visual = drawingVisual;
			this.ImageInterpolation = Eto.Drawing.ImageInterpolation.Default;
		}

		public sw.Size DPI
		{
			get
			{
				if (dpi == null) {
					var presentationSource = sw.PresentationSource.FromVisual (visual);
					if (presentationSource != null) {
						swm.Matrix m = presentationSource.CompositionTarget.TransformToDevice;
						dpi = new sw.Size (m.M11, m.M11);
					} else
						dpi = new sw.Size (1.0, 1.0);
				}
				return dpi.Value;
			}
		}

		swm.Pen GetPen (Color color, double thickness = 1)
		{
			return new swm.Pen (new swm.SolidColorBrush (color.ToWpf ()), thickness);
		}

		void PushGuideLines (double x, double y, double width, double height)
		{
            Control.PushGuidelineSet(new swm.GuidelineSet(new double[] { x, x + width }, new double[] { y, y + height }));
        }

        // Helper method
        void DrawRectangle(swm.Pen pen, float x, float y, float width, float height)
        {
            double t = pen.Thickness * offset;
			PushGuideLines (x, y, width, height);
			Control.DrawRectangle (null, pen, new sw.Rect (x + t, y + t, width, height));
			Control.Pop ();
		}

        public void DrawRectangle(Color color, float x, float y, float width, float height)
		{
            DrawRectangle(GetPen(color), x, y, width, height);
		}

        // Helper method
		void DrawLine (swm.Pen pen, float startx, float starty, float endx, float endy)
        {
			double t = pen.Thickness * offset;
			Control.PushGuidelineSet (new swm.GuidelineSet (new double[] { startx, endx }, new double[] { starty, endy }));
			Control.DrawLine (pen, new sw.Point (startx + t, starty + t), new sw.Point (endx + t, endy + t));
			Control.Pop ();
        }

        public void DrawLine(Color color, float startx, float starty, float endx, float endy)
        {
			var pen = GetPen (color);
            DrawLine(pen, startx, starty, endx, endy);
		}

        // Helper method
        void FillRectangle(swm.Brush brush, float x, float y, float width, float height)
        {
            PushGuideLines(x, y, width, height);
			Control.DrawRectangle (brush, null, new sw.Rect (x + inverseoffset, y + inverseoffset, width, height));
            Control.Pop();
        }

        public void FillRectangle(Color color, float x, float y, float width, float height)
        {
            var brush = new swm.SolidColorBrush(color.ToWpf());
            FillRectangle(brush, x, y, width, height);
        }

        public void DrawEllipse(Color color, float x, float y, float width, float height)
        {
            var pen = GetPen(color);
            double t = pen.Thickness * offset;
            Control.DrawEllipse(null, pen, new sw.Point(x + width / 2.0 + t, y + height / 2.0 + t), width / 2.0, height / 2.0);
        }

        public void FillEllipse(Color color, float x, float y, float width, float height)
        {
            //PushGuideLines(x, y, width, height);
            var brush = new swm.SolidColorBrush(color.ToWpf());
            Control.DrawEllipse(brush, null, new sw.Point(x + width / 2.0 + inverseoffset, y + height / 2.0 + inverseoffset), width / 2.0, height / 2.0);
            //Control.Pop();
        }

        static swm.Geometry CreateArcDrawing(sw.Rect rect, double startDegrees, double sweepDegrees, bool closed)
        {
            // degrees to radians conversion
            double startRadians = startDegrees * Math.PI / 180.0;
            double sweepRadians = sweepDegrees * Math.PI / 180.0;

            // x and y radius
            double dx = rect.Width / 2;
            double dy = rect.Height / 2;

            // determine the start point 
            double xs = rect.X + dx + (Math.Cos(startRadians) * dx);
            double ys = rect.Y + dy + (Math.Sin(startRadians) * dy);

            // determine the end point 
            double xe = rect.X + dx + (Math.Cos(startRadians + sweepRadians) * dx);
            double ye = rect.Y + dy + (Math.Sin(startRadians + sweepRadians) * dy);

            var centerPoint = new sw.Point(rect.X + rect.Width / 2, rect.Y + rect.Height / 2);
            // draw the arc into a stream geometry
            var streamGeom = new swm.StreamGeometry();
            using (var ctx = streamGeom.Open())
            {
                bool isLargeArc = Math.Abs(sweepDegrees) > 180;
                var sweepDirection = sweepDegrees < 0 ? swm.SweepDirection.Counterclockwise : swm.SweepDirection.Clockwise;

                if (closed)
                {
                    ctx.BeginFigure(centerPoint, true, true);
                    ctx.LineTo(new sw.Point(xs, ys), true, true);
                }
                else
                    ctx.BeginFigure(new sw.Point(xs, ys), false, false);
                ctx.ArcTo(new sw.Point(xe, ye), new sw.Size(dx, dy), 0, isLargeArc, sweepDirection, true, false);
                if (closed)
                    ctx.LineTo(centerPoint, true, true);
            }

            return streamGeom;
        }

        public void DrawArc(Color color, float x, float y, float width, float height, float startAngle, float sweepAngle)
        {
            var arc = CreateArcDrawing(new sw.Rect(x, y, width, height), startAngle, sweepAngle, false);
            Control.PushTransform(new swm.TranslateTransform(offset, offset));
            var pen = GetPen(color);
            Control.DrawGeometry(null, pen, arc);
            Control.Pop();
        }

        public void FillPie(Color color, float x, float y, float width, float height, float startAngle, float sweepAngle)
        {
            var arc = CreateArcDrawing(new sw.Rect(x, y, width, height), startAngle, sweepAngle, true);
            var brush = new swm.SolidColorBrush(color.ToWpf());
            Control.PushTransform(new swm.TranslateTransform(inverseoffset, inverseoffset));
            Control.DrawGeometry(brush, null, arc);
            Control.Pop();
        }

        // Helper method
		void FillPath (swm.Brush brush, GraphicsPath path)
        {
            var geometry = ((GraphicsPathHandler)path.Handler).Control;
            Control.DrawGeometry(brush, null, geometry);
        }

        public void FillPath(Color color, GraphicsPath path)
		{
            var brush = new swm.SolidColorBrush(color.ToWpf());
            FillPath(brush, path);
		}

        // Helper method
        void DrawPath(swm.Pen pen, GraphicsPath path)
        {
            var geometry = ((GraphicsPathHandler)path.Handler).Control;
            Control.PushTransform(new swm.TranslateTransform(offset, offset));
            Control.DrawGeometry(null, pen, geometry);
            Control.Pop();
        }

        public void DrawPath(Color color, GraphicsPath path)
		{
            var pen = GetPen(color);
            DrawPath(pen, path);
		}

		public void DrawImage (Image image, float x, float y)
		{
			var size = image.Size;
			DrawImage (image, x, y, size.Width, size.Height);
		}

		public void DrawImage (Image image, float x, float y, float width, float height)
		{
			var src = image.ToWpf ((int)Math.Max(width, height));
			//Control.PushGuidelineSet (new swm.GuidelineSet (new double[] { x , x  + width }, new double[] { y , y + height }));
			Control.DrawImage (src, new sw.Rect (x + inverseoffset, y + inverseoffset, width, height));
			//Control.Pop ();
		}

		public void DrawImage (Image image, RectangleF source, RectangleF destination)
		{
			var src = image.ToWpf ();
			Control.PushClip (new swm.RectangleGeometry (destination.ToWpf ()));
			bool scaled = false;
			double scalex = 1.0;
			double scaley = 1.0;
			if (source.Size != destination.Size) {
				scalex = (double)destination.Width / (double)source.Width;
				scaley = (double)destination.Height / (double)source.Height;
				Control.PushTransform (new swm.ScaleTransform (scalex, scaley));
				scaled = true;
			}
			Control.DrawImage (src, new sw.Rect((destination.X / scalex) - source.X, (destination.Y / scaley) - source.Y, destination.Width / scalex, destination.Height / scaley));
            // pop once for PushClip
			Control.Pop ();
            // pop again for PushTransform
			if (scaled)
				Control.Pop ();
		}

        public void DrawText(Font font, Color color, float x, float y, string text)
		{
			var fontHandler = font.Handler as FontHandler;
            if (fontHandler != null)
            {
                var brush = new swm.SolidColorBrush(color.ToWpf());
                var formattedText = new swm.FormattedText(text, CultureInfo.CurrentUICulture, sw.FlowDirection.LeftToRight, fontHandler.WpfTypeface, fontHandler.PixelSize, brush);
                Control.DrawText(formattedText, new sw.Point(x, y));
            }
		}

		public SizeF MeasureString (Font font, string text)
		{
            var result = SizeF.Empty;

            var fontHandler = font.Handler as FontHandler;            
            if (fontHandler != null)
            {
                var brush = new swm.SolidColorBrush(swm.Colors.White);
                var formattedText = new swm.FormattedText(text, CultureInfo.CurrentUICulture, sw.FlowDirection.LeftToRight, fontHandler.WpfTypeface, fontHandler.PixelSize, brush);
                result = new SizeF((float)formattedText.WidthIncludingTrailingWhitespace, (float)formattedText.Height);
            }

            return result;
		}

		public void Flush ()
		{
			if (Close ()) {
				Control = drawingVisual.RenderOpen ();
			}
		}

		bool Close ()
		{
			if (image != null) {
				Control.Close ();
				var handler = image.Handler as BitmapHandler;
				var bmp = handler.Control;
				var newbmp = new swmi.RenderTargetBitmap (bmp.PixelWidth, bmp.PixelHeight, bmp.DpiX, bmp.DpiY, swm.PixelFormats.Pbgra32);
				newbmp.Render (visual);
				handler.SetBitmap (newbmp);
				return true;
			}
			return false;
		}

        public bool Antialias
        {
            get
            {
                switch (swm.RenderOptions.GetEdgeMode(visual))
                {
                    case swm.EdgeMode.Aliased:
                        return false;
                    case swm.EdgeMode.Unspecified:
                        return true;
                    default:
                        throw new NotSupportedException();
                }
            }
            set
            {
                swm.RenderOptions.SetEdgeMode(visual, value ? swm.EdgeMode.Unspecified : swm.EdgeMode.Aliased);
            }
        }

        public ImageInterpolation ImageInterpolation
        {
            get { return imageInterpolation; }
            set
            {
                imageInterpolation = value;
                swm.RenderOptions.SetBitmapScalingMode(visual, value.ToWpf());
            }
        }

		protected override void Dispose (bool disposing)
		{
			if (disposing)
				Close ();
			base.Dispose (disposing);
		}

        TransformStack transformStack;

        TransformStack TransformStack
        {
            get
            {
                if (transformStack == null)
                    transformStack = new TransformStack(
                        this.Generator,
                        m =>
                        {
                            var matrix = (swm.Matrix)m.ControlObject;

                            var mt = new swm.MatrixTransform(matrix);

                            Control.PushTransform(mt);

                        },
                        // we ignore the m parameter below
                        // since wpf only supports popping
                        // the stack
                        () => Control.Pop());

                return transformStack;
            }
        }

        public void TranslateTransform(float dx, float dy)
        {
            TransformStack.TranslateTransform(dx, dy);
        }

        public void RotateTransform(float angle)
        {
            TransformStack.RotateTransform(angle);
        }

        public void ScaleTransform(float sx, float sy)
        {
            TransformStack.ScaleTransform(sx, sy);            
        }

        public void MultiplyTransform(IMatrix matrix)
        {
            TransformStack.MultiplyTransform(matrix);
        }

        public void SaveTransform()
        {
            TransformStack.SaveTransform();
        }

        public void RestoreTransform()
        {
            TransformStack.RestoreTransform();
        }
    }
}
>>>>>>> 6b739447
<|MERGE_RESOLUTION|>--- conflicted
+++ resolved
@@ -1,911 +1,491 @@
-<<<<<<< HEAD
-﻿using System;
-using System.Collections.Generic;
-using System.Linq;
-using System.Text;
-using swm = System.Windows.Media;
-using sw = System.Windows;
-using swmi = System.Windows.Media.Imaging;
-using Eto.Drawing;
-using System.Globalization;
-
-namespace Eto.Platform.Wpf.Drawing
-{
-	public class GraphicsHandler : WidgetHandler<swm.DrawingContext, Graphics>, IGraphics
-	{
-		swm.Visual visual;
-		swm.DrawingVisual drawingVisual;
-		ImageInterpolation imageInterpolation;
-        PixelOffsetMode pixelOffsetMode;
-        double offset = 0.5;
-        double inverseoffset = 0;
-
-		Bitmap image;
-		sw.Size? dpi;
-
-		public GraphicsHandler ()
-		{
-		}
-
-        public PixelOffsetMode PixelOffsetMode
-        {
-            get { return pixelOffsetMode; }
-            set
-            {
-                pixelOffsetMode = value;
-                offset = pixelOffsetMode == PixelOffsetMode.None ? 0.5 : 0;
-                inverseoffset = pixelOffsetMode == PixelOffsetMode.None ? 0 : 0.5;
-            }
-        }
-
-		public GraphicsHandler (swm.Visual visual, swm.DrawingContext context, sw.Rect? clipRect)
-		{
-			this.visual = visual;
-			
-			this.Control = context;
-
-			if (DPI != new sw.Size(1.0, 1.0))
-				this.Control.PushTransform (new swm.ScaleTransform (DPI.Width, DPI.Height));
-
-			if (clipRect != null)
-				this.Control.PushClip (new swm.RectangleGeometry (clipRect.Value));
-			this.ImageInterpolation = Eto.Drawing.ImageInterpolation.Default;
-		}
-
-        public bool IsRetained { get { return true; } }
-
-		public void CreateFromImage (Bitmap image)
-		{
-			this.image = image;
-			drawingVisual = new swm.DrawingVisual ();
-			Control = drawingVisual.RenderOpen ();
-			Control.DrawImage (image.ControlObject as swm.ImageSource, new sw.Rect (0, 0, image.Size.Width, image.Size.Height));
-
-			visual = drawingVisual;
-			this.ImageInterpolation = Eto.Drawing.ImageInterpolation.Default;
-		}
-
-		public sw.Size DPI
-		{
-			get
-			{
-				if (dpi == null) {
-					var presentationSource = sw.PresentationSource.FromVisual (visual);
-					if (presentationSource != null) {
-						swm.Matrix m = presentationSource.CompositionTarget.TransformToDevice;
-						dpi = new sw.Size (1 / m.M11, 1 / m.M11);
-					} else
-						dpi = new sw.Size (1.0, 1.0);
-				}
-				return dpi.Value;
-			}
-		}
-
-		swm.Pen GetPen (Color color, double thickness = 1)
-		{
-			return new swm.Pen (new swm.SolidColorBrush (color.ToWpf ()), thickness);
-		}
-
-		void PushGuideLines (double x, double y, double width, double height)
-		{
-            Control.PushGuidelineSet(new swm.GuidelineSet(new double[] { x, x + width }, new double[] { y, y + height }));
-        }
-
-        // Helper method
-        void DrawRectangle(swm.Pen pen, float x, float y, float width, float height)
-        {
-            double t = pen.Thickness * offset;
-            Control.DrawRectangle(null, pen, new sw.Rect(x + t, y + t, width, height));
-        }
-
-        public void DrawRectangle(Color color, float x, float y, float width, float height)
-		{
-            DrawRectangle(GetPen(color), x, y, width, height);
-		}
-
-        public void DrawRectangle(Pen pen, float x, float y, float width, float height)
-        {
-            DrawRectangle(pen.ControlObject as swm.Pen, x, y, width, height);            
-        }
-
-        // Helper method
-        private void DrawLine(swm.Pen pen, float startx, float starty, float endx, float endy)
-        {
-            double t = pen.Thickness / 2;
-            Control.DrawLine(pen, new sw.Point(startx + t, starty + t), new sw.Point(endx + t, endy + t));
-        }
-
-        public void DrawLine(Color color, float startx, float starty, float endx, float endy)
-        {
-			var pen = GetPen (color);
-            DrawLine(pen, startx, starty, endx, endy);
-		}
-
-        public void DrawLine(Pen pen, PointF pt1, PointF pt2)
-        {
-            DrawLine(pen.ControlObject as swm.Pen, pt1.X, pt1.Y, pt2.X, pt2.Y);
-        }
-
-        // Helper method
-        void FillRectangle(swm.Brush brush, float x, float y, float width, float height)
-        {
-            PushGuideLines(x, y, width, height);
-            Control.DrawRectangle(brush, null, new sw.Rect(x + inverseoffset, y + inverseoffset, width, height));
-            Control.Pop();
-        }
-
-        public void FillRectangle(Color color, float x, float y, float width, float height)
-        {
-            var brush = new swm.SolidColorBrush(color.ToWpf());
-            FillRectangle(brush, x, y, width, height);
-        }
-
-        public void FillRectangle(Brush brush, RectangleF rect)
-        {
-            FillRectangle(brush.ControlObject as swm.Brush, rect.X, rect.Y, rect.Width, rect.Height);
-        }
-
-        public void FillRectangle(Brush brush, float x, float y, float width, float height)
-        {
-            FillRectangle(brush.ControlObject as swm.Brush, x, y, width, height);
-        }
-
-        public void DrawEllipse(Color color, float x, float y, float width, float height)
-        {
-            var pen = GetPen(color);
-            double t = pen.Thickness * offset;
-            Control.DrawEllipse(null, pen, new sw.Point(x + width / 2.0 + t, y + height / 2.0 + t), width / 2.0, height / 2.0);
-        }
-
-        public void FillEllipse(Color color, float x, float y, float width, float height)
-        {
-            PushGuideLines(x, y, width, height);
-            var brush = new swm.SolidColorBrush(color.ToWpf());
-            Control.DrawEllipse(brush, null, new sw.Point(x + width / 2.0 + inverseoffset, y + height / 2.0 + inverseoffset), width / 2.0, height / 2.0);
-            Control.Pop();
-        }
-
-        static swm.Geometry CreateArcDrawing(sw.Rect rect, double startDegrees, double sweepDegrees, bool closed)
-        {
-            // degrees to radians conversion
-            double startRadians = startDegrees * Math.PI / 180.0;
-            double sweepRadians = sweepDegrees * Math.PI / 180.0;
-
-            // x and y radius
-            double dx = rect.Width / 2;
-            double dy = rect.Height / 2;
-
-            // determine the start point 
-            double xs = rect.X + dx + (Math.Cos(startRadians) * dx);
-            double ys = rect.Y + dy + (Math.Sin(startRadians) * dy);
-
-            // determine the end point 
-            double xe = rect.X + dx + (Math.Cos(startRadians + sweepRadians) * dx);
-            double ye = rect.Y + dy + (Math.Sin(startRadians + sweepRadians) * dy);
-
-            var centerPoint = new sw.Point(rect.X + rect.Width / 2, rect.Y + rect.Height / 2);
-            // draw the arc into a stream geometry
-            var streamGeom = new swm.StreamGeometry();
-            using (var ctx = streamGeom.Open())
-            {
-                bool isLargeArc = Math.Abs(sweepDegrees) > 180;
-                var sweepDirection = sweepDegrees < 0 ? swm.SweepDirection.Counterclockwise : swm.SweepDirection.Clockwise;
-
-                if (closed)
-                {
-                    ctx.BeginFigure(centerPoint, true, true);
-                    ctx.LineTo(new sw.Point(xs, ys), true, true);
-                }
-                else
-                    ctx.BeginFigure(new sw.Point(xs, ys), false, false);
-                ctx.ArcTo(new sw.Point(xe, ye), new sw.Size(dx, dy), 0, isLargeArc, sweepDirection, true, false);
-                if (closed)
-                    ctx.LineTo(centerPoint, true, true);
-            }
-
-            return streamGeom;
-        }
-
-        public void DrawArc(Color color, float x, float y, float width, float height, float startAngle, float sweepAngle)
-        {
-            var arc = CreateArcDrawing(new sw.Rect(x, y, width, height), startAngle, sweepAngle, false);
-            Control.PushTransform(new swm.TranslateTransform(offset, offset));
-            var pen = GetPen(color);
-            Control.DrawGeometry(null, pen, arc);
-            Control.Pop();
-        }
-
-        public void FillPie(Color color, float x, float y, float width, float height, float startAngle, float sweepAngle)
-        {
-            var arc = CreateArcDrawing(new sw.Rect(x, y, width, height), startAngle, sweepAngle, true);
-            var brush = new swm.SolidColorBrush(color.ToWpf());
-            Control.PushTransform(new swm.TranslateTransform(inverseoffset, inverseoffset));
-            Control.DrawGeometry(brush, null, arc);
-            Control.Pop();
-        }
-
-        // Helper method
-        private void FillPath(swm.Brush brush, GraphicsPath path)
-        {
-            var geometry = ((GraphicsPathHandler)path.Handler).Control;
-            Control.DrawGeometry(brush, null, geometry);
-        }
-
-        public void FillPath(Color color, GraphicsPath path)
-		{
-            var brush = new swm.SolidColorBrush(color.ToWpf());
-            FillPath(brush, path);
-		}
-
-        public void FillPath(Brush brush, GraphicsPath path)
-        {
-            FillPath(brush.ControlObject as swm.Brush, path);
-        }
-
-        // Helper method
-        void DrawPath(swm.Pen pen, GraphicsPath path)
-        {
-            var geometry = ((GraphicsPathHandler)path.Handler).Control;
-            Control.PushTransform(new swm.TranslateTransform(offset, offset));
-            Control.DrawGeometry(null, pen, geometry);
-            Control.Pop();
-        }
-
-        public void DrawPath(Color color, GraphicsPath path)
-		{
-            var pen = GetPen(color);
-            DrawPath(pen, path);
-		}
-
-        public void DrawPath(Pen pen, GraphicsPath path)
-        {
-            DrawPath(pen.ControlObject as swm.Pen, path);
-        }
-
-		public void DrawImage (Image image, float x, float y)
-		{
-			var size = image.Size;
-			DrawImage (image, x, y, size.Width, size.Height);
-        }
-
-        public void DrawImage(Image image, PointF p)
-        {
-            DrawImage(image, p.X, p.Y, image.Size.Width, image.Size.Height);
-        }
-
-        public void DrawImage(Image image, RectangleF rect)
-        {
-            DrawImage(image, (int)rect.X, (int)rect.Y, (int)rect.Width, (int)rect.Height);
-        }
-
-        private void DrawImage(Image image, float x, float y, float width, float height)
-		{
-			var src = image.ControlObject as swm.ImageSource;
-			Control.PushGuidelineSet (new swm.GuidelineSet (new double[] { x , x  + width }, new double[] { y , y + height }));
-			Control.DrawImage (src, new sw.Rect (x, y, width, height));
-			Control.Pop ();
-		}
-
-		public void DrawImage (Image image, RectangleF source, RectangleF destination)
-		{
-			var src = image.ToWpf ();
-			Control.PushClip (new swm.RectangleGeometry (destination.ToWpf ()));
-			bool scaled = false;
-			double scalex = 1.0;
-			double scaley = 1.0;
-			if (source.Size != destination.Size) {
-				scalex = (double)destination.Width / (double)source.Width;
-				scaley = (double)destination.Height / (double)source.Height;
-				Control.PushTransform (new swm.ScaleTransform (scalex, scaley));
-				scaled = true;
-			}
-			Control.DrawImage (src, new sw.Rect((destination.X / scalex) - source.X, (destination.Y / scaley) - source.Y, destination.Width / scalex, destination.Height / scaley));
-            // pop once for PushClip
-			Control.Pop ();
-            // pop again for PushTransform
-			if (scaled)
-				Control.Pop ();
-		}
-
-		public void DrawIcon (Icon icon, int x, int y, int width, int height)
-		{
-			var src = ((IconHandler)icon.Handler).Control;
-			Control.PushGuidelineSet (new swm.GuidelineSet (new double[] { x, x + width }, new double[] { y, y + height }));
-			Control.DrawImage (src, new sw.Rect (x, y, width, height));
-			Control.Pop ();
-		}
-
-        public void DrawText(Font font, Color color, float x, float y, string text)
-		{
-			var fontHandler = font.Handler as FontHandler;
-            if (fontHandler != null)
-            {
-                var brush = new swm.SolidColorBrush(color.ToWpf());
-                var formattedText = new swm.FormattedText(text, CultureInfo.CurrentUICulture, sw.FlowDirection.LeftToRight, fontHandler.WpfTypeface, fontHandler.PixelSize, brush);
-                Control.DrawText(formattedText, new sw.Point(x, y));
-            }
-		}
-
-		public SizeF MeasureString (Font font, string text)
-		{
-            var result = SizeF.Empty;
-
-            var fontHandler = font.Handler as FontHandler;            
-            if (fontHandler != null)
-            {
-                var brush = new swm.SolidColorBrush(swm.Colors.White);
-                var formattedText = new swm.FormattedText(text, CultureInfo.CurrentUICulture, sw.FlowDirection.LeftToRight, fontHandler.WpfTypeface, fontHandler.PixelSize, brush);
-                result = new SizeF((float)formattedText.WidthIncludingTrailingWhitespace, (float)formattedText.Height);
-            }
-
-            return result;
-		}
-
-		public void Flush ()
-		{
-			if (Close ()) {
-				Control = drawingVisual.RenderOpen ();
-			}
-		}
-
-		bool Close ()
-		{
-			if (image != null) {
-				Control.Close ();
-				var handler = image.Handler as BitmapHandler;
-				var bmp = handler.Control;
-				var newbmp = new swmi.RenderTargetBitmap (bmp.PixelWidth, bmp.PixelHeight, bmp.DpiX, bmp.DpiY, swm.PixelFormats.Pbgra32);
-				newbmp.Render (visual);
-				handler.SetBitmap (newbmp);
-				return true;
-			}
-			return false;
-		}
-
-        public bool Antialias
-        {
-            get
-            {
-                switch (swm.RenderOptions.GetEdgeMode(visual))
-                {
-                    case swm.EdgeMode.Aliased:
-                        return false;
-                    case swm.EdgeMode.Unspecified:
-                        return true;
-                    default:
-                        throw new NotSupportedException();
-                }
-            }
-            set
-            {
-                swm.RenderOptions.SetEdgeMode(visual, value ? swm.EdgeMode.Unspecified : swm.EdgeMode.Aliased);
-            }
-        }
-
-        public ImageInterpolation ImageInterpolation
-        {
-            get { return imageInterpolation; }
-            set
-            {
-                imageInterpolation = value;
-                swm.RenderOptions.SetBitmapScalingMode(visual, value.ToWpf());
-            }
-        }
-
-		protected override void Dispose (bool disposing)
-		{
-			if (disposing)
-				Close ();
-			base.Dispose (disposing);
-		}
-
-        public void SetClip(RectangleF rect)
-        {
-            // should not be called since Wpf is retained mode.
-            throw new InvalidOperationException(); 
-        }
-
-        public RectangleF ClipBounds
-        {
-            get
-            {             
-                // should not be called since Wpf is retained mode.
-                throw new InvalidOperationException();
-            }
-        }
-
-        private TransformStack transformStack;
-
-        private TransformStack TransformStack
-        {
-            get
-            {
-                if (transformStack == null)
-                    transformStack = new TransformStack(
-                        this.Generator,
-                        m =>
-                        {
-                            var matrixHandler =
-                                m.Handler as MatrixHandler;
-
-                            var matrix =
-                                (swm.Matrix)
-                                matrixHandler.Control;
-
-                            var mt = new swm.MatrixTransform(
-                                matrix);
-
-                            Control.PushTransform(mt);
-
-                        },
-                        // we ignore the m parameter below
-                        // since wpf only supports popping
-                        // the stack
-                        () => Control.Pop());
-
-                return transformStack;
-            }
-        }
-
-        public void TranslateTransform(float dx, float dy)
-        {
-            TransformStack.TranslateTransform(dx, dy);
-        }
-
-        public void RotateTransform(float angle)
-        {
-            TransformStack.RotateTransform(angle);
-        }
-
-        public void ScaleTransform(float sx, float sy)
-        {
-            TransformStack.ScaleTransform(sx, sy);            
-        }
-
-        public void MultiplyTransform(Matrix matrix)
-        {
-            TransformStack.MultiplyTransform(matrix);
-        }
-
-        public void SaveTransform()
-        {
-            TransformStack.SaveTransform();
-        }
-
-        public void RestoreTransform()
-        {
-            TransformStack.RestoreTransform();
-        }
-
-        public void Clear(Color color)
-        {
-            // TODO
-        }
-    }
-}
-=======
-using System;
-using System.Collections.Generic;
-using System.Linq;
-using System.Text;
-using swm = System.Windows.Media;
-using sw = System.Windows;
-using swmi = System.Windows.Media.Imaging;
-using Eto.Drawing;
-using System.Globalization;
-
-namespace Eto.Platform.Wpf.Drawing
-{
-	public class GraphicsHandler : WidgetHandler<swm.DrawingContext, Graphics>, IGraphics
-	{
-		swm.Visual visual;
-		swm.DrawingVisual drawingVisual;
-		ImageInterpolation imageInterpolation;
-        PixelOffsetMode pixelOffsetMode;
-        double offset = 0.5;
-        double inverseoffset = 0;
-
-		Bitmap image;
-		sw.Size? dpi;
-
-		public GraphicsHandler ()
-		{
-		}
-
-        public PixelOffsetMode PixelOffsetMode
-        {
-            get { return pixelOffsetMode; }
-            set
-            {
-                pixelOffsetMode = value;
-                offset = pixelOffsetMode == PixelOffsetMode.None ? 0.5 : 0;
-				inverseoffset = pixelOffsetMode == PixelOffsetMode.None ? 0 : 0.5;
-            }
-        }
-
-		public GraphicsHandler (swm.Visual visual, swm.DrawingContext context, sw.Rect? clipRect)
-		{
-			this.visual = visual;
-			
-			this.Control = context;
-
-			//if (DPI != new sw.Size(1.0, 1.0))
-			//	this.Control.PushTransform (new swm.ScaleTransform (DPI.Width, DPI.Height));
-			var dpi = DPI;
-			//offset = dpi.Width / 2;
-			//this.Control.PushTransform (new swm.TranslateTransform (0, -0.5));
-			if (clipRect != null) {
-				var r = clipRect.Value;
-				
-				//PushGuideLines (r.X, r.Y, r.Width, r.Height);
-				//r = new sw.Rect (r.X, r.Y, r.Width + 0.5, r.Height + 0.5);
-				//this.Control.PushClip (new swm.RectangleGeometry (r));
-				this.Control.PushClip (new swm.RectangleGeometry (new sw.Rect (r.X - 0.5, r.Y - 0.5, r.Width + 1, r.Height + 1)));
-
-				this.Control.PushGuidelineSet (new swm.GuidelineSet (new double[] { r.Left, r.Right }, new double[] { r.Top, r.Y + r.Bottom }));
-			}
-			this.ImageInterpolation = Eto.Drawing.ImageInterpolation.Default;
-		}
-
-        public bool IsRetained { get { return true; } }
-
-		public void CreateFromImage (Bitmap image)
-		{
-			this.image = image;
-			drawingVisual = new swm.DrawingVisual ();
-			Control = drawingVisual.RenderOpen ();
-			Control.DrawImage (image.ControlObject as swm.ImageSource, new sw.Rect (0, 0, image.Size.Width, image.Size.Height));
-
-			visual = drawingVisual;
-			this.ImageInterpolation = Eto.Drawing.ImageInterpolation.Default;
-		}
-
-		public sw.Size DPI
-		{
-			get
-			{
-				if (dpi == null) {
-					var presentationSource = sw.PresentationSource.FromVisual (visual);
-					if (presentationSource != null) {
-						swm.Matrix m = presentationSource.CompositionTarget.TransformToDevice;
-						dpi = new sw.Size (m.M11, m.M11);
-					} else
-						dpi = new sw.Size (1.0, 1.0);
-				}
-				return dpi.Value;
-			}
-		}
-
-		swm.Pen GetPen (Color color, double thickness = 1)
-		{
-			return new swm.Pen (new swm.SolidColorBrush (color.ToWpf ()), thickness);
-		}
-
-		void PushGuideLines (double x, double y, double width, double height)
-		{
-            Control.PushGuidelineSet(new swm.GuidelineSet(new double[] { x, x + width }, new double[] { y, y + height }));
-        }
-
-        // Helper method
-        void DrawRectangle(swm.Pen pen, float x, float y, float width, float height)
-        {
-            double t = pen.Thickness * offset;
-			PushGuideLines (x, y, width, height);
-			Control.DrawRectangle (null, pen, new sw.Rect (x + t, y + t, width, height));
-			Control.Pop ();
-		}
-
-        public void DrawRectangle(Color color, float x, float y, float width, float height)
-		{
-            DrawRectangle(GetPen(color), x, y, width, height);
-		}
-
-        // Helper method
-		void DrawLine (swm.Pen pen, float startx, float starty, float endx, float endy)
-        {
-			double t = pen.Thickness * offset;
-			Control.PushGuidelineSet (new swm.GuidelineSet (new double[] { startx, endx }, new double[] { starty, endy }));
-			Control.DrawLine (pen, new sw.Point (startx + t, starty + t), new sw.Point (endx + t, endy + t));
-			Control.Pop ();
-        }
-
-        public void DrawLine(Color color, float startx, float starty, float endx, float endy)
-        {
-			var pen = GetPen (color);
-            DrawLine(pen, startx, starty, endx, endy);
-		}
-
-        // Helper method
-        void FillRectangle(swm.Brush brush, float x, float y, float width, float height)
-        {
-            PushGuideLines(x, y, width, height);
-			Control.DrawRectangle (brush, null, new sw.Rect (x + inverseoffset, y + inverseoffset, width, height));
-            Control.Pop();
-        }
-
-        public void FillRectangle(Color color, float x, float y, float width, float height)
-        {
-            var brush = new swm.SolidColorBrush(color.ToWpf());
-            FillRectangle(brush, x, y, width, height);
-        }
-
-        public void DrawEllipse(Color color, float x, float y, float width, float height)
-        {
-            var pen = GetPen(color);
-            double t = pen.Thickness * offset;
-            Control.DrawEllipse(null, pen, new sw.Point(x + width / 2.0 + t, y + height / 2.0 + t), width / 2.0, height / 2.0);
-        }
-
-        public void FillEllipse(Color color, float x, float y, float width, float height)
-        {
-            //PushGuideLines(x, y, width, height);
-            var brush = new swm.SolidColorBrush(color.ToWpf());
-            Control.DrawEllipse(brush, null, new sw.Point(x + width / 2.0 + inverseoffset, y + height / 2.0 + inverseoffset), width / 2.0, height / 2.0);
-            //Control.Pop();
-        }
-
-        static swm.Geometry CreateArcDrawing(sw.Rect rect, double startDegrees, double sweepDegrees, bool closed)
-        {
-            // degrees to radians conversion
-            double startRadians = startDegrees * Math.PI / 180.0;
-            double sweepRadians = sweepDegrees * Math.PI / 180.0;
-
-            // x and y radius
-            double dx = rect.Width / 2;
-            double dy = rect.Height / 2;
-
-            // determine the start point 
-            double xs = rect.X + dx + (Math.Cos(startRadians) * dx);
-            double ys = rect.Y + dy + (Math.Sin(startRadians) * dy);
-
-            // determine the end point 
-            double xe = rect.X + dx + (Math.Cos(startRadians + sweepRadians) * dx);
-            double ye = rect.Y + dy + (Math.Sin(startRadians + sweepRadians) * dy);
-
-            var centerPoint = new sw.Point(rect.X + rect.Width / 2, rect.Y + rect.Height / 2);
-            // draw the arc into a stream geometry
-            var streamGeom = new swm.StreamGeometry();
-            using (var ctx = streamGeom.Open())
-            {
-                bool isLargeArc = Math.Abs(sweepDegrees) > 180;
-                var sweepDirection = sweepDegrees < 0 ? swm.SweepDirection.Counterclockwise : swm.SweepDirection.Clockwise;
-
-                if (closed)
-                {
-                    ctx.BeginFigure(centerPoint, true, true);
-                    ctx.LineTo(new sw.Point(xs, ys), true, true);
-                }
-                else
-                    ctx.BeginFigure(new sw.Point(xs, ys), false, false);
-                ctx.ArcTo(new sw.Point(xe, ye), new sw.Size(dx, dy), 0, isLargeArc, sweepDirection, true, false);
-                if (closed)
-                    ctx.LineTo(centerPoint, true, true);
-            }
-
-            return streamGeom;
-        }
-
-        public void DrawArc(Color color, float x, float y, float width, float height, float startAngle, float sweepAngle)
-        {
-            var arc = CreateArcDrawing(new sw.Rect(x, y, width, height), startAngle, sweepAngle, false);
-            Control.PushTransform(new swm.TranslateTransform(offset, offset));
-            var pen = GetPen(color);
-            Control.DrawGeometry(null, pen, arc);
-            Control.Pop();
-        }
-
-        public void FillPie(Color color, float x, float y, float width, float height, float startAngle, float sweepAngle)
-        {
-            var arc = CreateArcDrawing(new sw.Rect(x, y, width, height), startAngle, sweepAngle, true);
-            var brush = new swm.SolidColorBrush(color.ToWpf());
-            Control.PushTransform(new swm.TranslateTransform(inverseoffset, inverseoffset));
-            Control.DrawGeometry(brush, null, arc);
-            Control.Pop();
-        }
-
-        // Helper method
-		void FillPath (swm.Brush brush, GraphicsPath path)
-        {
-            var geometry = ((GraphicsPathHandler)path.Handler).Control;
-            Control.DrawGeometry(brush, null, geometry);
-        }
-
-        public void FillPath(Color color, GraphicsPath path)
-		{
-            var brush = new swm.SolidColorBrush(color.ToWpf());
-            FillPath(brush, path);
-		}
-
-        // Helper method
-        void DrawPath(swm.Pen pen, GraphicsPath path)
-        {
-            var geometry = ((GraphicsPathHandler)path.Handler).Control;
-            Control.PushTransform(new swm.TranslateTransform(offset, offset));
-            Control.DrawGeometry(null, pen, geometry);
-            Control.Pop();
-        }
-
-        public void DrawPath(Color color, GraphicsPath path)
-		{
-            var pen = GetPen(color);
-            DrawPath(pen, path);
-		}
-
-		public void DrawImage (Image image, float x, float y)
-		{
-			var size = image.Size;
-			DrawImage (image, x, y, size.Width, size.Height);
-		}
-
-		public void DrawImage (Image image, float x, float y, float width, float height)
-		{
-			var src = image.ToWpf ((int)Math.Max(width, height));
-			//Control.PushGuidelineSet (new swm.GuidelineSet (new double[] { x , x  + width }, new double[] { y , y + height }));
-			Control.DrawImage (src, new sw.Rect (x + inverseoffset, y + inverseoffset, width, height));
-			//Control.Pop ();
-		}
-
-		public void DrawImage (Image image, RectangleF source, RectangleF destination)
-		{
-			var src = image.ToWpf ();
-			Control.PushClip (new swm.RectangleGeometry (destination.ToWpf ()));
-			bool scaled = false;
-			double scalex = 1.0;
-			double scaley = 1.0;
-			if (source.Size != destination.Size) {
-				scalex = (double)destination.Width / (double)source.Width;
-				scaley = (double)destination.Height / (double)source.Height;
-				Control.PushTransform (new swm.ScaleTransform (scalex, scaley));
-				scaled = true;
-			}
-			Control.DrawImage (src, new sw.Rect((destination.X / scalex) - source.X, (destination.Y / scaley) - source.Y, destination.Width / scalex, destination.Height / scaley));
-            // pop once for PushClip
-			Control.Pop ();
-            // pop again for PushTransform
-			if (scaled)
-				Control.Pop ();
-		}
-
-        public void DrawText(Font font, Color color, float x, float y, string text)
-		{
-			var fontHandler = font.Handler as FontHandler;
-            if (fontHandler != null)
-            {
-                var brush = new swm.SolidColorBrush(color.ToWpf());
-                var formattedText = new swm.FormattedText(text, CultureInfo.CurrentUICulture, sw.FlowDirection.LeftToRight, fontHandler.WpfTypeface, fontHandler.PixelSize, brush);
-                Control.DrawText(formattedText, new sw.Point(x, y));
-            }
-		}
-
-		public SizeF MeasureString (Font font, string text)
-		{
-            var result = SizeF.Empty;
-
-            var fontHandler = font.Handler as FontHandler;            
-            if (fontHandler != null)
-            {
-                var brush = new swm.SolidColorBrush(swm.Colors.White);
-                var formattedText = new swm.FormattedText(text, CultureInfo.CurrentUICulture, sw.FlowDirection.LeftToRight, fontHandler.WpfTypeface, fontHandler.PixelSize, brush);
-                result = new SizeF((float)formattedText.WidthIncludingTrailingWhitespace, (float)formattedText.Height);
-            }
-
-            return result;
-		}
-
-		public void Flush ()
-		{
-			if (Close ()) {
-				Control = drawingVisual.RenderOpen ();
-			}
-		}
-
-		bool Close ()
-		{
-			if (image != null) {
-				Control.Close ();
-				var handler = image.Handler as BitmapHandler;
-				var bmp = handler.Control;
-				var newbmp = new swmi.RenderTargetBitmap (bmp.PixelWidth, bmp.PixelHeight, bmp.DpiX, bmp.DpiY, swm.PixelFormats.Pbgra32);
-				newbmp.Render (visual);
-				handler.SetBitmap (newbmp);
-				return true;
-			}
-			return false;
-		}
-
-        public bool Antialias
-        {
-            get
-            {
-                switch (swm.RenderOptions.GetEdgeMode(visual))
-                {
-                    case swm.EdgeMode.Aliased:
-                        return false;
-                    case swm.EdgeMode.Unspecified:
-                        return true;
-                    default:
-                        throw new NotSupportedException();
-                }
-            }
-            set
-            {
-                swm.RenderOptions.SetEdgeMode(visual, value ? swm.EdgeMode.Unspecified : swm.EdgeMode.Aliased);
-            }
-        }
-
-        public ImageInterpolation ImageInterpolation
-        {
-            get { return imageInterpolation; }
-            set
-            {
-                imageInterpolation = value;
-                swm.RenderOptions.SetBitmapScalingMode(visual, value.ToWpf());
-            }
-        }
-
-		protected override void Dispose (bool disposing)
-		{
-			if (disposing)
-				Close ();
-			base.Dispose (disposing);
-		}
-
-        TransformStack transformStack;
-
-        TransformStack TransformStack
-        {
-            get
-            {
-                if (transformStack == null)
-                    transformStack = new TransformStack(
-                        this.Generator,
-                        m =>
-                        {
-                            var matrix = (swm.Matrix)m.ControlObject;
-
-                            var mt = new swm.MatrixTransform(matrix);
-
-                            Control.PushTransform(mt);
-
-                        },
-                        // we ignore the m parameter below
-                        // since wpf only supports popping
-                        // the stack
-                        () => Control.Pop());
-
-                return transformStack;
-            }
-        }
-
-        public void TranslateTransform(float dx, float dy)
-        {
-            TransformStack.TranslateTransform(dx, dy);
-        }
-
-        public void RotateTransform(float angle)
-        {
-            TransformStack.RotateTransform(angle);
-        }
-
-        public void ScaleTransform(float sx, float sy)
-        {
-            TransformStack.ScaleTransform(sx, sy);            
-        }
-
-        public void MultiplyTransform(IMatrix matrix)
-        {
-            TransformStack.MultiplyTransform(matrix);
-        }
-
-        public void SaveTransform()
-        {
-            TransformStack.SaveTransform();
-        }
-
-        public void RestoreTransform()
-        {
-            TransformStack.RestoreTransform();
-        }
-    }
-}
->>>>>>> 6b739447
+using System;
+using System.Collections.Generic;
+using System.Linq;
+using System.Text;
+using swm = System.Windows.Media;
+using sw = System.Windows;
+using swmi = System.Windows.Media.Imaging;
+using Eto.Drawing;
+using System.Globalization;
+
+namespace Eto.Platform.Wpf.Drawing
+{
+	public class GraphicsHandler : WidgetHandler<swm.DrawingContext, Graphics>, IGraphics
+	{
+		swm.Visual visual;
+		swm.DrawingVisual drawingVisual;
+		ImageInterpolation imageInterpolation;
+        PixelOffsetMode pixelOffsetMode;
+        double offset = 0.5;
+        double inverseoffset = 0;
+
+		Bitmap image;
+		sw.Size? dpi;
+
+		public GraphicsHandler ()
+		{
+		}
+
+        public PixelOffsetMode PixelOffsetMode
+        {
+            get { return pixelOffsetMode; }
+            set
+            {
+                pixelOffsetMode = value;
+                offset = pixelOffsetMode == PixelOffsetMode.None ? 0.5 : 0;
+                inverseoffset = pixelOffsetMode == PixelOffsetMode.None ? 0 : 0.5;
+            }
+        }
+
+		public GraphicsHandler (swm.Visual visual, swm.DrawingContext context, sw.Rect? clipRect)
+		{
+			this.visual = visual;
+			
+			this.Control = context;
+
+			//if (DPI != new sw.Size(1.0, 1.0))
+			//	this.Control.PushTransform (new swm.ScaleTransform (DPI.Width, DPI.Height));
+			var dpi = DPI;
+			//offset = dpi.Width / 2;
+			//this.Control.PushTransform (new swm.TranslateTransform (0, -0.5));
+			if (clipRect != null) {
+				var r = clipRect.Value;
+				
+				//PushGuideLines (r.X, r.Y, r.Width, r.Height);
+				//r = new sw.Rect (r.X, r.Y, r.Width + 0.5, r.Height + 0.5);
+				//this.Control.PushClip (new swm.RectangleGeometry (r));
+				this.Control.PushClip (new swm.RectangleGeometry (new sw.Rect (r.X - 0.5, r.Y - 0.5, r.Width + 1, r.Height + 1)));
+
+				this.Control.PushGuidelineSet (new swm.GuidelineSet (new double[] { r.Left, r.Right }, new double[] { r.Top, r.Y + r.Bottom }));
+			}
+			this.ImageInterpolation = Eto.Drawing.ImageInterpolation.Default;
+		}
+
+        public bool IsRetained { get { return true; } }
+
+		public void CreateFromImage (Bitmap image)
+		{
+			this.image = image;
+			drawingVisual = new swm.DrawingVisual ();
+			Control = drawingVisual.RenderOpen ();
+			Control.DrawImage (image.ControlObject as swm.ImageSource, new sw.Rect (0, 0, image.Size.Width, image.Size.Height));
+
+			visual = drawingVisual;
+			this.ImageInterpolation = Eto.Drawing.ImageInterpolation.Default;
+		}
+
+		public sw.Size DPI
+		{
+			get
+			{
+				if (dpi == null) {
+					var presentationSource = sw.PresentationSource.FromVisual (visual);
+					if (presentationSource != null) {
+						swm.Matrix m = presentationSource.CompositionTarget.TransformToDevice;
+						dpi = new sw.Size (m.M11, m.M11);
+					} else
+						dpi = new sw.Size (1.0, 1.0);
+				}
+				return dpi.Value;
+			}
+		}
+
+		swm.Pen GetPen (Color color, double thickness = 1)
+		{
+			return new swm.Pen (new swm.SolidColorBrush (color.ToWpf ()), thickness);
+		}
+
+		void PushGuideLines (double x, double y, double width, double height)
+		{
+            Control.PushGuidelineSet(new swm.GuidelineSet(new double[] { x, x + width }, new double[] { y, y + height }));
+        }
+
+        // Helper method
+        void DrawRectangle(swm.Pen pen, float x, float y, float width, float height)
+        {
+            double t = pen.Thickness * offset;
+			PushGuideLines (x, y, width, height);
+            Control.DrawRectangle(null, pen, new sw.Rect(x + t, y + t, width, height));
+			Control.Pop ();
+        }
+
+        public void DrawRectangle(Color color, float x, float y, float width, float height)
+		{
+            DrawRectangle(GetPen(color), x, y, width, height);
+		}
+
+        public void DrawRectangle(Pen pen, float x, float y, float width, float height)
+        {
+            DrawRectangle(pen.ControlObject as swm.Pen, x, y, width, height);            
+        }
+
+        // Helper method
+        private void DrawLine(swm.Pen pen, float startx, float starty, float endx, float endy)
+        {
+            double t = pen.Thickness / 2;
+			Control.PushGuidelineSet (new swm.GuidelineSet (new double[] { startx, endx }, new double[] { starty, endy }));
+            Control.DrawLine(pen, new sw.Point(startx + t, starty + t), new sw.Point(endx + t, endy + t));
+			Control.Pop ();
+        }
+
+        public void DrawLine(Color color, float startx, float starty, float endx, float endy)
+        {
+			var pen = GetPen (color);
+            DrawLine(pen, startx, starty, endx, endy);
+		}
+
+        public void DrawLine(Pen pen, PointF pt1, PointF pt2)
+        {
+            DrawLine(pen.ControlObject as swm.Pen, pt1.X, pt1.Y, pt2.X, pt2.Y);
+        }
+
+        // Helper method
+        void FillRectangle(swm.Brush brush, float x, float y, float width, float height)
+        {
+            PushGuideLines(x, y, width, height);
+            Control.DrawRectangle(brush, null, new sw.Rect(x + inverseoffset, y + inverseoffset, width, height));
+            Control.Pop();
+        }
+
+        public void FillRectangle(Color color, float x, float y, float width, float height)
+        {
+            var brush = new swm.SolidColorBrush(color.ToWpf());
+            FillRectangle(brush, x, y, width, height);
+        }
+
+        public void FillRectangle(Brush brush, RectangleF rect)
+        {
+            FillRectangle(brush.ControlObject as swm.Brush, rect.X, rect.Y, rect.Width, rect.Height);
+        }
+
+        public void FillRectangle(Brush brush, float x, float y, float width, float height)
+        {
+            FillRectangle(brush.ControlObject as swm.Brush, x, y, width, height);
+        }
+
+        public void DrawEllipse(Color color, float x, float y, float width, float height)
+        {
+            var pen = GetPen(color);
+            double t = pen.Thickness * offset;
+            Control.DrawEllipse(null, pen, new sw.Point(x + width / 2.0 + t, y + height / 2.0 + t), width / 2.0, height / 2.0);
+        }
+
+        public void FillEllipse(Color color, float x, float y, float width, float height)
+        {
+            //PushGuideLines(x, y, width, height);
+            var brush = new swm.SolidColorBrush(color.ToWpf());
+            Control.DrawEllipse(brush, null, new sw.Point(x + width / 2.0 + inverseoffset, y + height / 2.0 + inverseoffset), width / 2.0, height / 2.0);
+            //Control.Pop();
+        }
+
+        static swm.Geometry CreateArcDrawing(sw.Rect rect, double startDegrees, double sweepDegrees, bool closed)
+        {
+            // degrees to radians conversion
+            double startRadians = startDegrees * Math.PI / 180.0;
+            double sweepRadians = sweepDegrees * Math.PI / 180.0;
+
+            // x and y radius
+            double dx = rect.Width / 2;
+            double dy = rect.Height / 2;
+
+            // determine the start point 
+            double xs = rect.X + dx + (Math.Cos(startRadians) * dx);
+            double ys = rect.Y + dy + (Math.Sin(startRadians) * dy);
+
+            // determine the end point 
+            double xe = rect.X + dx + (Math.Cos(startRadians + sweepRadians) * dx);
+            double ye = rect.Y + dy + (Math.Sin(startRadians + sweepRadians) * dy);
+
+            var centerPoint = new sw.Point(rect.X + rect.Width / 2, rect.Y + rect.Height / 2);
+            // draw the arc into a stream geometry
+            var streamGeom = new swm.StreamGeometry();
+            using (var ctx = streamGeom.Open())
+            {
+                bool isLargeArc = Math.Abs(sweepDegrees) > 180;
+                var sweepDirection = sweepDegrees < 0 ? swm.SweepDirection.Counterclockwise : swm.SweepDirection.Clockwise;
+
+                if (closed)
+                {
+                    ctx.BeginFigure(centerPoint, true, true);
+                    ctx.LineTo(new sw.Point(xs, ys), true, true);
+                }
+                else
+                    ctx.BeginFigure(new sw.Point(xs, ys), false, false);
+                ctx.ArcTo(new sw.Point(xe, ye), new sw.Size(dx, dy), 0, isLargeArc, sweepDirection, true, false);
+                if (closed)
+                    ctx.LineTo(centerPoint, true, true);
+            }
+
+            return streamGeom;
+        }
+
+        public void DrawArc(Color color, float x, float y, float width, float height, float startAngle, float sweepAngle)
+        {
+            var arc = CreateArcDrawing(new sw.Rect(x, y, width, height), startAngle, sweepAngle, false);
+            Control.PushTransform(new swm.TranslateTransform(offset, offset));
+            var pen = GetPen(color);
+            Control.DrawGeometry(null, pen, arc);
+            Control.Pop();
+        }
+
+        public void FillPie(Color color, float x, float y, float width, float height, float startAngle, float sweepAngle)
+        {
+            var arc = CreateArcDrawing(new sw.Rect(x, y, width, height), startAngle, sweepAngle, true);
+            var brush = new swm.SolidColorBrush(color.ToWpf());
+            Control.PushTransform(new swm.TranslateTransform(inverseoffset, inverseoffset));
+            Control.DrawGeometry(brush, null, arc);
+            Control.Pop();
+        }
+
+        // Helper method
+        private void FillPath(swm.Brush brush, GraphicsPath path)
+        {
+            var geometry = ((GraphicsPathHandler)path.Handler).Control;
+            Control.DrawGeometry(brush, null, geometry);
+        }
+
+        public void FillPath(Color color, GraphicsPath path)
+		{
+            var brush = new swm.SolidColorBrush(color.ToWpf());
+            FillPath(brush, path);
+		}
+
+        public void FillPath(Brush brush, GraphicsPath path)
+        {
+            FillPath(brush.ControlObject as swm.Brush, path);
+        }
+
+        // Helper method
+        void DrawPath(swm.Pen pen, GraphicsPath path)
+        {
+            var geometry = ((GraphicsPathHandler)path.Handler).Control;
+            Control.PushTransform(new swm.TranslateTransform(offset, offset));
+            Control.DrawGeometry(null, pen, geometry);
+            Control.Pop();
+        }
+
+        public void DrawPath(Color color, GraphicsPath path)
+		{
+            var pen = GetPen(color);
+            DrawPath(pen, path);
+		}
+
+        public void DrawPath(Pen pen, GraphicsPath path)
+        {
+            DrawPath(pen.ControlObject as swm.Pen, path);
+        }
+
+		public void DrawImage (Image image, float x, float y)
+		{
+			var size = image.Size;
+			DrawImage (image, x, y, size.Width, size.Height);
+        }
+
+        public void DrawImage(Image image, PointF p)
+        {
+            DrawImage(image, p.X, p.Y, image.Size.Width, image.Size.Height);
+        }
+
+        public void DrawImage(Image image, RectangleF rect)
+        {
+            DrawImage(image, (int)rect.X, (int)rect.Y, (int)rect.Width, (int)rect.Height);
+        }
+
+        private void DrawImage(Image image, float x, float y, float width, float height)
+		{
+			var src = image.ToWpf ((int)Math.Max(width, height));
+			//Control.PushGuidelineSet (new swm.GuidelineSet (new double[] { x , x  + width }, new double[] { y , y + height }));
+			Control.DrawImage (src, new sw.Rect (x, y, width, height));
+			//Control.Pop ();
+		}
+
+		public void DrawImage (Image image, RectangleF source, RectangleF destination)
+		{
+			var src = image.ToWpf ();
+			Control.PushClip (new swm.RectangleGeometry (destination.ToWpf ()));
+			bool scaled = false;
+			double scalex = 1.0;
+			double scaley = 1.0;
+			if (source.Size != destination.Size) {
+				scalex = (double)destination.Width / (double)source.Width;
+				scaley = (double)destination.Height / (double)source.Height;
+				Control.PushTransform (new swm.ScaleTransform (scalex, scaley));
+				scaled = true;
+			}
+			Control.DrawImage (src, new sw.Rect((destination.X / scalex) - source.X, (destination.Y / scaley) - source.Y, destination.Width / scalex, destination.Height / scaley));
+            // pop once for PushClip
+			Control.Pop ();
+            // pop again for PushTransform
+			if (scaled)
+				Control.Pop ();
+		}
+
+		public void DrawIcon (Icon icon, int x, int y, int width, int height)
+		{
+			var src = ((IconHandler)icon.Handler).Control;
+			Control.PushGuidelineSet (new swm.GuidelineSet (new double[] { x, x + width }, new double[] { y, y + height }));
+			Control.DrawImage (src, new sw.Rect (x, y, width, height));
+			Control.Pop ();
+		}
+
+        public void DrawText(Font font, Color color, float x, float y, string text)
+		{
+			var fontHandler = font.Handler as FontHandler;
+            if (fontHandler != null)
+            {
+                var brush = new swm.SolidColorBrush(color.ToWpf());
+                var formattedText = new swm.FormattedText(text, CultureInfo.CurrentUICulture, sw.FlowDirection.LeftToRight, fontHandler.WpfTypeface, fontHandler.PixelSize, brush);
+                Control.DrawText(formattedText, new sw.Point(x, y));
+            }
+		}
+
+		public SizeF MeasureString (Font font, string text)
+		{
+            var result = SizeF.Empty;
+
+            var fontHandler = font.Handler as FontHandler;            
+            if (fontHandler != null)
+            {
+                var brush = new swm.SolidColorBrush(swm.Colors.White);
+                var formattedText = new swm.FormattedText(text, CultureInfo.CurrentUICulture, sw.FlowDirection.LeftToRight, fontHandler.WpfTypeface, fontHandler.PixelSize, brush);
+                result = new SizeF((float)formattedText.WidthIncludingTrailingWhitespace, (float)formattedText.Height);
+            }
+
+            return result;
+		}
+
+		public void Flush ()
+		{
+			if (Close ()) {
+				Control = drawingVisual.RenderOpen ();
+			}
+		}
+
+		bool Close ()
+		{
+			if (image != null) {
+				Control.Close ();
+				var handler = image.Handler as BitmapHandler;
+				var bmp = handler.Control;
+				var newbmp = new swmi.RenderTargetBitmap (bmp.PixelWidth, bmp.PixelHeight, bmp.DpiX, bmp.DpiY, swm.PixelFormats.Pbgra32);
+				newbmp.Render (visual);
+				handler.SetBitmap (newbmp);
+				return true;
+			}
+			return false;
+		}
+
+        public bool Antialias
+        {
+            get
+            {
+                switch (swm.RenderOptions.GetEdgeMode(visual))
+                {
+                    case swm.EdgeMode.Aliased:
+                        return false;
+                    case swm.EdgeMode.Unspecified:
+                        return true;
+                    default:
+                        throw new NotSupportedException();
+                }
+            }
+            set
+            {
+                swm.RenderOptions.SetEdgeMode(visual, value ? swm.EdgeMode.Unspecified : swm.EdgeMode.Aliased);
+            }
+        }
+
+        public ImageInterpolation ImageInterpolation
+        {
+            get { return imageInterpolation; }
+            set
+            {
+                imageInterpolation = value;
+                swm.RenderOptions.SetBitmapScalingMode(visual, value.ToWpf());
+            }
+        }
+
+		protected override void Dispose (bool disposing)
+		{
+			if (disposing)
+				Close ();
+			base.Dispose (disposing);
+		}
+        public void SetClip(RectangleF rect)
+        {
+            // should not be called since Wpf is retained mode.
+            throw new InvalidOperationException(); 
+        }
+
+        public RectangleF ClipBounds
+        {
+            get
+            {             
+                // should not be called since Wpf is retained mode.
+                throw new InvalidOperationException();
+            }
+        }
+
+        TransformStack transformStack;
+
+        TransformStack TransformStack
+        {
+            get
+            {
+                if (transformStack == null)
+                    transformStack = new TransformStack(
+                        this.Generator,
+                        m =>
+                        {
+                            var matrix = (swm.Matrix)m.ControlObject;
+
+                            var mt = new swm.MatrixTransform(matrix);
+
+                            Control.PushTransform(mt);
+
+                        },
+                        // we ignore the m parameter below
+                        // since wpf only supports popping
+                        // the stack
+                        () => Control.Pop());
+
+                return transformStack;
+            }
+        }
+
+        public void TranslateTransform(float dx, float dy)
+        {
+            TransformStack.TranslateTransform(dx, dy);
+        }
+
+        public void RotateTransform(float angle)
+        {
+            TransformStack.RotateTransform(angle);
+        }
+
+        public void ScaleTransform(float sx, float sy)
+        {
+            TransformStack.ScaleTransform(sx, sy);            
+        }
+
+        public void MultiplyTransform(IMatrix matrix)
+        {
+            TransformStack.MultiplyTransform(matrix);
+        }
+
+        public void SaveTransform()
+        {
+            TransformStack.SaveTransform();
+        }
+
+        public void RestoreTransform()
+        {
+            TransformStack.RestoreTransform();
+        }
+
+        public void Clear(Color color)
+        {
+            // TODO
+        }
+    }
+}