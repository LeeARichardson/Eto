using System;
using System.Collections.ObjectModel;
using System.Collections.Generic;
using System.Collections.Specialized;

namespace Eto.Forms
{
	public interface IDataStore<out T>
	{
		int Count { get; }
		
		T this [int index] { 
			get;
		}
	}

	public static class DataStoreExtensions
	{
		public static IEnumerable<T> AsEnumerable<T> (this IDataStore<T> store)
		{
			if (store == null)
				yield break;
			for (int i = 0; i < store.Count; i++)
				yield return (T)store[i];
		}
	}

	public class DataStoreCollection<T> : ObservableCollection<T>, IDataStore<T>
	{
		public DataStoreCollection ()
		{
		}
		
		public DataStoreCollection (IEnumerable<T> items)
		{
			AddRange (items);
		}

		public void Sort (IComparer<T> comparer)
		{
			var list = base.Items as List<T>;
			if (list != null) {
				list.Sort (comparer);
				OnCollectionChanged (new NotifyCollectionChangedEventArgs (NotifyCollectionChangedAction.Reset));
				return;
			}
			for (int i = this.Count - 1; i >= 0; i--) {
				for (int j = 1; j <= i; j++) {
					var o1 = this [j - 1];
					var o2 = this [j];

					if (comparer.Compare (o1, o2) > 0) {
						this.Remove (o1);
						this.Insert (j, o1);
					}
				}
			}
		}

<<<<<<< HEAD
		public void Sort (Comparison<T> comparison)
		{
			var list = base.Items as List<T>;
			if (list != null) {
				list.Sort (comparison);
				OnCollectionChanged (new NotifyCollectionChangedEventArgs (NotifyCollectionChangedAction.Reset));
				return;
			}
			for (int i = this.Count - 1; i >= 0; i--) {
				for (int j = 1; j <= i; j++) {
					var o1 = this [j - 1];
					var o2 = this [j];

					if (comparison (o1, o2) > 0) {
						this.Remove (o1);
						this.Insert (j, o1);
					}
				}
			}
		}

=======
>>>>>>> 6b303292
		public static IEnumerable<T> EnumerateDataStore (IDataStore<T> store)
		{
			if (store == null)
				yield break;
			for (int i = 0; i < store.Count; i++)
				yield return (T)store [i];
		}
		
		public void AddRange (IEnumerable<T> items)
		{
			foreach (var item in items) {
				Add (item);
			}
		}
	}
}<|MERGE_RESOLUTION|>--- conflicted
+++ resolved
@@ -12,17 +12,17 @@
 		T this [int index] { 
 			get;
 		}
-	}
-
-	public static class DataStoreExtensions
-	{
-		public static IEnumerable<T> AsEnumerable<T> (this IDataStore<T> store)
-		{
-			if (store == null)
-				yield break;
-			for (int i = 0; i < store.Count; i++)
-				yield return (T)store[i];
-		}
+	}
+
+	public static class DataStoreExtensions
+	{
+		public static IEnumerable<T> AsEnumerable<T> (this IDataStore<T> store)
+		{
+			if (store == null)
+				yield break;
+			for (int i = 0; i < store.Count; i++)
+				yield return (T)store[i];
+		}
 	}
 
 	public class DataStoreCollection<T> : ObservableCollection<T>, IDataStore<T>
@@ -57,7 +57,6 @@
 			}
 		}
 
-<<<<<<< HEAD
 		public void Sort (Comparison<T> comparison)
 		{
 			var list = base.Items as List<T>;
@@ -79,16 +78,6 @@
 			}
 		}
 
-=======
->>>>>>> 6b303292
-		public static IEnumerable<T> EnumerateDataStore (IDataStore<T> store)
-		{
-			if (store == null)
-				yield break;
-			for (int i = 0; i < store.Count; i++)
-				yield return (T)store [i];
-		}
-		
 		public void AddRange (IEnumerable<T> items)
 		{
 			foreach (var item in items) {
