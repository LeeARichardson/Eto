namespace Eto.Mac.Forms
{
	public class EtoWindow : NSWindow, IMacControl
	{
		CGRect oldFrame;
		bool zoom;

		public WeakReference WeakHandler { get; set; }

		public IMacWindow Handler { get { return (IMacWindow)WeakHandler.Target; } set { WeakHandler = new WeakReference(value); } }
		
		public EtoWindow(NativeHandle handle)
			: base(handle)
		{
		}

		public EtoWindow(CGRect rect, NSWindowStyle style, NSBackingStore store, bool flag)
			: base(rect, style, store, flag)
		{
		}

		public bool? CanFocus { get; set; } = true;

		public override bool CanBecomeKeyWindow => CanFocus ?? base.CanBecomeKeyWindow;

		public bool DisableCenterParent { get; set; }

		public NSWindow OwnerWindow { get; set; }

		public override void Center()
		{
			if (DisableCenterParent)
				return;
			// implement centering to parent if there is a parent window for this one..
			var window = OwnerWindow ?? ParentWindow;
			if (window != null)
			{
				var parentFrame = window.Frame;
				var frame = Frame;
				var location = new CGPoint((parentFrame.Width - frame.Width) / 2 + parentFrame.X, (parentFrame.Height - frame.Height) / 2 + parentFrame.Y);
				SetFrameOrigin(location);
			}
			else
				base.Center();
		}

		public override void Zoom(NSObject sender)
		{
			if (zoom)
			{
				SetFrame(oldFrame, true, true);
				zoom = false;
			}
			else
			{
				oldFrame = Frame;
				base.Zoom(sender ?? this); // null when double clicking the title bar, but xammac/monomac doesn't allow it
				zoom = true;
			}
			Handler?.Callback.OnWindowStateChanged(Handler.Widget, EventArgs.Empty);
		}

		public bool DisableSetOrigin { get; set; }

		public override void SetFrameOrigin(CGPoint aPoint)
		{
			if (!DisableSetOrigin)
				base.SetFrameOrigin(aPoint);
		}

		public override void RecalculateKeyViewLoop()
		{
			base.RecalculateKeyViewLoop();

			NSView last = null;
			Handler?.RecalculateKeyViewLoop(ref last);
		}
	}

	public class EtoPanel : NSPanel, IMacControl
	{
		CGRect oldFrame;
		bool zoom;

		public WeakReference WeakHandler { get; set; }

		public IMacWindow Handler { get { return (IMacWindow)WeakHandler.Target; } set { WeakHandler = new WeakReference(value); } }

		public EtoPanel(CGRect rect, NSWindowStyle style, NSBackingStore store, bool flag)
			: base(rect, style, store, flag)
		{
		}

		public bool? CanFocus { get; set; }

		public override bool CanBecomeKeyWindow => CanFocus ?? base.CanBecomeKeyWindow;

		public bool DisableCenterParent { get; set; }

		public NSWindow OwnerWindow { get; set; }

		public override void Center()
		{
			if (DisableCenterParent)
				return;
			// implement centering to parent if there is a parent window for this one..
			var window = OwnerWindow ?? ParentWindow;
			if (window != null)
			{
				var parentFrame = window.Frame;
				var frame = Frame;
				var location = new CGPoint((parentFrame.Width - frame.Width) / 2 + parentFrame.X, (parentFrame.Height - frame.Height) / 2 + parentFrame.Y);
				SetFrameOrigin(location);
			}
			else
				base.Center();
		}

		public override void Zoom(NSObject sender)
		{
			if (zoom)
			{
				SetFrame(oldFrame, true, true);
				zoom = false;
			}
			else
			{
				oldFrame = Frame;
				base.Zoom(sender ?? this); // null when double clicking the title bar, but xammac/monomac doesn't allow it
				zoom = true;
			}
			Handler.Callback.OnWindowStateChanged(Handler.Widget, EventArgs.Empty);
		}

		public bool DisableSetOrigin { get; set; }

		public override void SetFrameOrigin(CGPoint aPoint)
		{
			if (!DisableSetOrigin)
				base.SetFrameOrigin(aPoint);
		}

		public override void RecalculateKeyViewLoop()
		{
			base.RecalculateKeyViewLoop();

			NSView last = null;
			Handler?.RecalculateKeyViewLoop(ref last);
		}
	}

	class EtoContentView : MacPanelView
	{
		public EtoContentView()
		{
		}

		public EtoContentView(IntPtr handle) : base(handle)
		{
		}
	}

	public interface IMacWindow : IMacControlHandler
	{
		Rectangle? RestoreBounds { get; set; }

		Window Widget { get; }

		NSMenu MenuBar { get; }

		NSObject FieldEditorClient { get; set; }

		MacFieldEditor FieldEditor { get; }

		bool CloseWindow(Action<CancelEventArgs> closing = null);

		NSWindow Control { get; }

		Window.ICallback Callback { get; }
	}

	static class MacWindow
	{
		internal static readonly object InitialLocation_Key = new object();
		internal static readonly object PreferredClientSize_Key = new object();
		internal static readonly Selector selSetStyleMask = new Selector("setStyleMask:");
		internal static IntPtr selMainMenu = Selector.GetHandle("mainMenu");
		internal static IntPtr selSetMainMenu = Selector.GetHandle("setMainMenu:");
		internal static readonly object SetAsChildWindow_Key = new object();
		internal static readonly IntPtr selWindows_Handle = Selector.GetHandle("windows");
		internal static readonly IntPtr selCount_Handle = Selector.GetHandle("count");
		internal static readonly IntPtr selObjectAtIndex_Handle = Selector.GetHandle("objectAtIndex:");
		internal static readonly IntPtr selMakeKeyWindow_Handle = Selector.GetHandle("makeKeyWindow");
		internal static readonly IntPtr selIsVisible_Handle = Selector.GetHandle("isVisible");
		internal static readonly object AnimateSizeChanges_Key = new object();
		internal static readonly object DisableAutoSize_Key = new object();
		internal static readonly object Topmost_Key = new object();
	}

	public abstract class MacWindow<TControl, TWidget, TCallback> : MacPanel<TControl, TWidget, TCallback>, Window.IHandler, IMacWindow
		where TControl : NSWindow
		where TWidget : Window
		where TCallback : Window.ICallback
	{
		MacFieldEditor fieldEditor;
		MenuBar menuBar;
		Icon icon;
		Eto.Forms.ToolBar toolBar;
		Rectangle? restoreBounds;
		bool setInitialSize = true;
		WindowState? initialState;
		bool maximizable = true;
		Point? oldLocation;


		Point? InitialLocation
		{
			get => Widget.Properties.Get<Point?>(MacWindow.InitialLocation_Key);
			set => Widget.Properties.Set(MacWindow.InitialLocation_Key, value);
		}

		Window.ICallback IMacWindow.Callback { get { return Callback; } }

		public override NSView ContainerControl { get { return Control.ContentView; } }

		public override object EventObject { get { return Control; } }

		public NSObject FieldEditorClient { get; set; }

		public MacFieldEditor FieldEditor => fieldEditor;

		/// <summary>
		/// Allow moving the window by dragging the background, null to only enable it in certain cases (e.g. when borderless)
		/// </summary>
		public bool MovableByWindowBackground
		{
			get => Control.MovableByWindowBackground;
			set => Control.MovableByWindowBackground = value;
		}

		protected override Color DefaultBackgroundColor => NSColor.WindowBackground.ToEtoWithAppearance(false);

		protected override SizeF GetNaturalSize(SizeF availableSize)
		{
			SizeF naturalSize = new SizeF(200, 200);
			var preferredClientSize = PreferredClientSize;
			if (Content != null && Content.Visible)
			{
				if (preferredClientSize?.Width > 0)
					availableSize.Width = preferredClientSize.Value.Width;
				if (preferredClientSize?.Height > 0)
					availableSize.Height = preferredClientSize.Value.Height;
				naturalSize = Content.GetPreferredSize(availableSize - Padding.Size) + Padding.Size;
			}
			if (preferredClientSize != null)
			{
				if (preferredClientSize.Value.Width >= 0)
					naturalSize.Width = preferredClientSize.Value.Width;
				if (preferredClientSize.Value.Height >= 0)
					naturalSize.Height = preferredClientSize.Value.Height;
			}

			return naturalSize;
		}

		public NSMenu MenuBar
		{
			get { return menuBar == null ? null : menuBar.ControlObject as NSMenu; }
		}

		IntPtr oldMenu;

		static void HandleDidBecomeKey(object sender, EventArgs e)
		{
			var handler = GetHandler(sender) as MacWindow<TControl, TWidget, TCallback>;
			handler?.SetMenu();
		}

		static void HandleDidResignKey(object sender, EventArgs e)
		{
			var handler = GetHandler(sender) as MacWindow<TControl, TWidget, TCallback>;
			handler?.RestoreMenu();
		}

		static bool HandleShouldZoom(NSWindow window, CGRect newFrame)
		{
			var handler = GetHandler(window) as MacWindow<TControl, TWidget, TCallback>;
			if (handler == null)
				return true;
			if (!handler.Maximizable)
				return false;
			if (!window.IsZoomed && window.Screen != null)
			{
				handler.RestoreBounds = handler.Widget.Bounds;
			}
			return true;

		}

		static void HandleWillMiniaturize(object sender, EventArgs e)
		{
			var handler = GetHandler(sender) as MacWindow<TControl, TWidget, TCallback>;
			if (handler == null)
				return;
			handler.RestoreBounds = handler.Widget.Bounds;
		}

		static void HandleWillClose(object sender, EventArgs e)
		{
			var handler = GetHandler(sender) as MacWindow<TControl, TWidget, TCallback>;
			if (handler == null || !handler.Widget.Loaded) // could already be closed
				return;
			if (ApplicationHandler.Instance.ShouldCloseForm(handler.Widget, true))
				handler.Callback.OnClosed(handler.Widget, EventArgs.Empty);
		}

		static bool HandleWindowShouldClose(NSObject sender)
		{
			var handler = GetHandler(sender) as MacWindow<TControl, TWidget, TCallback>;
			if (handler == null)
				return true;
			var args = new CancelEventArgs();
			if (ApplicationHandler.Instance.ShouldCloseForm(handler.Widget, false))
				handler.Callback.OnClosing(handler.Widget, args);
			return !args.Cancel;
		}

		static void HandleWindowStateChanged(object sender, EventArgs e)
		{
			var handler = GetHandler(sender) as MacWindow<TControl, TWidget, TCallback>;
			if (handler == null)
				return;
			handler.Callback.OnWindowStateChanged(handler.Widget, EventArgs.Empty);
		}

		static void HandleGotFocus(object sender, EventArgs e)
		{
			var handler = GetHandler(sender) as MacWindow<TControl, TWidget, TCallback>;
			if (handler == null)
				return;
			handler.Callback.OnGotFocus(handler.Widget, EventArgs.Empty);
		}

		static void HandleLostFocus(object sender, EventArgs e)
		{
			var handler = GetHandler(sender) as MacWindow<TControl, TWidget, TCallback>;
			if (handler == null)
				return;
			handler.Callback.OnLostFocus(handler.Widget, EventArgs.Empty);
		}


		public override void AttachEvent(string id)
		{
			// when attaching to a native control, we can't handle any events as it'll override its delegate.
			if (!(Control is IMacControl))
				return;
			switch (id)
			{
				case Window.ClosedEvent:
					Control.WillClose += HandleWillClose;
					break;
				case Window.ClosingEvent:
					Control.WindowShouldClose = HandleWindowShouldClose;
					break;
				case Window.WindowStateChangedEvent:
					Control.DidMiniaturize += HandleWindowStateChanged;
					Control.DidDeminiaturize += HandleWindowStateChanged;
					break;
				case Eto.Forms.Control.ShownEvent:
					// handled when shown
					break;
				case Eto.Forms.Control.GotFocusEvent:
					Control.DidBecomeKey += HandleGotFocus;
					break;
				case Eto.Forms.Control.LostFocusEvent:
					Control.DidResignKey += HandleLostFocus;
					break;
				case Eto.Forms.Control.SizeChangedEvent:
					{
						Size? oldSize = null;
						AddObserver(NSWindow.DidResizeNotification, e =>
						{
							var handler = (MacWindow<TControl, TWidget, TCallback>)e.Handler;
							var newSize = handler.Size;
							if (oldSize != newSize)
							{
								handler.Callback.OnSizeChanged(handler.Widget, EventArgs.Empty);
								oldSize = newSize;
							}
						});
					}
					break;
				case Window.LocationChangedEvent:
					{
						AddObserver(NSWindow.DidMoveNotification, e =>
						{
							var handler = e.Handler as MacWindow<TControl, TWidget, TCallback>;
							if (handler != null)
							{
								var old = handler.oldLocation;
								handler.oldLocation = null;
								var newLocation = handler.Location;
								if (old != newLocation)
								{
									handler.oldLocation = newLocation;
									handler.Callback.OnLocationChanged(handler.Widget, EventArgs.Empty);
								}
							}
						});
						// WillMove is only called when the user moves the window via the mouse
						Control.WillMove += HandleWillMove;
					}
					break;
				case Window.LogicalPixelSizeChangedEvent:
					AddObserver(NSWindow.DidChangeBackingPropertiesNotification, e =>
					{
						var handler = e.Handler as MacWindow<TControl, TWidget, TCallback>;
						if (handler != null)
						{
							var args = new NSWindowBackingPropertiesEventArgs(e.Notification);
							if ((nfloat)args.OldScaleFactor != handler.Control.BackingScaleFactor)
								handler.Callback.OnLogicalPixelSizeChanged(handler.Widget, EventArgs.Empty);
						}
					});
					break;
				default:
					base.AttachEvent(id);
					break;
			}
		}

		void CreateCursorRect()
		{
			if (Cursor != null)
			{
				Control.ContentView.DiscardCursorRects();
				Control.ContentView.AddCursorRect(new CGRect(CGPoint.Empty, Control.Frame.Size), Cursor.ControlObject as NSCursor);
			}
			else
				Control.ContentView.DiscardCursorRects();
		}

		/// <summary>
		/// Tracks movement of the window until the mouse up button is found
		/// </summary>
		static void HandleWillMove(object sender, EventArgs e)
		{
			var handler = GetHandler(sender) as MacWindow<TControl, TWidget, TCallback>;
			if (handler == null)
				return;
			handler.oldLocation = null;
			// find offset of mouse cursor to location of window
			var moveOffset = Size.Round((SizeF)(Mouse.Position - handler.Location));

			ThreadPool.QueueUserWorkItem(a =>
			{
				bool tracking = true;
				while (tracking)
				{
					NSApplication.SharedApplication.InvokeOnMainThread(() =>
					{
						var newLocation = Point.Round(Mouse.Position - moveOffset);
						if (handler.oldLocation != newLocation)
						{
							handler.Callback.OnLocationChanged(handler.Widget, EventArgs.Empty);
							handler.oldLocation = newLocation;
						}
						// check for mouse up event

						tracking = NSApplication.SharedApplication.NextEvent(NSEventMask.LeftMouseUp, null, NSRunLoopMode.EventTracking, false) == null;
					});
				}
				handler.oldLocation = null;
				NSApplication.SharedApplication.InvokeOnMainThread(() => handler.Callback.OnLocationChanged(handler.Widget, EventArgs.Empty));
			});
		}
		EtoContentView contentView;

		protected virtual void ConfigureWindow()
		{
			var myWindow = Control as EtoWindow;
			if (myWindow != null)
				myWindow.Handler = this;
			Control.ContentView = contentView = new EtoContentView { WeakHandler = new WeakReference(this) };
			//Control.ContentMinSize = new System.Drawing.SizeF(0, 0);
			Control.ContentView.AutoresizingMask = NSViewResizingMask.HeightSizable | NSViewResizingMask.WidthSizable;

			if (!MacVersion.IsAtLeast(10, 12))
			{
				// need at least one constraint to enable auto-layout, which calls NSView.Layout automatically.
				Control.ContentView.AddConstraint(NSLayoutConstraint.Create(Control.ContentView, NSLayoutAttribute.Leading, NSLayoutRelation.Equal, Control.ContentView, NSLayoutAttribute.Leading, 1, 0));
			}

			Control.ReleasedWhenClosed = false;
			Control.HasShadow = true;
			Control.ShowsResizeIndicator = true;
			Control.AutorecalculatesKeyViewLoop = true;
			Control.WillReturnFieldEditor = HandleWillReturnFieldEditor;
			Control.DidBecomeKey += HandleDidBecomeKey;
			Control.DidResignKey += HandleDidResignKey;
			Control.ShouldZoom = HandleShouldZoom;
			Control.WillMiniaturize += HandleWillMiniaturize;
			Control.WillResize = HandleWillResize;
#if MONOMAC
			// AppKit still calls some delegate methods on the window after closing a form (e.g. WillReturnFieldEditor),
			// causing exceptions trying to recreate the delegate if it has been garbage collected.
			// This is because MonoMac doesn't use ref counting to determine when objects can be GC'd like Xamarin.Mac.
			// We avoid this problem by clearing out the delegate after the window is closed.
			// In Eto, we don't expect any events to be called after that point anyway.
			Widget.Closed += (sender, e) => Application.Instance.AsyncInvoke(() => Control.Delegate = null);
#endif
		}

		private static CGSize HandleWillResize(NSWindow sender, CGSize toFrameSize)
		{
			var handler = GetHandler(sender) as MacWindow<TControl, TWidget, TCallback>;
			if (handler == null)
				return toFrameSize;
			var minimumSize = handler.MinimumSize;
			if (handler.Widget.Loaded && handler.Control.IsVisible)
			{
				handler.AutoSize = false;
			}
			return new CGSize((float)Math.Max(toFrameSize.Width, minimumSize.Width), (float)Math.Max(toFrameSize.Height, minimumSize.Height));
		}

		static NSObject HandleWillReturnFieldEditor(NSWindow sender, NSObject client)
		{
			var handler = GetHandler(sender) as MacWindow<TControl, TWidget, TCallback>;
			if (handler == null)
				return null;
			handler.FieldEditorClient = client;
			return handler.fieldEditor ?? (handler.fieldEditor = new MacFieldEditor());
		}

		public override NSView ContentControl => Control.ContentView;

		public virtual string Title { get => Control.Title; set => Control.Title = value ?? ""; }

		void SetButtonStates()
		{
			NSButton button;
			bool hideButtons = !Maximizable && !Minimizable;
			button = Control.StandardWindowButton(NSWindowButton.ZoomButton);
			if (button != null)
			{
				button.Hidden = hideButtons;
				button.Enabled = Maximizable && Resizable;
			}
			button = Control.StandardWindowButton(NSWindowButton.MiniaturizeButton);
			if (button != null)
			{
				button.Hidden = hideButtons;
				button.Enabled = Minimizable;
			}

			button = Control.StandardWindowButton(NSWindowButton.CloseButton);
			if (button != null)
			{
				button.Hidden = hideButtons && !Closeable;
				button.Enabled = Closeable;
			}
		}

		public bool Resizable
		{
			get { return Control.StyleMask.HasFlag(NSWindowStyle.Resizable); }
			set
			{
				if (Control.RespondsToSelector(MacWindow.selSetStyleMask))
				{
					if (value)
						Control.StyleMask |= NSWindowStyle.Resizable;
					else
						Control.StyleMask &= ~NSWindowStyle.Resizable;
					SetButtonStates();
				}
			}
		}

		public bool Minimizable
		{
			get { return Control.StyleMask.HasFlag(NSWindowStyle.Miniaturizable); }
			set
			{
				if (Control.RespondsToSelector(MacWindow.selSetStyleMask))
				{
					if (value)
						Control.StyleMask |= NSWindowStyle.Miniaturizable;
					else
						Control.StyleMask &= ~NSWindowStyle.Miniaturizable;
					SetButtonStates();
				}
			}
		}

		public bool Maximizable
		{
			get { return maximizable; }
			set
			{
				if (maximizable != value)
				{
					maximizable = value;
					SetButtonStates();
				}
			}
		}

		public bool ShowInTaskbar
		{
			get;
			set;
		}

		public bool Closeable
		{
			get { return Control.StyleMask.HasFlag(NSWindowStyle.Closable); }
			set
			{
				if (Control.RespondsToSelector(MacWindow.selSetStyleMask))
				{
					if (value)
						Control.StyleMask |= NSWindowStyle.Closable;
					else
						Control.StyleMask &= ~NSWindowStyle.Closable;
					SetButtonStates();
				}
			}
		}

		protected virtual NSWindowLevel TopmostWindowLevel => NSWindowLevel.PopUpMenu;

		public virtual bool Topmost
		{
			get => Control.Level >= NSWindowLevel.Floating;
			set
			{
				// need to remember the preferred state as it can be changed on us when setting the owner
				if (WantsTopmost != value)
				{
					WantsTopmost = value;
					Control.Level = value ? TopmostWindowLevel : NSWindowLevel.Normal;
				}
			}
		}

		internal virtual bool DefaultTopmost => false;

		internal bool WantsTopmost
		{
			get => Widget.Properties.Get(MacWindow.Topmost_Key, DefaultTopmost);
			set => Widget.Properties.Set(MacWindow.Topmost_Key, value, DefaultTopmost);
		}

		public override Size Size
		{
			get
			{
				if (!Widget.Loaded)
					return UserPreferredSize;
				return Control.Frame.Size.ToEtoSize();
			}
			set
			{
				UserPreferredSize = value;
				if (PreferredClientSize != null)
				{
					if (value.Width != -1 && value.Height != -1)
						PreferredClientSize = new Size(-1, -1);
					else if (value.Width != -1)
						PreferredClientSize = new Size(-1, PreferredClientSize.Value.Height);
					else if (value.Height != -1)
						PreferredClientSize = new Size(PreferredClientSize.Value.Width, -1);
				}
				if (!SetAutoSize())
				{
					var oldFrame = Control.Frame;
					var newFrame = oldFrame;
					if (value.Width >= 0)
						newFrame.Width = value.Width;
					if (value.Height > 0)
					{
						newFrame.Height = value.Height;
						newFrame.Y = (nfloat)Math.Max(0, oldFrame.Y - (value.Height - oldFrame.Height));
					}
					Control.SetFrame(newFrame, true, AnimateSizeChanges);

				}
			}
		}

		public virtual bool AutoSize
		{
			get { return Widget.Properties.Get<bool>(MacView.AutoSize_Key); }
			set
			{
				if (Widget.Properties.TrySet(MacView.AutoSize_Key, value))
				{
					if (Widget.Loaded && value)
					{
						PerformAutoSize();
					}
				}
			}
		}

		protected bool SetAutoSize()
		{
			var userPreferredSize = UserPreferredSize;
			if (PreferredClientSize != null)
			{
				var preferredClientSize = PreferredClientSize.Value;
				setInitialSize = userPreferredSize.Width == -1 && preferredClientSize.Width == -1;
				setInitialSize |= userPreferredSize.Height == -1 && preferredClientSize.Height == -1;
			}
			else
			{
				setInitialSize = userPreferredSize.Width == -1 || userPreferredSize.Height == -1;
			}

			var ret = AutoSize || setInitialSize;

			if (Widget.Loaded)
			{
				PerformAutoSize();
			}
			return ret;
		}

		private void PerformAutoSize()
		{
			if (AutoSize || setInitialSize)
			{
				setInitialSize = false;
				var availableSize = SizeF.PositiveInfinity;
				var borderSize = GetBorderSize();
				if (UserPreferredSize.Width != -1)
					availableSize.Width = UserPreferredSize.Width - borderSize.Width;
				if (UserPreferredSize.Height != -1)
					availableSize.Height = UserPreferredSize.Height - borderSize.Height;
				var size = GetPreferredSize(availableSize);
				SetContentSize(size.ToNS());
			}
		}

		public MenuBar Menu
		{
			get
			{
				return menuBar;
			}
			set
			{
				menuBar = value;
				if (Control.IsKeyWindow)
					SetMenu();
			}
		}

		void SetMenu()
		{
			if (MenuBar != null)
			{
				// if not zero, it's already saved
				if (oldMenu == IntPtr.Zero)
				{
					oldMenu = Messaging.IntPtr_objc_msgSend(NSApplication.SharedApplication.Handle, MacWindow.selMainMenu);
					if (oldMenu != IntPtr.Zero)
					{
						// remember old native menu so we can restore it later
						MacExtensions.Retain(oldMenu);
					}
				}

				NSApplication.SharedApplication.MainMenu = MenuBar;
				RemoveSuperfluousCloseAll();
			}
			else
			{
				// restore the menu since we no longer have a menu specific to this window.
				RestoreMenu();
			}

		}

		void RestoreMenu()
		{
			if (oldMenu != IntPtr.Zero)
			{
				// restore old native menu
				Messaging.void_objc_msgSend_IntPtr(NSApplication.SharedApplication.Handle, MacWindow.selSetMainMenu, oldMenu);
				MacExtensions.Release(oldMenu);
				oldMenu = IntPtr.Zero;
				RemoveSuperfluousCloseAll();
			}
		}

		/// <summary>
		/// Removes the Close All menu item for document-based apps
		/// </summary>
		/// <remarks>
		/// macOS automatically re-adds this back for document based apps, but not for SaveAs/Duplicate
		/// Appears to be a bug (feature) of macOS.
		/// </remarks>
		void RemoveSuperfluousCloseAll()
		{
			var menu = NSApplication.SharedApplication.MainMenu;
			if (menu == null)
				return;
			for (int j = 0; j < menu.Count; j++)
			{
				var item = menu.ItemAt(j);
				if (!item.HasSubmenu)
					continue;
				var submenu = item.Submenu;
				for (int i = 0; i < submenu.Count; i++)
				{
					var submenuItem = submenu.ItemAt(i);
					if (submenuItem.Title == "<<Close All - unlocalized>>" && submenuItem.Action?.Name == "closeAll:")
					{
						submenu.RemoveItemAt(i);
						return;
					}
				}
			}
		}

		public bool CloseWindow(Action<CancelEventArgs> closing = null)
		{
			if (!Widget.Loaded)
				return true;

			var args = new CancelEventArgs();
			Callback.OnClosing(Widget, args);
			if (!args.Cancel && closing != null)
				closing(args);
			if (!args.Cancel)
			{
				Callback.OnClosed(Widget, EventArgs.Empty);
			}
			return !args.Cancel;
		}

		public virtual void Close()
		{
			var args = new CancelEventArgs();
			Callback.OnClosing(Widget, args);
			if (!args.Cancel)
				Control.Close();
		}

		public Eto.Forms.ToolBar ToolBar
		{
			get
			{
				return toolBar;
			}
			set
			{
				toolBar = value;
				Control.Toolbar = (NSToolbar)toolBar.ControlObject;
			}
		}

		public Icon Icon
		{
			get { return icon; }
			set
			{
				icon = value;
				// don't really do anything here..  no where to put it
			}
		}

		public override void Focus()
		{
			Control.BecomeFirstResponder();
		}

		public string Id { get; set; }

		public Size? PreferredClientSize
		{
			get { return Widget.Properties.Get<Size?>(MacWindow.PreferredClientSize_Key); }
			set { Widget.Properties[MacWindow.PreferredClientSize_Key] = value; }
		}

		public override Size ClientSize
		{
			get { return Control.ContentView.Frame.Size.ToEtoSize(); }
			set
			{
				if (value.Height != -1)
				{
					var oldFrame = Control.Frame;
					var oldSize = Control.ContentView.Frame;
					Control.SetFrameOrigin(new CGPoint(oldFrame.X, (nfloat)Math.Max(0, oldFrame.Y - (value.Height - oldSize.Height))));
				}

				PreferredClientSize = value;
				if (value.Width != -1 && value.Height != -1)
					UserPreferredSize = new Size(-1, -1);
				else if (value.Width != -1)
					UserPreferredSize = new Size(-1, UserPreferredSize.Height);
				else if (value.Height != -1)
					UserPreferredSize = new Size(UserPreferredSize.Width, -1);
				if (!SetAutoSize())
				{
					Control.SetContentSize(value.ToNS());
				}
			}
		}

		public override bool HasFocus
		{
			get { return Control.IsKeyWindow; }
		}

		public override bool Visible
		{
			get { return Control.IsVisible; }
			set
			{
				if (Visible != value)
				{
					Control.IsVisible = value;
					if (Widget.Loaded && value)
						FireOnShown();
				}
			}
		}

		public override Cursor Cursor
		{
			get { return base.Cursor; }
			set
			{
				base.Cursor = value;
				CreateCursorRect();
			}
		}

		public virtual Point Location
		{
			get
			{
				if (oldLocation != null)
					return oldLocation.Value;
				// translate location relative to the top left corner of main screen
				var mainFrame = NSScreen.Screens[0].Frame;
				var frame = Control.Frame;
				return new Point((int)frame.X, (int)(mainFrame.Height - frame.Y - frame.Height));
			}
			set
			{
				if (Widget.Loaded)
					SetLocation(value);
				else
					InitialLocation = value;
				var etoWindow = Control as EtoWindow;
				if (etoWindow != null)
					etoWindow.DisableCenterParent = true;
			}
		}

		void SetLocation(Point value)
		{
			// location is relative to the main screen, translate to bottom left, inversed
			var mainFrame = NSScreen.Screens[0].Frame;
			var frame = Control.Frame;
			var point = new CGPoint((nfloat)value.X, (nfloat)(mainFrame.Height - value.Y));
			if (Control.Screen == null)
			{
				// ensure that the control lands on a screen
				point.X = (nfloat)Math.Min(Math.Max(mainFrame.X, point.X), mainFrame.Right - frame.Width);
				point.Y = (nfloat)Math.Min(Math.Max(mainFrame.Y, point.Y), mainFrame.Bottom - frame.Height);
			}
			Control.SetFrameTopLeftPoint(point);
		}

		public WindowState WindowState
		{
			get
			{
				if (initialState != null)
					return initialState.Value;
				if (Control.IsMiniaturized)
					return WindowState.Minimized;
				if (Control.IsZoomed)
					return WindowState.Maximized;
				return WindowState.Normal;
			}
			set
			{
				if (!Widget.Loaded)
				{
					initialState = value;
					return;
				}
				switch (value)
				{
					case WindowState.Maximized:
						if (Control.IsMiniaturized)
							Control.Deminiaturize(Control);
						if (!Control.IsZoomed)
							Control.PerformZoom(Control);
						break;
					case WindowState.Minimized:
						if (!Control.IsMiniaturized)
							Control.Miniaturize(Control);
						break;
					case WindowState.Normal:
						if (Control.IsZoomed)
							Control.Zoom(Control);
						if (Control.IsMiniaturized)
							Control.Deminiaturize(Control);
						break;
				}
			}
		}

		public Rectangle RestoreBounds
		{
			get { return WindowState == WindowState.Normal ? Widget.Bounds : restoreBounds ?? Widget.Bounds; }
			set { restoreBounds = value; }
		}

		public double Opacity
		{
			get { return Control.IsOpaque ? 1.0 : Control.AlphaValue; }
			set
			{
				Control.IsOpaque = Math.Abs(value - 1.0) < 0.01f;
				Control.AlphaValue = (float)value;
			}
		}

		public bool AnimateSizeChanges
		{
			get => Widget.Properties.Get<bool>(MacWindow.AnimateSizeChanges_Key);
			set => Widget.Properties.Set(MacWindow.AnimateSizeChanges_Key, value);
		}


		public override void OnLoad(EventArgs e)
		{
			PerformAutoSize();
			PositionWindow();
			base.OnLoad(e);
		}

		Size GetBorderSize()
		{
			return Control.FrameRectFor(CGRect.Empty).Size.ToEtoSize();
		}

		protected override void FireOnShown()
		{
			Control.ContentView.LayoutSubtreeIfNeeded();
			base.FireOnShown();
		}

		public override void OnLoadComplete(EventArgs e)
		{
			base.OnLoadComplete(e);
			if (initialState != null)
			{
				WindowState = initialState.Value;
				initialState = null;
				Callback.OnSizeChanged(Widget, EventArgs.Empty);
			}
			else if (!setInitialSize)
				Callback.OnSizeChanged(Widget, EventArgs.Empty);
		}

		protected virtual void PositionWindow()
		{
			if (InitialLocation != null)
			{
				SetLocation(InitialLocation.Value);
				InitialLocation = null;
			}
			else
				Control.Center();
		}

		#region IMacContainer implementation

		void SetContentSize(CGSize contentSize)
		{
			if (MinimumSize != Size.Empty)
			{
				contentSize.Width = (nfloat)Math.Max(contentSize.Width, MinimumSize.Width);
				contentSize.Height = (nfloat)Math.Max(contentSize.Height, MinimumSize.Height);
			}

			if (Widget.Loaded)
			{
				var clientSize = ClientSize;
				var diffy = clientSize.Height - (int)contentSize.Height;
				var diffx = clientSize.Width - (int)contentSize.Width;
				var frame = Control.Frame;
				if (diffx != 0 || setInitialSize)
				{
					frame.Width -= diffx;
				}
				if (diffy != 0 || setInitialSize)
				{
					frame.Y += diffy;
					frame.Height -= diffy;
				}
				Control.SetFrame(frame, true, AnimateSizeChanges);
			}
			else
				Control.SetContentSize(contentSize);
		}

		#endregion

		int DisableAutoSize
		{
			get => Widget.Properties.Get<int>(MacWindow.DisableAutoSize_Key);
			set => Widget.Properties.Set(MacWindow.DisableAutoSize_Key, value);
		}

		public override void InvalidateMeasure()
		{
			base.InvalidateMeasure();
			if (Widget.Loaded && AutoSize && !Widget.IsSuspended && DisableAutoSize == 0)
			{
				DisableAutoSize++; // prevent recursion
				PerformAutoSize();
				DisableAutoSize--;
			}
		}

		#region IMacWindow implementation

		Rectangle? IMacWindow.RestoreBounds
		{
			get
			{
				return restoreBounds;
			}
			set
			{
				restoreBounds = value;
			}
		}

		Window IMacWindow.Widget => Widget;

		NSWindow IMacWindow.Control => Control;

		#endregion

		public Screen Screen
		{
			get
			{
				var screen = Control.Screen;
				return screen != null ? new Screen(new ScreenHandler(screen)) : null;
			}
		}

		public virtual WindowStyle WindowStyle
		{
			get { return Control.StyleMask.ToEtoWindowStyle(); }
			set
			{
				if (Control.RespondsToSelector(MacWindow.selSetStyleMask))
				{
					var newStyleMask = value.ToNS(Control.StyleMask);
					var title = Title;
					//Control.StyleMask = 0; // only way to reset titled??
					Control.StyleMask = newStyleMask;
					Title = title; // gets cleared here.. ugh.

					// don't use animation when there's no border.
					if (value == WindowStyle.None && Control.AnimationBehavior == NSWindowAnimationBehavior.Default)
						Control.AnimationBehavior = NSWindowAnimationBehavior.None;
				}
			}
		}

		public void BringToFront()
		{
			Control.OrderFront(Control);
			Control.MakeKeyWindow();
		}

		public void SendToBack()
		{
			// resign key window.  This does not set another window as key, so we do it below to match other platforms.
			Control.ResignKeyWindow();

			// using NSApplication.SharedApplication.Windows is not recommended apparently as it can prevent windows from properly closing/disposing.

			// find the visible window ordered before this one, and make it key
			var arrPtr = Messaging.IntPtr_objc_msgSend(NSApplication.SharedApplication.Handle, MacWindow.selWindows_Handle);
			if (arrPtr != IntPtr.Zero)
			{
				var thisWindowHandle = Control.Handle;
				var lastWindowHandle = IntPtr.Zero;
				var count = Messaging.nuint_objc_msgSend(arrPtr, MacWindow.selCount_Handle);
				for (nuint i = 0; i < count; i++)
				{
					var windowHandle = Messaging.IntPtr_objc_msgSend_nuint(arrPtr, MacWindow.selObjectAtIndex_Handle, i);
					if (windowHandle == thisWindowHandle)
					{
						// found this window, set the last visible as key
						if (lastWindowHandle != IntPtr.Zero)
							Messaging.void_objc_msgSend(lastWindowHandle, MacWindow.selMakeKeyWindow_Handle);
						break;
					}
					// only set as last if it is visible
					if (Messaging.bool_objc_msgSend(windowHandle, MacWindow.selIsVisible_Handle))
						lastWindowHandle = windowHandle;
				}
			}

			/* the above does this but in a less dangerous/leaky way.
			var window = NSApplication.SharedApplication.Windows.FirstOrDefault(r => r.IsVisible && r != Control);
			if (window != null)
				window.MakeKeyWindow();
			/**/

			// order back after finding the window to set as key
			Control.OrderBack(Control);
		}

		protected virtual bool DefaultSetAsChildWindow => false;

		/// <summary>
		/// Gets or sets a value indicating that this window should be set as a child of its owner.
		/// When it is a child, it will move with the owner.
		/// This is useful when you want a modal dialog to move with the window, or to disable this
		/// feature for forms with the owner set.
		/// </summary>
		public bool SetAsChildWindow
		{
			get => Widget.Properties.Get<bool>(MacWindow.SetAsChildWindow_Key, DefaultSetAsChildWindow);
			set => Widget.Properties.Set(MacWindow.SetAsChildWindow_Key, value, DefaultSetAsChildWindow);
		}

		protected bool EnsureOwner() => InternalSetOwner(Widget.Owner);

		public virtual void SetOwner(Window owner) => InternalSetOwner(owner);

		bool InternalSetOwner(Window owner)
		{
			bool result = false;
			if (SetAsChildWindow && Widget.Loaded)
			{
				if (owner != null)
				{
					var macWindow = owner.Handler as IMacWindow;
<<<<<<< HEAD
					if (macWindow != null && macWindow.Control.TabbedWindows?.Contains(Control) != true)
=======
					if (macWindow != null)
					{
>>>>>>> 0ba43c58
						macWindow.Control.AddChildWindow(Control, NSWindowOrderingMode.Above);
						OnSetAsChildWindow();
						result = true;
					}
					Widget.GotFocus += HandleGotFocusAsChild;
				}
				else
				{
					Widget.GotFocus -= HandleGotFocusAsChild;
					var parentWindow = Control.ParentWindow;
					if (parentWindow != null)
						parentWindow.RemoveChildWindow(Control);
				}
			}
			return result;
		}

		void HandleGotFocusAsChild(object sender, EventArgs e)
		{
			// When there are multiple modeless child windows, clicking on one doesn't bring it to front
			// so, we remove then re-add the child window to get it to come above again.
			var parentWindow = Control.ParentWindow;
			var childWindows = parentWindow?.ChildWindows;

			// .. only if it isn't already the last child window
			if (parentWindow != null && childWindows?.Length > 1 && !Equals(Control.Handle, childWindows[childWindows.Length - 1].Handle))
			{
				parentWindow.RemoveChildWindow(Control);
				parentWindow.AddChildWindow(Control, NSWindowOrderingMode.Above);
			}
		}

		internal virtual void OnSetAsChildWindow()
		{
			if (WantsTopmost && Control.Level != TopmostWindowLevel)
				Control.Level = TopmostWindowLevel;
		}

		public float LogicalPixelSize => Screen?.LogicalPixelSize ?? 1f;

		public bool FullSizeContentView
		{
			get => Control.StyleMask.HasFlag(NSWindowStyle.FullSizeContentView);
			set
			{
				if (value)
				{
					Control.TitleVisibility = NSWindowTitleVisibility.Hidden;
					Control.TitlebarAppearsTransparent = true;
					Control.StyleMask |= NSWindowStyle.FullSizeContentView;
				}
				else
				{
					Control.TitleVisibility = NSWindowTitleVisibility.Visible;
					Control.TitlebarAppearsTransparent = false;
					Control.StyleMask &= ~NSWindowStyle.FullSizeContentView;
				}
			}
		}

		protected override void Dispose(bool disposing)
		{
			if (disposing && Widget.Loaded)
			{
				// we can't cancel closing in this case, so don't bother firing the closing event
				Control.Close();
			}
			base.Dispose(disposing);
		}
	}
}<|MERGE_RESOLUTION|>--- conflicted
+++ resolved
@@ -1257,12 +1257,8 @@
 				if (owner != null)
 				{
 					var macWindow = owner.Handler as IMacWindow;
-<<<<<<< HEAD
 					if (macWindow != null && macWindow.Control.TabbedWindows?.Contains(Control) != true)
-=======
-					if (macWindow != null)
 					{
->>>>>>> 0ba43c58
 						macWindow.Control.AddChildWindow(Control, NSWindowOrderingMode.Above);
 						OnSetAsChildWindow();
 						result = true;
