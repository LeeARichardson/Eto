<<<<<<< HEAD
using System;
using System.Runtime.InteropServices;
using swf = System.Windows.Forms;
using sd = System.Drawing;
using Eto.Forms;
using System.Diagnostics;
using Microsoft.WindowsAPICodePack.Taskbar;

namespace Eto.Platform.Windows
{
	public class ApplicationHandler : WidgetHandler<object, Application>, IApplication
	{
		string badgeLabel;

		public static bool EnableScrollingUnderMouse = true;
		
		public void RunIteration ()
		{
			swf.Application.DoEvents ();
		}

		public void Restart ()
		{
			swf.Application.Restart ();
		}

		public string BadgeLabel
		{
			get { return badgeLabel; }
			set
			{
				badgeLabel = value;
#if !__MonoCS__
				if ((bool)TaskbarManager.IsPlatformSupported)
				{
					if (!string.IsNullOrEmpty (badgeLabel))
					{
						var bmp = new sd.Bitmap (16, 16, sd.Imaging.PixelFormat.Format32bppArgb);
						using (var graphics = sd.Graphics.FromImage (bmp))
						{
							DrawBadgeLabel (bmp, graphics);
						}
						var icon = sd.Icon.FromHandle (bmp.GetHicon ());

						TaskbarManager.Instance.SetOverlayIcon (icon, badgeLabel);
					}
					else
						TaskbarManager.Instance.SetOverlayIcon (null, null);
				}
#endif
			}
		}

		protected virtual void DrawBadgeLabel (sd.Bitmap bmp, sd.Graphics graphics)
		{
			var font = new sd.Font (sd.FontFamily.GenericSansSerif, 9, sd.FontStyle.Bold, sd.GraphicsUnit.Pixel);

			var size = graphics.MeasureString (badgeLabel, font, bmp.Size, sd.StringFormat.GenericTypographic);
			graphics.SmoothingMode = sd.Drawing2D.SmoothingMode.AntiAlias;
			graphics.FillEllipse (sd.Brushes.Red, new sd.Rectangle (0, 0, 16, 16));
			graphics.DrawEllipse (new sd.Pen (sd.Brushes.White, 2), new sd.Rectangle (0, 0, 15, 15));
			var pt = new sd.PointF ((bmp.Width - size.Width - 0.5F) / 2, (bmp.Height - size.Height - 1) / 2);
			graphics.DrawString (badgeLabel, font, sd.Brushes.White, pt, sd.StringFormat.GenericTypographic);
		}
		
		public void Run (string[] args)
		{
			swf.Application.EnableVisualStyles ();
			if (!EtoEnvironment.Platform.IsMono)
				swf.Application.DoEvents ();
			
			Application app = ((Application)Widget);
			app.OnInitialized (EventArgs.Empty);

			if (EnableScrollingUnderMouse)
				swf.Application.AddMessageFilter (new ScrollMessageFilter ());
			
			//SWF.Application.AddMessageFilter(new KeyFilter());
			if (app.MainForm != null && app.MainForm.Loaded) 
				swf.Application.Run ((swf.Form)app.MainForm.ControlObject);
			else 
				swf.Application.Run ();
		}

		public void Quit ()
		{
			swf.Application.Exit ();
		}
		
		public void Open (string url)
		{
			var info = new ProcessStartInfo (url);
			Process.Start (info);
		}
		
		public override void AttachEvent (string handler)
		{
			switch (handler) {
			case Application.TerminatingEvent:
				// handled by WindowHandler
				break;
			default:
				base.AttachEvent (handler);
				break;
			}
		}
		
		public void GetSystemActions (GenerateActionArgs args, bool addStandardItems)
		{
			
		}

		public void Invoke (Action action)
		{
			if (Widget.MainForm != null) {
				var window = this.Widget.MainForm.ControlObject as swf.Control;
				if (window == null) window = swf.Form.ActiveForm;

				if (window != null && window.InvokeRequired) {
					window.Invoke (action);
				}
				else action ();
			}
			else action ();
		}
		
		public void AsyncInvoke (Action action)
		{
			if (Widget.MainForm != null) {
				var window = this.Widget.MainForm.ControlObject as swf.Control;
				if (window == null) window = swf.Form.ActiveForm;

				if (window != null && window.InvokeRequired) {
					window.BeginInvoke (action);
				}
				else action ();
			}
			else action ();
		}
		

		public Key CommonModifier {
			get {
				return Key.Control;
			}
		}

		public Key AlternateModifier {
			get {
				return Key.Alt;
			}
		}
		
	}
}
=======
using System;
using System.Runtime.InteropServices;
using swf = System.Windows.Forms;
using sd = System.Drawing;
using Eto.Forms;
using System.Diagnostics;
using Microsoft.WindowsAPICodePack.Taskbar;

namespace Eto.Platform.Windows
{
	public class ApplicationHandler : WidgetHandler<object, Application>, IApplication
	{
		string badgeLabel;

		public static bool EnableScrollingUnderMouse = true;
		
		public void RunIteration ()
		{
			swf.Application.DoEvents ();
		}

		public void Restart ()
		{
			swf.Application.Restart ();
		}

		public string BadgeLabel
		{
			get { return badgeLabel; }
			set
			{
				badgeLabel = value;
#if !__MonoCS__
				if ((bool)TaskbarManager.IsPlatformSupported)
				{
					if (!string.IsNullOrEmpty (badgeLabel))
					{
						var bmp = new sd.Bitmap (16, 16, sd.Imaging.PixelFormat.Format32bppArgb);
						using (var graphics = sd.Graphics.FromImage (bmp))
						{
							DrawBadgeLabel (bmp, graphics);
						}
						var icon = sd.Icon.FromHandle (bmp.GetHicon ());

						TaskbarManager.Instance.SetOverlayIcon (icon, badgeLabel);
					}
					else
						TaskbarManager.Instance.SetOverlayIcon (null, null);
				}
#endif
			}
		}

		protected virtual void DrawBadgeLabel (sd.Bitmap bmp, sd.Graphics graphics)
		{
			var font = new sd.Font (sd.FontFamily.GenericSansSerif, 9, sd.FontStyle.Bold, sd.GraphicsUnit.Pixel);

			var size = graphics.MeasureString (badgeLabel, font, bmp.Size, sd.StringFormat.GenericTypographic);
			graphics.SmoothingMode = sd.Drawing2D.SmoothingMode.AntiAlias;
			graphics.FillEllipse (sd.Brushes.Red, new sd.Rectangle (0, 0, 16, 16));
			graphics.DrawEllipse (new sd.Pen (sd.Brushes.White, 2), new sd.Rectangle (0, 0, 15, 15));
			var pt = new sd.PointF ((bmp.Width - size.Width - 0.5F) / 2, (bmp.Height - size.Height - 1) / 2);
			graphics.DrawString (badgeLabel, font, sd.Brushes.White, pt, sd.StringFormat.GenericTypographic);
		}
		
		public void Run (string[] args)
		{
			swf.Application.EnableVisualStyles ();
			if (!EtoEnvironment.Platform.IsMono)
				swf.Application.DoEvents ();
			
			Application app = ((Application)Widget);
			app.OnInitialized (EventArgs.Empty);

			if (EnableScrollingUnderMouse)
				swf.Application.AddMessageFilter (new ScrollMessageFilter ());
			
			//SWF.Application.AddMessageFilter(new KeyFilter());
			if (app.MainForm != null && app.MainForm.Loaded) 
				swf.Application.Run ((swf.Form)app.MainForm.ControlObject);
			else 
				swf.Application.Run ();
		}

		public void Quit ()
		{
			swf.Application.Exit ();
		}
		
		public void Open (string url)
		{
			var info = new ProcessStartInfo (url);
			Process.Start (info);
		}
		
		public override void AttachEvent (string handler)
		{
			switch (handler) {
			case Application.TerminatingEvent:
				// handled by WindowHandler
				break;
			default:
				base.AttachEvent (handler);
				break;
			}
		}
		
		public void GetSystemActions (GenerateActionArgs args, bool addStandardItems)
		{
			
		}

		public void Invoke (Action action)
		{
			if (Widget.MainForm != null) {
				var window = this.Widget.MainForm.GetSwfControl();
				if (window == null) window = swf.Form.ActiveForm;

				if (window != null && window.InvokeRequired) {
					window.Invoke (action);
				}
				else action ();
			}
			else action ();
		}
		
		public void AsyncInvoke (Action action)
		{
			if (Widget.MainForm != null) {
                var window = this.Widget.MainForm.GetSwfControl();
				if (window == null) window = swf.Form.ActiveForm;

				if (window != null && window.InvokeRequired) {
					window.BeginInvoke (action);
				}
				else action ();
			}
			else action ();
		}
		

		public Key CommonModifier {
			get {
				return Key.Control;
			}
		}

		public Key AlternateModifier {
			get {
				return Key.Alt;
			}
		}
		
	}
}
>>>>>>> 6b739447
<|MERGE_RESOLUTION|>--- conflicted
+++ resolved
@@ -1,313 +1,155 @@
-<<<<<<< HEAD
-using System;
-using System.Runtime.InteropServices;
-using swf = System.Windows.Forms;
-using sd = System.Drawing;
-using Eto.Forms;
-using System.Diagnostics;
-using Microsoft.WindowsAPICodePack.Taskbar;
-
-namespace Eto.Platform.Windows
-{
-	public class ApplicationHandler : WidgetHandler<object, Application>, IApplication
-	{
-		string badgeLabel;
-
-		public static bool EnableScrollingUnderMouse = true;
-		
-		public void RunIteration ()
-		{
-			swf.Application.DoEvents ();
-		}
-
-		public void Restart ()
-		{
-			swf.Application.Restart ();
-		}
-
-		public string BadgeLabel
-		{
-			get { return badgeLabel; }
-			set
-			{
-				badgeLabel = value;
-#if !__MonoCS__
-				if ((bool)TaskbarManager.IsPlatformSupported)
-				{
-					if (!string.IsNullOrEmpty (badgeLabel))
-					{
-						var bmp = new sd.Bitmap (16, 16, sd.Imaging.PixelFormat.Format32bppArgb);
-						using (var graphics = sd.Graphics.FromImage (bmp))
-						{
-							DrawBadgeLabel (bmp, graphics);
-						}
-						var icon = sd.Icon.FromHandle (bmp.GetHicon ());
-
-						TaskbarManager.Instance.SetOverlayIcon (icon, badgeLabel);
-					}
-					else
-						TaskbarManager.Instance.SetOverlayIcon (null, null);
-				}
-#endif
-			}
-		}
-
-		protected virtual void DrawBadgeLabel (sd.Bitmap bmp, sd.Graphics graphics)
-		{
-			var font = new sd.Font (sd.FontFamily.GenericSansSerif, 9, sd.FontStyle.Bold, sd.GraphicsUnit.Pixel);
-
-			var size = graphics.MeasureString (badgeLabel, font, bmp.Size, sd.StringFormat.GenericTypographic);
-			graphics.SmoothingMode = sd.Drawing2D.SmoothingMode.AntiAlias;
-			graphics.FillEllipse (sd.Brushes.Red, new sd.Rectangle (0, 0, 16, 16));
-			graphics.DrawEllipse (new sd.Pen (sd.Brushes.White, 2), new sd.Rectangle (0, 0, 15, 15));
-			var pt = new sd.PointF ((bmp.Width - size.Width - 0.5F) / 2, (bmp.Height - size.Height - 1) / 2);
-			graphics.DrawString (badgeLabel, font, sd.Brushes.White, pt, sd.StringFormat.GenericTypographic);
-		}
-		
-		public void Run (string[] args)
-		{
-			swf.Application.EnableVisualStyles ();
-			if (!EtoEnvironment.Platform.IsMono)
-				swf.Application.DoEvents ();
-			
-			Application app = ((Application)Widget);
-			app.OnInitialized (EventArgs.Empty);
-
-			if (EnableScrollingUnderMouse)
-				swf.Application.AddMessageFilter (new ScrollMessageFilter ());
-			
-			//SWF.Application.AddMessageFilter(new KeyFilter());
-			if (app.MainForm != null && app.MainForm.Loaded) 
-				swf.Application.Run ((swf.Form)app.MainForm.ControlObject);
-			else 
-				swf.Application.Run ();
-		}
-
-		public void Quit ()
-		{
-			swf.Application.Exit ();
-		}
-		
-		public void Open (string url)
-		{
-			var info = new ProcessStartInfo (url);
-			Process.Start (info);
-		}
-		
-		public override void AttachEvent (string handler)
-		{
-			switch (handler) {
-			case Application.TerminatingEvent:
-				// handled by WindowHandler
-				break;
-			default:
-				base.AttachEvent (handler);
-				break;
-			}
-		}
-		
-		public void GetSystemActions (GenerateActionArgs args, bool addStandardItems)
-		{
-			
-		}
-
-		public void Invoke (Action action)
-		{
-			if (Widget.MainForm != null) {
-				var window = this.Widget.MainForm.ControlObject as swf.Control;
-				if (window == null) window = swf.Form.ActiveForm;
-
-				if (window != null && window.InvokeRequired) {
-					window.Invoke (action);
-				}
-				else action ();
-			}
-			else action ();
-		}
-		
-		public void AsyncInvoke (Action action)
-		{
-			if (Widget.MainForm != null) {
-				var window = this.Widget.MainForm.ControlObject as swf.Control;
-				if (window == null) window = swf.Form.ActiveForm;
-
-				if (window != null && window.InvokeRequired) {
-					window.BeginInvoke (action);
-				}
-				else action ();
-			}
-			else action ();
-		}
-		
-
-		public Key CommonModifier {
-			get {
-				return Key.Control;
-			}
-		}
-
-		public Key AlternateModifier {
-			get {
-				return Key.Alt;
-			}
-		}
-		
-	}
-}
-=======
-using System;
-using System.Runtime.InteropServices;
-using swf = System.Windows.Forms;
-using sd = System.Drawing;
-using Eto.Forms;
-using System.Diagnostics;
-using Microsoft.WindowsAPICodePack.Taskbar;
-
-namespace Eto.Platform.Windows
-{
-	public class ApplicationHandler : WidgetHandler<object, Application>, IApplication
-	{
-		string badgeLabel;
-
-		public static bool EnableScrollingUnderMouse = true;
-		
-		public void RunIteration ()
-		{
-			swf.Application.DoEvents ();
-		}
-
-		public void Restart ()
-		{
-			swf.Application.Restart ();
-		}
-
-		public string BadgeLabel
-		{
-			get { return badgeLabel; }
-			set
-			{
-				badgeLabel = value;
-#if !__MonoCS__
-				if ((bool)TaskbarManager.IsPlatformSupported)
-				{
-					if (!string.IsNullOrEmpty (badgeLabel))
-					{
-						var bmp = new sd.Bitmap (16, 16, sd.Imaging.PixelFormat.Format32bppArgb);
-						using (var graphics = sd.Graphics.FromImage (bmp))
-						{
-							DrawBadgeLabel (bmp, graphics);
-						}
-						var icon = sd.Icon.FromHandle (bmp.GetHicon ());
-
-						TaskbarManager.Instance.SetOverlayIcon (icon, badgeLabel);
-					}
-					else
-						TaskbarManager.Instance.SetOverlayIcon (null, null);
-				}
-#endif
-			}
-		}
-
-		protected virtual void DrawBadgeLabel (sd.Bitmap bmp, sd.Graphics graphics)
-		{
-			var font = new sd.Font (sd.FontFamily.GenericSansSerif, 9, sd.FontStyle.Bold, sd.GraphicsUnit.Pixel);
-
-			var size = graphics.MeasureString (badgeLabel, font, bmp.Size, sd.StringFormat.GenericTypographic);
-			graphics.SmoothingMode = sd.Drawing2D.SmoothingMode.AntiAlias;
-			graphics.FillEllipse (sd.Brushes.Red, new sd.Rectangle (0, 0, 16, 16));
-			graphics.DrawEllipse (new sd.Pen (sd.Brushes.White, 2), new sd.Rectangle (0, 0, 15, 15));
-			var pt = new sd.PointF ((bmp.Width - size.Width - 0.5F) / 2, (bmp.Height - size.Height - 1) / 2);
-			graphics.DrawString (badgeLabel, font, sd.Brushes.White, pt, sd.StringFormat.GenericTypographic);
-		}
-		
-		public void Run (string[] args)
-		{
-			swf.Application.EnableVisualStyles ();
-			if (!EtoEnvironment.Platform.IsMono)
-				swf.Application.DoEvents ();
-			
-			Application app = ((Application)Widget);
-			app.OnInitialized (EventArgs.Empty);
-
-			if (EnableScrollingUnderMouse)
-				swf.Application.AddMessageFilter (new ScrollMessageFilter ());
-			
-			//SWF.Application.AddMessageFilter(new KeyFilter());
-			if (app.MainForm != null && app.MainForm.Loaded) 
-				swf.Application.Run ((swf.Form)app.MainForm.ControlObject);
-			else 
-				swf.Application.Run ();
-		}
-
-		public void Quit ()
-		{
-			swf.Application.Exit ();
-		}
-		
-		public void Open (string url)
-		{
-			var info = new ProcessStartInfo (url);
-			Process.Start (info);
-		}
-		
-		public override void AttachEvent (string handler)
-		{
-			switch (handler) {
-			case Application.TerminatingEvent:
-				// handled by WindowHandler
-				break;
-			default:
-				base.AttachEvent (handler);
-				break;
-			}
-		}
-		
-		public void GetSystemActions (GenerateActionArgs args, bool addStandardItems)
-		{
-			
-		}
-
-		public void Invoke (Action action)
-		{
-			if (Widget.MainForm != null) {
-				var window = this.Widget.MainForm.GetSwfControl();
-				if (window == null) window = swf.Form.ActiveForm;
-
-				if (window != null && window.InvokeRequired) {
-					window.Invoke (action);
-				}
-				else action ();
-			}
-			else action ();
-		}
-		
-		public void AsyncInvoke (Action action)
-		{
-			if (Widget.MainForm != null) {
-                var window = this.Widget.MainForm.GetSwfControl();
-				if (window == null) window = swf.Form.ActiveForm;
-
-				if (window != null && window.InvokeRequired) {
-					window.BeginInvoke (action);
-				}
-				else action ();
-			}
-			else action ();
-		}
-		
-
-		public Key CommonModifier {
-			get {
-				return Key.Control;
-			}
-		}
-
-		public Key AlternateModifier {
-			get {
-				return Key.Alt;
-			}
-		}
-		
-	}
-}
->>>>>>> 6b739447
+using System;
+using System.Runtime.InteropServices;
+using swf = System.Windows.Forms;
+using sd = System.Drawing;
+using Eto.Forms;
+using System.Diagnostics;
+using Microsoft.WindowsAPICodePack.Taskbar;
+
+namespace Eto.Platform.Windows
+{
+	public class ApplicationHandler : WidgetHandler<object, Application>, IApplication
+	{
+		string badgeLabel;
+
+		public static bool EnableScrollingUnderMouse = true;
+		
+		public void RunIteration ()
+		{
+			swf.Application.DoEvents ();
+		}
+
+		public void Restart ()
+		{
+			swf.Application.Restart ();
+		}
+
+		public string BadgeLabel
+		{
+			get { return badgeLabel; }
+			set
+			{
+				badgeLabel = value;
+#if !__MonoCS__
+				if ((bool)TaskbarManager.IsPlatformSupported)
+				{
+					if (!string.IsNullOrEmpty (badgeLabel))
+					{
+						var bmp = new sd.Bitmap (16, 16, sd.Imaging.PixelFormat.Format32bppArgb);
+						using (var graphics = sd.Graphics.FromImage (bmp))
+						{
+							DrawBadgeLabel (bmp, graphics);
+						}
+						var icon = sd.Icon.FromHandle (bmp.GetHicon ());
+
+						TaskbarManager.Instance.SetOverlayIcon (icon, badgeLabel);
+					}
+					else
+						TaskbarManager.Instance.SetOverlayIcon (null, null);
+				}
+#endif
+			}
+		}
+
+		protected virtual void DrawBadgeLabel (sd.Bitmap bmp, sd.Graphics graphics)
+		{
+			var font = new sd.Font (sd.FontFamily.GenericSansSerif, 9, sd.FontStyle.Bold, sd.GraphicsUnit.Pixel);
+
+			var size = graphics.MeasureString (badgeLabel, font, bmp.Size, sd.StringFormat.GenericTypographic);
+			graphics.SmoothingMode = sd.Drawing2D.SmoothingMode.AntiAlias;
+			graphics.FillEllipse (sd.Brushes.Red, new sd.Rectangle (0, 0, 16, 16));
+			graphics.DrawEllipse (new sd.Pen (sd.Brushes.White, 2), new sd.Rectangle (0, 0, 15, 15));
+			var pt = new sd.PointF ((bmp.Width - size.Width - 0.5F) / 2, (bmp.Height - size.Height - 1) / 2);
+			graphics.DrawString (badgeLabel, font, sd.Brushes.White, pt, sd.StringFormat.GenericTypographic);
+		}
+		
+		public void Run (string[] args)
+		{
+			swf.Application.EnableVisualStyles ();
+			if (!EtoEnvironment.Platform.IsMono)
+				swf.Application.DoEvents ();
+			
+			Application app = ((Application)Widget);
+			app.OnInitialized (EventArgs.Empty);
+
+			if (EnableScrollingUnderMouse)
+				swf.Application.AddMessageFilter (new ScrollMessageFilter ());
+			
+			//SWF.Application.AddMessageFilter(new KeyFilter());
+			if (app.MainForm != null && app.MainForm.Loaded) 
+				swf.Application.Run ((swf.Form)app.MainForm.ControlObject);
+			else 
+				swf.Application.Run ();
+		}
+
+		public void Quit ()
+		{
+			swf.Application.Exit ();
+		}
+		
+		public void Open (string url)
+		{
+			var info = new ProcessStartInfo (url);
+			Process.Start (info);
+		}
+		
+		public override void AttachEvent (string handler)
+		{
+			switch (handler) {
+			case Application.TerminatingEvent:
+				// handled by WindowHandler
+				break;
+			default:
+				base.AttachEvent (handler);
+				break;
+			}
+		}
+		
+		public void GetSystemActions (GenerateActionArgs args, bool addStandardItems)
+		{
+			
+		}
+
+		public void Invoke (Action action)
+		{
+			if (Widget.MainForm != null) {
+				var window = this.Widget.MainForm.GetSwfControl();
+				if (window == null) window = swf.Form.ActiveForm;
+
+				if (window != null && window.InvokeRequired) {
+					window.Invoke (action);
+				}
+				else action ();
+			}
+			else action ();
+		}
+		
+		public void AsyncInvoke (Action action)
+		{
+			if (Widget.MainForm != null) {
+                var window = this.Widget.MainForm.GetSwfControl();
+				if (window == null) window = swf.Form.ActiveForm;
+
+				if (window != null && window.InvokeRequired) {
+					window.BeginInvoke (action);
+				}
+				else action ();
+			}
+			else action ();
+		}
+		
+
+		public Key CommonModifier {
+			get {
+				return Key.Control;
+			}
+		}
+
+		public Key AlternateModifier {
+			get {
+				return Key.Alt;
+			}
+		}
+		
+	}
+}