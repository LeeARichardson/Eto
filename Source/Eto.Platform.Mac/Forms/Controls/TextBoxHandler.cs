<<<<<<< HEAD
using System;
using Eto.Forms;
using MonoMac.AppKit;
using MonoMac.Foundation;
using Eto.Platform.Mac.Forms.Controls;
using MonoMac.ObjCRuntime;

namespace Eto.Platform.Mac.Forms.Controls
{
	public interface ITextBoxWithMaxLength
	{
		int MaxLength { get; set; }
	}

	public class MyFormatter : NSFormatter
	{
		public ITextBoxWithMaxLength Handler { get; set; }
		
		public override string StringFor (NSObject value)
		{
			if (value == null)
				return string.Empty;
			var str = value as NSString;
			//if (str != null && value.Handle != IntPtr.Zero)
			return str.ToString ();
		}

		[Export("getObjectValue:forString:errorDescription:")]
		public bool GetObjectValue (ref IntPtr obj, IntPtr value, ref IntPtr error)
		{
			obj = value;
			return true;
		}
		
		[Export("isPartialStringValid:proposedSelectedRange:originalString:originalSelectedRange:errorDescription:")]
		public bool IsPartialStringValid (ref NSString value, IntPtr proposedSelRange, NSString origString, NSRange origSelRange, ref IntPtr error)
		{
			if (Handler.MaxLength >= 0) {
				int size = value.Length;
				if (size > Handler.MaxLength) {
					return false;
				}
			}
			return true;
		}
		
		[Export("attributedStringForObjectValue:withDefaultAttributes:")]
		public NSAttributedString AttributedStringForObjectValue (IntPtr anObject, NSDictionary attributes)
		{
			return null;
		}
	}

	public class TextBoxHandler : MacText<NSTextField, TextBox>, ITextBox, ITextBoxWithMaxLength
	{
		
		class EtoTextField : NSTextField, IMacControl
		{
			object IMacControl.Handler { get { return Handler; } }

			public TextBoxHandler Handler { get; set; }
			
		}
		
		public override bool HasFocus {
			get {
				if (Widget.ParentWindow == null) return false;
				return ((IMacWindow)Widget.ParentWindow.Handler).FieldEditorObject == Control;
			}
		}
		
		public TextBoxHandler ()
		{
			Control = new EtoTextField {
				Handler = this,
				Bezeled = true,
				Editable = true,
				Selectable = true,
				Formatter = new MyFormatter{ Handler = this }
			};
			Control.Cell.LineBreakMode = NSLineBreakMode.CharWrapping;

			//Control.BezelStyle = NSTextFieldBezelStyle.Square;
			//Control.Bordered = true;
			MaxLength = -1;
		}

		protected override Eto.Drawing.Size GetNaturalSize ()
		{
			var size = base.GetNaturalSize ();
			size.Width = Math.Max (100, size.Height);
			return size;
		}
		
		public override void AttachEvent (string handler)
		{
			switch (handler) {
			case TextArea.TextChangedEvent:
				Control.Changed += delegate {
					Widget.OnTextChanged (EventArgs.Empty);
				};
				break;
			default:
				base.AttachEvent (handler);
				break;
			}
		}
		
		public bool ReadOnly {
			get { return !Control.Editable; }
			set { Control.Editable = !value; }
		}
		
		public int MaxLength {
			get;
			set;
		}
		
		public string PlaceholderText {
			get { return ((NSTextFieldCell)Control.Cell).PlaceholderString; }
			set { ((NSTextFieldCell)Control.Cell).PlaceholderString = value ?? string.Empty; }
		}

        public void SelectAll()
        {
            Control.SelectText(null);
        }
    }
}
=======
using System;
using Eto.Forms;
using MonoMac.AppKit;
using MonoMac.Foundation;
using Eto.Platform.Mac.Forms.Controls;
using MonoMac.ObjCRuntime;

namespace Eto.Platform.Mac.Forms.Controls
{
	public interface ITextBoxWithMaxLength
	{
		int MaxLength { get; set; }
	}

	public class MyFormatter : NSFormatter
	{
		public ITextBoxWithMaxLength Handler { get; set; }
		
		public override string StringFor (NSObject value)
		{
			if (value == null)
				return string.Empty;
			var str = value as NSString;
			//if (str != null && value.Handle != IntPtr.Zero)
			return str.ToString ();
		}

		[Export("getObjectValue:forString:errorDescription:")]
		public bool GetObjectValue (ref IntPtr obj, IntPtr value, ref IntPtr error)
		{
			obj = value;
			return true;
		}
		
		[Export("isPartialStringValid:proposedSelectedRange:originalString:originalSelectedRange:errorDescription:")]
		public bool IsPartialStringValid (ref NSString value, IntPtr proposedSelRange, NSString origString, NSRange origSelRange, ref IntPtr error)
		{
			if (Handler.MaxLength >= 0) {
				int size = value.Length;
				if (size > Handler.MaxLength) {
					return false;
				}
			}
			return true;
		}
		
		[Export("attributedStringForObjectValue:withDefaultAttributes:")]
		public NSAttributedString AttributedStringForObjectValue (IntPtr anObject, NSDictionary attributes)
		{
			return null;
		}
	}

	public class TextBoxHandler : MacText<NSTextField, TextBox>, ITextBox, ITextBoxWithMaxLength
	{
		
		class EtoTextField : NSTextField, IMacControl
		{
			object IMacControl.Handler { get { return Handler; } }

			public TextBoxHandler Handler { get; set; }
			
		}
		
		public override bool HasFocus {
			get {
				if (Widget.ParentWindow == null) return false;
				return ((IMacWindow)Widget.ParentWindow.Handler).FieldEditorObject == Control;
			}
		}
		
		public TextBoxHandler ()
		{
			Control = new EtoTextField {
				Handler = this,
				Bezeled = true,
				Editable = true,
				Selectable = true,
				Formatter = new MyFormatter{ Handler = this }
			};
			Control.Cell.LineBreakMode = NSLineBreakMode.CharWrapping;

			//Control.BezelStyle = NSTextFieldBezelStyle.Square;
			//Control.Bordered = true;
			MaxLength = -1;
		}

		protected override Eto.Drawing.Size GetNaturalSize ()
		{
			var size = base.GetNaturalSize ();
			size.Width = Math.Max (100, size.Height);
			return size;
		}
		
		public override void AttachEvent (string handler)
		{
			switch (handler) {
			case TextArea.TextChangedEvent:
				Control.Changed += delegate {
					Widget.OnTextChanged (EventArgs.Empty);
				};
				break;
			default:
				base.AttachEvent (handler);
				break;
			}
		}
		
		public bool ReadOnly {
			get { return !Control.Editable; }
			set { Control.Editable = !value; }
		}
		
		public int MaxLength {
			get;
			set;
		}
		
		public string PlaceholderText {
			get { return ((NSTextFieldCell)Control.Cell).PlaceholderString; }
			set { ((NSTextFieldCell)Control.Cell).PlaceholderString = value ?? string.Empty; }
		}

		public void SelectAll()
		{
			Control.SelectText (Control);
		}
	}
}
>>>>>>> e4ba7677
<|MERGE_RESOLUTION|>--- conflicted
+++ resolved
@@ -1,261 +1,129 @@
-<<<<<<< HEAD
-using System;
-using Eto.Forms;
-using MonoMac.AppKit;
-using MonoMac.Foundation;
-using Eto.Platform.Mac.Forms.Controls;
-using MonoMac.ObjCRuntime;
-
-namespace Eto.Platform.Mac.Forms.Controls
-{
-	public interface ITextBoxWithMaxLength
-	{
-		int MaxLength { get; set; }
-	}
-
-	public class MyFormatter : NSFormatter
-	{
-		public ITextBoxWithMaxLength Handler { get; set; }
-		
-		public override string StringFor (NSObject value)
-		{
-			if (value == null)
-				return string.Empty;
-			var str = value as NSString;
-			//if (str != null && value.Handle != IntPtr.Zero)
-			return str.ToString ();
-		}
-
-		[Export("getObjectValue:forString:errorDescription:")]
-		public bool GetObjectValue (ref IntPtr obj, IntPtr value, ref IntPtr error)
-		{
-			obj = value;
-			return true;
-		}
-		
-		[Export("isPartialStringValid:proposedSelectedRange:originalString:originalSelectedRange:errorDescription:")]
-		public bool IsPartialStringValid (ref NSString value, IntPtr proposedSelRange, NSString origString, NSRange origSelRange, ref IntPtr error)
-		{
-			if (Handler.MaxLength >= 0) {
-				int size = value.Length;
-				if (size > Handler.MaxLength) {
-					return false;
-				}
-			}
-			return true;
-		}
-		
-		[Export("attributedStringForObjectValue:withDefaultAttributes:")]
-		public NSAttributedString AttributedStringForObjectValue (IntPtr anObject, NSDictionary attributes)
-		{
-			return null;
-		}
-	}
-
-	public class TextBoxHandler : MacText<NSTextField, TextBox>, ITextBox, ITextBoxWithMaxLength
-	{
-		
-		class EtoTextField : NSTextField, IMacControl
-		{
-			object IMacControl.Handler { get { return Handler; } }
-
-			public TextBoxHandler Handler { get; set; }
-			
-		}
-		
-		public override bool HasFocus {
-			get {
-				if (Widget.ParentWindow == null) return false;
-				return ((IMacWindow)Widget.ParentWindow.Handler).FieldEditorObject == Control;
-			}
-		}
-		
-		public TextBoxHandler ()
-		{
-			Control = new EtoTextField {
-				Handler = this,
-				Bezeled = true,
-				Editable = true,
-				Selectable = true,
-				Formatter = new MyFormatter{ Handler = this }
-			};
-			Control.Cell.LineBreakMode = NSLineBreakMode.CharWrapping;
-
-			//Control.BezelStyle = NSTextFieldBezelStyle.Square;
-			//Control.Bordered = true;
-			MaxLength = -1;
-		}
-
-		protected override Eto.Drawing.Size GetNaturalSize ()
-		{
-			var size = base.GetNaturalSize ();
-			size.Width = Math.Max (100, size.Height);
-			return size;
-		}
-		
-		public override void AttachEvent (string handler)
-		{
-			switch (handler) {
-			case TextArea.TextChangedEvent:
-				Control.Changed += delegate {
-					Widget.OnTextChanged (EventArgs.Empty);
-				};
-				break;
-			default:
-				base.AttachEvent (handler);
-				break;
-			}
-		}
-		
-		public bool ReadOnly {
-			get { return !Control.Editable; }
-			set { Control.Editable = !value; }
-		}
-		
-		public int MaxLength {
-			get;
-			set;
-		}
-		
-		public string PlaceholderText {
-			get { return ((NSTextFieldCell)Control.Cell).PlaceholderString; }
-			set { ((NSTextFieldCell)Control.Cell).PlaceholderString = value ?? string.Empty; }
-		}
-
-        public void SelectAll()
-        {
-            Control.SelectText(null);
-        }
-    }
-}
-=======
-using System;
-using Eto.Forms;
-using MonoMac.AppKit;
-using MonoMac.Foundation;
-using Eto.Platform.Mac.Forms.Controls;
-using MonoMac.ObjCRuntime;
-
-namespace Eto.Platform.Mac.Forms.Controls
-{
-	public interface ITextBoxWithMaxLength
-	{
-		int MaxLength { get; set; }
-	}
-
-	public class MyFormatter : NSFormatter
-	{
-		public ITextBoxWithMaxLength Handler { get; set; }
-		
-		public override string StringFor (NSObject value)
-		{
-			if (value == null)
-				return string.Empty;
-			var str = value as NSString;
-			//if (str != null && value.Handle != IntPtr.Zero)
-			return str.ToString ();
-		}
-
-		[Export("getObjectValue:forString:errorDescription:")]
-		public bool GetObjectValue (ref IntPtr obj, IntPtr value, ref IntPtr error)
-		{
-			obj = value;
-			return true;
-		}
-		
-		[Export("isPartialStringValid:proposedSelectedRange:originalString:originalSelectedRange:errorDescription:")]
-		public bool IsPartialStringValid (ref NSString value, IntPtr proposedSelRange, NSString origString, NSRange origSelRange, ref IntPtr error)
-		{
-			if (Handler.MaxLength >= 0) {
-				int size = value.Length;
-				if (size > Handler.MaxLength) {
-					return false;
-				}
-			}
-			return true;
-		}
-		
-		[Export("attributedStringForObjectValue:withDefaultAttributes:")]
-		public NSAttributedString AttributedStringForObjectValue (IntPtr anObject, NSDictionary attributes)
-		{
-			return null;
-		}
-	}
-
-	public class TextBoxHandler : MacText<NSTextField, TextBox>, ITextBox, ITextBoxWithMaxLength
-	{
-		
-		class EtoTextField : NSTextField, IMacControl
-		{
-			object IMacControl.Handler { get { return Handler; } }
-
-			public TextBoxHandler Handler { get; set; }
-			
-		}
-		
-		public override bool HasFocus {
-			get {
-				if (Widget.ParentWindow == null) return false;
-				return ((IMacWindow)Widget.ParentWindow.Handler).FieldEditorObject == Control;
-			}
-		}
-		
-		public TextBoxHandler ()
-		{
-			Control = new EtoTextField {
-				Handler = this,
-				Bezeled = true,
-				Editable = true,
-				Selectable = true,
-				Formatter = new MyFormatter{ Handler = this }
-			};
-			Control.Cell.LineBreakMode = NSLineBreakMode.CharWrapping;
-
-			//Control.BezelStyle = NSTextFieldBezelStyle.Square;
-			//Control.Bordered = true;
-			MaxLength = -1;
-		}
-
-		protected override Eto.Drawing.Size GetNaturalSize ()
-		{
-			var size = base.GetNaturalSize ();
-			size.Width = Math.Max (100, size.Height);
-			return size;
-		}
-		
-		public override void AttachEvent (string handler)
-		{
-			switch (handler) {
-			case TextArea.TextChangedEvent:
-				Control.Changed += delegate {
-					Widget.OnTextChanged (EventArgs.Empty);
-				};
-				break;
-			default:
-				base.AttachEvent (handler);
-				break;
-			}
-		}
-		
-		public bool ReadOnly {
-			get { return !Control.Editable; }
-			set { Control.Editable = !value; }
-		}
-		
-		public int MaxLength {
-			get;
-			set;
-		}
-		
-		public string PlaceholderText {
-			get { return ((NSTextFieldCell)Control.Cell).PlaceholderString; }
-			set { ((NSTextFieldCell)Control.Cell).PlaceholderString = value ?? string.Empty; }
-		}
-
-		public void SelectAll()
-		{
-			Control.SelectText (Control);
-		}
-	}
-}
->>>>>>> e4ba7677
+using System;
+using Eto.Forms;
+using MonoMac.AppKit;
+using MonoMac.Foundation;
+using Eto.Platform.Mac.Forms.Controls;
+using MonoMac.ObjCRuntime;
+
+namespace Eto.Platform.Mac.Forms.Controls
+{
+	public interface ITextBoxWithMaxLength
+	{
+		int MaxLength { get; set; }
+	}
+
+	public class MyFormatter : NSFormatter
+	{
+		public ITextBoxWithMaxLength Handler { get; set; }
+		
+		public override string StringFor (NSObject value)
+		{
+			if (value == null)
+				return string.Empty;
+			var str = value as NSString;
+			//if (str != null && value.Handle != IntPtr.Zero)
+			return str.ToString ();
+		}
+
+		[Export("getObjectValue:forString:errorDescription:")]
+		public bool GetObjectValue (ref IntPtr obj, IntPtr value, ref IntPtr error)
+		{
+			obj = value;
+			return true;
+		}
+		
+		[Export("isPartialStringValid:proposedSelectedRange:originalString:originalSelectedRange:errorDescription:")]
+		public bool IsPartialStringValid (ref NSString value, IntPtr proposedSelRange, NSString origString, NSRange origSelRange, ref IntPtr error)
+		{
+			if (Handler.MaxLength >= 0) {
+				int size = value.Length;
+				if (size > Handler.MaxLength) {
+					return false;
+				}
+			}
+			return true;
+		}
+		
+		[Export("attributedStringForObjectValue:withDefaultAttributes:")]
+		public NSAttributedString AttributedStringForObjectValue (IntPtr anObject, NSDictionary attributes)
+		{
+			return null;
+		}
+	}
+
+	public class TextBoxHandler : MacText<NSTextField, TextBox>, ITextBox, ITextBoxWithMaxLength
+	{
+		
+		class EtoTextField : NSTextField, IMacControl
+		{
+			object IMacControl.Handler { get { return Handler; } }
+
+			public TextBoxHandler Handler { get; set; }
+			
+		}
+		
+		public override bool HasFocus {
+			get {
+				if (Widget.ParentWindow == null) return false;
+				return ((IMacWindow)Widget.ParentWindow.Handler).FieldEditorObject == Control;
+			}
+		}
+		
+		public TextBoxHandler ()
+		{
+			Control = new EtoTextField {
+				Handler = this,
+				Bezeled = true,
+				Editable = true,
+				Selectable = true,
+				Formatter = new MyFormatter{ Handler = this }
+			};
+			Control.Cell.LineBreakMode = NSLineBreakMode.CharWrapping;
+
+			//Control.BezelStyle = NSTextFieldBezelStyle.Square;
+			//Control.Bordered = true;
+			MaxLength = -1;
+		}
+
+		protected override Eto.Drawing.Size GetNaturalSize ()
+		{
+			var size = base.GetNaturalSize ();
+			size.Width = Math.Max (100, size.Height);
+			return size;
+		}
+		
+		public override void AttachEvent (string handler)
+		{
+			switch (handler) {
+			case TextArea.TextChangedEvent:
+				Control.Changed += delegate {
+					Widget.OnTextChanged (EventArgs.Empty);
+				};
+				break;
+			default:
+				base.AttachEvent (handler);
+				break;
+			}
+		}
+		
+		public bool ReadOnly {
+			get { return !Control.Editable; }
+			set { Control.Editable = !value; }
+		}
+		
+		public int MaxLength {
+			get;
+			set;
+		}
+		
+		public string PlaceholderText {
+			get { return ((NSTextFieldCell)Control.Cell).PlaceholderString; }
+			set { ((NSTextFieldCell)Control.Cell).PlaceholderString = value ?? string.Empty; }
+		}
+
+		public void SelectAll()
+		{
+			Control.SelectText (Control);
+		}
+    }
+}