<<<<<<< HEAD
﻿using System;
using System.Collections;
using System.Collections.Generic;

namespace Eto.Forms
{
	public class DataStoreVirtualCollection<T> : IList<T>, IList
		where T : class
	{
		const string ReadOnlyErrorMsg = "DataStoreVirtualCollection is a read-only collection.";
		IDataStore<T> store;

		public DataStoreVirtualCollection (IDataStore<T> store)
		{
			this.store = store;
		}

		#region IList<T> Members

		public int IndexOf (T item)
		{
			return this.IndexOf (item);
		}

		public void Insert (int index, T item)
		{
			throw new NotSupportedException (ReadOnlyErrorMsg);
		}

		public void RemoveAt (int index)
		{
			throw new NotSupportedException (ReadOnlyErrorMsg);
		}

		public T this [int index] {
			get {
				return this.store [index];
			}
			set {
				throw new NotSupportedException (ReadOnlyErrorMsg);
			}
		}

		#endregion

		#region ICollection<T> Members

		public void Add (T item)
		{
			throw new NotSupportedException (ReadOnlyErrorMsg);
		}

		public void Clear ()
		{
			throw new NotSupportedException (ReadOnlyErrorMsg);
		}

		public bool Contains (T item)
		{
			return (this.IndexOf (item) != -1);
		}

		public void CopyTo (T[] array, int arrayIndex)
		{
			for (int i = 0; i < Count; i++) {
				array [arrayIndex + i] = this [i];
			}
		}

		public int Count {
			get { return this.store.Count; }
		}

		public bool IsReadOnly {
			get { return true; }
		}

		public bool Remove (T item)
		{
			throw new NotSupportedException (ReadOnlyErrorMsg);
		}

		#endregion

		#region IEnumerable<T> Members

		public IEnumerator<T> GetEnumerator ()
		{
			return new DataStoreEnumerator (this);
		}

		#endregion

		#region IList Members

		public int Add (object value)
		{
			throw new NotSupportedException (ReadOnlyErrorMsg);
		}

		public bool Contains (object value)
		{
			throw new NotImplementedException ();
		}

		public int IndexOf (object value)
		{
			int count = this.store.Count;
			for (int index = 0; index < count; ++index) {
				if (this.store [index].Equals (value))
					return index;
			}
			return -1;
		}

		public void Insert (int index, object value)
		{
			throw new NotSupportedException (ReadOnlyErrorMsg);
		}

		public bool IsFixedSize {
			get { return true; }
		}

		public void Remove (object value)
		{
			throw new NotSupportedException (ReadOnlyErrorMsg);
		}

		object IList.this [int index] {
			get { return this [index]; }
			set {
				throw new NotSupportedException (ReadOnlyErrorMsg);
			}
		}

		#endregion

		#region ICollection Members

		public void CopyTo (Array array, int index)
		{
			for (int i = 0; i < Count; i++) {
				array.SetValue (this [i], index + i);
			}
		}

		public bool IsSynchronized {
			get { return false; }
		}

		public object SyncRoot {
			get { return this; }
		}

		#endregion

		#region IEnumerable Members

		IEnumerator IEnumerable.GetEnumerator ()
		{
			return new DataStoreEnumerator (this);
		}

		#endregion

		#region Internal IEnumerator implementation

		private class DataStoreEnumerator : IEnumerator<T>
		{
			DataStoreVirtualCollection<T> collection;
			int cursor;

			public DataStoreEnumerator (DataStoreVirtualCollection<T> collection)
			{
				this.collection = collection;
				this.cursor = -1;
			}

			#region IEnumerator<T> Members

			public T Current {
				get { return this.collection [this.cursor]; }
			}

			#endregion

			#region IEnumerator Members

			object IEnumerator.Current {
				get { return this.Current; }
			}

			public bool MoveNext ()
			{
				this.cursor++;
				if (this.cursor == this.collection.Count)
					return false;
				return true;
			}

			public void Reset ()
			{
				this.cursor = -1;
			}

			#endregion

			#region IDisposable Members

			public void Dispose ()
			{
			}

			#endregion
		}

		#endregion
	}
}
=======
﻿using System;
using System.Collections;
using System.Collections.Generic;

namespace Eto.Forms
{
	public class DataStoreVirtualCollection<T> : IList<T>, IList
		where T : class
	{
		const string ReadOnlyErrorMsg = "DataStoreVirtualCollection is a read-only collection.";
		IDataStore<T> store;

		public DataStoreVirtualCollection (IDataStore<T> store)
		{
			this.store = store;
		}

		#region IList<T> Members

		public int IndexOf (T item)
		{
			return this.IndexOf (item);
		}

		public void Insert (int index, T item)
		{
			throw new NotSupportedException (ReadOnlyErrorMsg);
		}

		public void RemoveAt (int index)
		{
			throw new NotSupportedException (ReadOnlyErrorMsg);
		}

		public T this [int index] {
			get {
				return this.store [index];
			}
			set {
				throw new NotSupportedException (ReadOnlyErrorMsg);
			}
		}

		#endregion

		#region ICollection<T> Members

		public void Add (T item)
		{
			throw new NotSupportedException (ReadOnlyErrorMsg);
		}

		public void Clear ()
		{
			throw new NotSupportedException (ReadOnlyErrorMsg);
		}

		public bool Contains (T item)
		{
			return (this.IndexOf (item) != -1);
		}

		public void CopyTo (T[] array, int arrayIndex)
		{
			for (int i = 0; i < Count; i++) {
				array [arrayIndex + i] = this [i];
			}
		}

		public int Count {
			get { return this.store.Count; }
		}

		public bool IsReadOnly {
			get { return true; }
		}

		public bool Remove (T item)
		{
			throw new NotSupportedException (ReadOnlyErrorMsg);
		}

		#endregion

		#region IEnumerable<T> Members

		public IEnumerator<T> GetEnumerator ()
		{
			return new DataStoreEnumerator (this);
		}

		#endregion

		#region IList Members

		public int Add (object value)
		{
			throw new NotSupportedException (ReadOnlyErrorMsg);
		}

		public bool Contains (object value)
		{
			throw new NotImplementedException ();
		}

		public int IndexOf (object value)
		{
			int count = this.store.Count;
			for (int index = 0; index < count; ++index) {
				if (this.store [index].Equals (value))
					return index;
			}
			return -1;
		}

		public void Insert (int index, object value)
		{
			throw new NotSupportedException (ReadOnlyErrorMsg);
		}

		public bool IsFixedSize {
			get { return true; }
		}

		public void Remove (object value)
		{
			throw new NotSupportedException (ReadOnlyErrorMsg);
		}

		object IList.this [int index] {
			get { return this [index]; }
			set {
				throw new NotSupportedException (ReadOnlyErrorMsg);
			}
		}

		#endregion

		#region ICollection Members

		public void CopyTo (Array array, int index)
		{
			for (int i = 0; i < Count; i++) {
				array.SetValue (this [i], index + i);
			}
		}

		public bool IsSynchronized {
			get { return false; }
		}

		public object SyncRoot {
			get { return this; }
		}

		#endregion

		#region IEnumerable Members

		IEnumerator IEnumerable.GetEnumerator ()
		{
			return new DataStoreEnumerator (this);
		}

		#endregion

		#region Internal IEnumerator implementation

		private class DataStoreEnumerator : IEnumerator<T>
		{
			DataStoreVirtualCollection<T> collection;
			int cursor;

			public DataStoreEnumerator (DataStoreVirtualCollection<T> collection)
			{
				this.collection = collection;
				this.cursor = -1;
			}

			#region IEnumerator<T> Members

			public T Current {
				get { return this.collection [this.cursor]; }
			}

			#endregion

			#region IEnumerator Members

			object IEnumerator.Current {
				get { return this.Current; }
			}

			public bool MoveNext ()
			{
				this.cursor++;
				if (this.cursor == this.collection.Count)
					return false;
				return true;
			}

			public void Reset ()
			{
				this.cursor = -1;
			}

			#endregion

			#region IDisposable Members

			public void Dispose ()
			{
			}

			#endregion
		}

		#endregion
	}
}
>>>>>>> 46f7b109
<|MERGE_RESOLUTION|>--- conflicted
+++ resolved
@@ -1,443 +1,220 @@
-<<<<<<< HEAD
-﻿using System;
-using System.Collections;
-using System.Collections.Generic;
-
-namespace Eto.Forms
-{
-	public class DataStoreVirtualCollection<T> : IList<T>, IList
-		where T : class
-	{
-		const string ReadOnlyErrorMsg = "DataStoreVirtualCollection is a read-only collection.";
-		IDataStore<T> store;
-
-		public DataStoreVirtualCollection (IDataStore<T> store)
-		{
-			this.store = store;
-		}
-
-		#region IList<T> Members
-
-		public int IndexOf (T item)
-		{
-			return this.IndexOf (item);
-		}
-
-		public void Insert (int index, T item)
-		{
-			throw new NotSupportedException (ReadOnlyErrorMsg);
-		}
-
-		public void RemoveAt (int index)
-		{
-			throw new NotSupportedException (ReadOnlyErrorMsg);
-		}
-
-		public T this [int index] {
-			get {
-				return this.store [index];
-			}
-			set {
-				throw new NotSupportedException (ReadOnlyErrorMsg);
-			}
-		}
-
-		#endregion
-
-		#region ICollection<T> Members
-
-		public void Add (T item)
-		{
-			throw new NotSupportedException (ReadOnlyErrorMsg);
-		}
-
-		public void Clear ()
-		{
-			throw new NotSupportedException (ReadOnlyErrorMsg);
-		}
-
-		public bool Contains (T item)
-		{
-			return (this.IndexOf (item) != -1);
-		}
-
-		public void CopyTo (T[] array, int arrayIndex)
-		{
-			for (int i = 0; i < Count; i++) {
-				array [arrayIndex + i] = this [i];
-			}
-		}
-
-		public int Count {
-			get { return this.store.Count; }
-		}
-
-		public bool IsReadOnly {
-			get { return true; }
-		}
-
-		public bool Remove (T item)
-		{
-			throw new NotSupportedException (ReadOnlyErrorMsg);
-		}
-
-		#endregion
-
-		#region IEnumerable<T> Members
-
-		public IEnumerator<T> GetEnumerator ()
-		{
-			return new DataStoreEnumerator (this);
-		}
-
-		#endregion
-
-		#region IList Members
-
-		public int Add (object value)
-		{
-			throw new NotSupportedException (ReadOnlyErrorMsg);
-		}
-
-		public bool Contains (object value)
-		{
-			throw new NotImplementedException ();
-		}
-
-		public int IndexOf (object value)
-		{
-			int count = this.store.Count;
-			for (int index = 0; index < count; ++index) {
-				if (this.store [index].Equals (value))
-					return index;
-			}
-			return -1;
-		}
-
-		public void Insert (int index, object value)
-		{
-			throw new NotSupportedException (ReadOnlyErrorMsg);
-		}
-
-		public bool IsFixedSize {
-			get { return true; }
-		}
-
-		public void Remove (object value)
-		{
-			throw new NotSupportedException (ReadOnlyErrorMsg);
-		}
-
-		object IList.this [int index] {
-			get { return this [index]; }
-			set {
-				throw new NotSupportedException (ReadOnlyErrorMsg);
-			}
-		}
-
-		#endregion
-
-		#region ICollection Members
-
-		public void CopyTo (Array array, int index)
-		{
-			for (int i = 0; i < Count; i++) {
-				array.SetValue (this [i], index + i);
-			}
-		}
-
-		public bool IsSynchronized {
-			get { return false; }
-		}
-
-		public object SyncRoot {
-			get { return this; }
-		}
-
-		#endregion
-
-		#region IEnumerable Members
-
-		IEnumerator IEnumerable.GetEnumerator ()
-		{
-			return new DataStoreEnumerator (this);
-		}
-
-		#endregion
-
-		#region Internal IEnumerator implementation
-
-		private class DataStoreEnumerator : IEnumerator<T>
-		{
-			DataStoreVirtualCollection<T> collection;
-			int cursor;
-
-			public DataStoreEnumerator (DataStoreVirtualCollection<T> collection)
-			{
-				this.collection = collection;
-				this.cursor = -1;
-			}
-
-			#region IEnumerator<T> Members
-
-			public T Current {
-				get { return this.collection [this.cursor]; }
-			}
-
-			#endregion
-
-			#region IEnumerator Members
-
-			object IEnumerator.Current {
-				get { return this.Current; }
-			}
-
-			public bool MoveNext ()
-			{
-				this.cursor++;
-				if (this.cursor == this.collection.Count)
-					return false;
-				return true;
-			}
-
-			public void Reset ()
-			{
-				this.cursor = -1;
-			}
-
-			#endregion
-
-			#region IDisposable Members
-
-			public void Dispose ()
-			{
-			}
-
-			#endregion
-		}
-
-		#endregion
-	}
-}
-=======
-﻿using System;
-using System.Collections;
-using System.Collections.Generic;
-
-namespace Eto.Forms
-{
-	public class DataStoreVirtualCollection<T> : IList<T>, IList
-		where T : class
-	{
-		const string ReadOnlyErrorMsg = "DataStoreVirtualCollection is a read-only collection.";
-		IDataStore<T> store;
-
-		public DataStoreVirtualCollection (IDataStore<T> store)
-		{
-			this.store = store;
-		}
-
-		#region IList<T> Members
-
-		public int IndexOf (T item)
-		{
-			return this.IndexOf (item);
-		}
-
-		public void Insert (int index, T item)
-		{
-			throw new NotSupportedException (ReadOnlyErrorMsg);
-		}
-
-		public void RemoveAt (int index)
-		{
-			throw new NotSupportedException (ReadOnlyErrorMsg);
-		}
-
-		public T this [int index] {
-			get {
-				return this.store [index];
-			}
-			set {
-				throw new NotSupportedException (ReadOnlyErrorMsg);
-			}
-		}
-
-		#endregion
-
-		#region ICollection<T> Members
-
-		public void Add (T item)
-		{
-			throw new NotSupportedException (ReadOnlyErrorMsg);
-		}
-
-		public void Clear ()
-		{
-			throw new NotSupportedException (ReadOnlyErrorMsg);
-		}
-
-		public bool Contains (T item)
-		{
-			return (this.IndexOf (item) != -1);
-		}
-
-		public void CopyTo (T[] array, int arrayIndex)
-		{
-			for (int i = 0; i < Count; i++) {
-				array [arrayIndex + i] = this [i];
-			}
-		}
-
-		public int Count {
-			get { return this.store.Count; }
-		}
-
-		public bool IsReadOnly {
-			get { return true; }
-		}
-
-		public bool Remove (T item)
-		{
-			throw new NotSupportedException (ReadOnlyErrorMsg);
-		}
-
-		#endregion
-
-		#region IEnumerable<T> Members
-
-		public IEnumerator<T> GetEnumerator ()
-		{
-			return new DataStoreEnumerator (this);
-		}
-
-		#endregion
-
-		#region IList Members
-
-		public int Add (object value)
-		{
-			throw new NotSupportedException (ReadOnlyErrorMsg);
-		}
-
-		public bool Contains (object value)
-		{
-			throw new NotImplementedException ();
-		}
-
-		public int IndexOf (object value)
-		{
-			int count = this.store.Count;
-			for (int index = 0; index < count; ++index) {
-				if (this.store [index].Equals (value))
-					return index;
-			}
-			return -1;
-		}
-
-		public void Insert (int index, object value)
-		{
-			throw new NotSupportedException (ReadOnlyErrorMsg);
-		}
-
-		public bool IsFixedSize {
-			get { return true; }
-		}
-
-		public void Remove (object value)
-		{
-			throw new NotSupportedException (ReadOnlyErrorMsg);
-		}
-
-		object IList.this [int index] {
-			get { return this [index]; }
-			set {
-				throw new NotSupportedException (ReadOnlyErrorMsg);
-			}
-		}
-
-		#endregion
-
-		#region ICollection Members
-
-		public void CopyTo (Array array, int index)
-		{
-			for (int i = 0; i < Count; i++) {
-				array.SetValue (this [i], index + i);
-			}
-		}
-
-		public bool IsSynchronized {
-			get { return false; }
-		}
-
-		public object SyncRoot {
-			get { return this; }
-		}
-
-		#endregion
-
-		#region IEnumerable Members
-
-		IEnumerator IEnumerable.GetEnumerator ()
-		{
-			return new DataStoreEnumerator (this);
-		}
-
-		#endregion
-
-		#region Internal IEnumerator implementation
-
-		private class DataStoreEnumerator : IEnumerator<T>
-		{
-			DataStoreVirtualCollection<T> collection;
-			int cursor;
-
-			public DataStoreEnumerator (DataStoreVirtualCollection<T> collection)
-			{
-				this.collection = collection;
-				this.cursor = -1;
-			}
-
-			#region IEnumerator<T> Members
-
-			public T Current {
-				get { return this.collection [this.cursor]; }
-			}
-
-			#endregion
-
-			#region IEnumerator Members
-
-			object IEnumerator.Current {
-				get { return this.Current; }
-			}
-
-			public bool MoveNext ()
-			{
-				this.cursor++;
-				if (this.cursor == this.collection.Count)
-					return false;
-				return true;
-			}
-
-			public void Reset ()
-			{
-				this.cursor = -1;
-			}
-
-			#endregion
-
-			#region IDisposable Members
-
-			public void Dispose ()
-			{
-			}
-
-			#endregion
-		}
-
-		#endregion
-	}
-}
->>>>>>> 46f7b109
+using System;
+using System.Collections;
+using System.Collections.Generic;
+
+namespace Eto.Forms
+{
+	public class DataStoreVirtualCollection<T> : IList<T>, IList
+		where T : class
+	{
+		const string ReadOnlyErrorMsg = "DataStoreVirtualCollection is a read-only collection.";
+		IDataStore<T> store;
+
+		public DataStoreVirtualCollection (IDataStore<T> store)
+		{
+			this.store = store;
+		}
+
+		#region IList<T> Members
+
+		public int IndexOf (T item)
+		{
+			return this.IndexOf (item);
+		}
+
+		public void Insert (int index, T item)
+		{
+			throw new NotSupportedException (ReadOnlyErrorMsg);
+		}
+
+		public void RemoveAt (int index)
+		{
+			throw new NotSupportedException (ReadOnlyErrorMsg);
+		}
+
+		public T this [int index] {
+			get {
+				return this.store [index];
+			}
+			set {
+				throw new NotSupportedException (ReadOnlyErrorMsg);
+			}
+		}
+
+		#endregion
+
+		#region ICollection<T> Members
+
+		public void Add (T item)
+		{
+			throw new NotSupportedException (ReadOnlyErrorMsg);
+		}
+
+		public void Clear ()
+		{
+			throw new NotSupportedException (ReadOnlyErrorMsg);
+		}
+
+		public bool Contains (T item)
+		{
+			return (this.IndexOf (item) != -1);
+		}
+
+		public void CopyTo (T[] array, int arrayIndex)
+		{
+			for (int i = 0; i < Count; i++) {
+				array [arrayIndex + i] = this [i];
+			}
+		}
+
+		public int Count {
+			get { return this.store.Count; }
+		}
+
+		public bool IsReadOnly {
+			get { return true; }
+		}
+
+		public bool Remove (T item)
+		{
+			throw new NotSupportedException (ReadOnlyErrorMsg);
+		}
+
+		#endregion
+
+		#region IEnumerable<T> Members
+
+		public IEnumerator<T> GetEnumerator ()
+		{
+			return new DataStoreEnumerator (this);
+		}
+
+		#endregion
+
+		#region IList Members
+
+		public int Add (object value)
+		{
+			throw new NotSupportedException (ReadOnlyErrorMsg);
+		}
+
+		public bool Contains (object value)
+		{
+			throw new NotImplementedException ();
+		}
+
+		public int IndexOf (object value)
+		{
+			int count = this.store.Count;
+			for (int index = 0; index < count; ++index) {
+				if (this.store [index].Equals (value))
+					return index;
+			}
+			return -1;
+		}
+
+		public void Insert (int index, object value)
+		{
+			throw new NotSupportedException (ReadOnlyErrorMsg);
+		}
+
+		public bool IsFixedSize {
+			get { return true; }
+		}
+
+		public void Remove (object value)
+		{
+			throw new NotSupportedException (ReadOnlyErrorMsg);
+		}
+
+		object IList.this [int index] {
+			get { return this [index]; }
+			set {
+				throw new NotSupportedException (ReadOnlyErrorMsg);
+			}
+		}
+
+		#endregion
+
+		#region ICollection Members
+
+		public void CopyTo (Array array, int index)
+		{
+			for (int i = 0; i < Count; i++) {
+				array.SetValue (this [i], index + i);
+			}
+		}
+
+		public bool IsSynchronized {
+			get { return false; }
+		}
+
+		public object SyncRoot {
+			get { return this; }
+		}
+
+		#endregion
+
+		#region IEnumerable Members
+
+		IEnumerator IEnumerable.GetEnumerator ()
+		{
+			return new DataStoreEnumerator (this);
+		}
+
+		#endregion
+
+		#region Internal IEnumerator implementation
+
+		private class DataStoreEnumerator : IEnumerator<T>
+		{
+			DataStoreVirtualCollection<T> collection;
+			int cursor;
+
+			public DataStoreEnumerator (DataStoreVirtualCollection<T> collection)
+			{
+				this.collection = collection;
+				this.cursor = -1;
+			}
+
+			#region IEnumerator<T> Members
+
+			public T Current {
+				get { return this.collection [this.cursor]; }
+			}
+
+			#endregion
+
+			#region IEnumerator Members
+
+			object IEnumerator.Current {
+				get { return this.Current; }
+			}
+
+			public bool MoveNext ()
+			{
+				this.cursor++;
+				if (this.cursor == this.collection.Count)
+					return false;
+				return true;
+			}
+
+			public void Reset ()
+			{
+				this.cursor = -1;
+			}
+
+			#endregion
+
+			#region IDisposable Members
+
+			public void Dispose ()
+			{
+			}
+
+			#endregion
+		}
+
+		#endregion
+	}
+}