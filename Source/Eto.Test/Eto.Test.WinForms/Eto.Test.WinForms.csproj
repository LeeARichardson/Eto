--- conflicted
+++ resolved
@@ -12,17 +12,6 @@
     <AssemblyName>Eto.Test.WinForms</AssemblyName>
     <ApplicationIcon>..\Eto.Test\TestIcon.ico</ApplicationIcon>
   </PropertyGroup>
-<<<<<<< HEAD
-  <PropertyGroup Condition="'$(Configuration)|$(Platform)' == 'Debug|AnyCPU'">
-    <DebugSymbols>true</DebugSymbols>
-    <OutputPath>..\..\..\BuildOutput\Debug</OutputPath>
-    <DefineConstants>DEBUG;TRACE</DefineConstants>
-    <DebugType>full</DebugType>
-    <PlatformTarget>AnyCPU</PlatformTarget>
-    <ErrorReport>prompt</ErrorReport>
-    <WarningLevel>4</WarningLevel>
-    <Optimize>false</Optimize>
-=======
   <PropertyGroup>
     <FileAlignment>512</FileAlignment>
     <DebugSymbols>True</DebugSymbols>
@@ -35,8 +24,7 @@
     <OutputPath>..\..\..\BuildOutput\Debug</OutputPath>
     <DefineConstants>DEBUG;TRACE</DefineConstants>
     <DebugType>full</DebugType>
-    <Optimize>False</Optimize>
->>>>>>> 2e966828
+    <Optimize>false</Optimize>
   </PropertyGroup>
   <PropertyGroup Condition="'$(Configuration)|$(Platform)' == 'Release|AnyCPU'">
     <OutputPath>..\..\..\BuildOutput\Release</OutputPath>
