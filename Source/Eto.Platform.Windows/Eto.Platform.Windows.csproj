<<<<<<< HEAD
﻿<?xml version="1.0" encoding="utf-8"?>
<Project DefaultTargets="Build" xmlns="http://schemas.microsoft.com/developer/msbuild/2003" ToolsVersion="4.0">
  <PropertyGroup>
    <ProjectType>Local</ProjectType>
    <ProductVersion>8.0.50727</ProductVersion>
    <SchemaVersion>2.0</SchemaVersion>
    <ProjectGuid>{69D38C57-AD4B-4A16-A7B1-49BCFBE71491}</ProjectGuid>
    <Configuration Condition=" '$(Configuration)' == '' ">Debug</Configuration>
    <Platform Condition=" '$(Platform)' == '' ">AnyCPU</Platform>
    <AssemblyKeyContainerName>
    </AssemblyKeyContainerName>
    <AssemblyName>Eto.Platform.Windows</AssemblyName>
    <DefaultClientScript>JScript</DefaultClientScript>
    <DefaultHTMLPageLayout>Grid</DefaultHTMLPageLayout>
    <DefaultTargetSchema>IE50</DefaultTargetSchema>
    <DelaySign>false</DelaySign>
    <OutputType>Library</OutputType>
    <AppDesignerFolder>
    </AppDesignerFolder>
    <RootNamespace>Eto.Platform.Windows</RootNamespace>
    <FileUpgradeFlags>
    </FileUpgradeFlags>
  </PropertyGroup>
  <PropertyGroup>
    <BaseAddress>285212672</BaseAddress>
    <AllowUnsafeBlocks>true</AllowUnsafeBlocks>
    <FileAlignment>4096</FileAlignment>
  </PropertyGroup>
  <PropertyGroup Condition=" '$(Configuration)|$(Platform)' == 'Release|AnyCPU' ">
    <AllowUnsafeBlocks>True</AllowUnsafeBlocks>
    <BaseAddress>285212672</BaseAddress>
    <ConfigurationOverrideFile>
    </ConfigurationOverrideFile>
    <DefineConstants>TRACE</DefineConstants>
    <DocumentationFile>
    </DocumentationFile>
    <FileAlignment>4096</FileAlignment>
    <Optimize>True</Optimize>
    <OutputPath>..\..\BuildOutput\Release\</OutputPath>
    <RegisterForComInterop>False</RegisterForComInterop>
    <RemoveIntegerChecks>False</RemoveIntegerChecks>
    <WarningLevel>4</WarningLevel>
    <DebugType>pdbonly</DebugType>
    <DebugSymbols>True</DebugSymbols>
  </PropertyGroup>
  <PropertyGroup Condition=" '$(Configuration)|$(Platform)' == 'Debug|AnyCPU' ">
    <AllowUnsafeBlocks>True</AllowUnsafeBlocks>
    <BaseAddress>285212672</BaseAddress>
    <ConfigurationOverrideFile>
    </ConfigurationOverrideFile>
    <DefineConstants>DEBUG;TRACE</DefineConstants>
    <DocumentationFile>
    </DocumentationFile>
    <DebugSymbols>True</DebugSymbols>
    <FileAlignment>4096</FileAlignment>
    <Optimize>False</Optimize>
    <OutputPath>..\..\BuildOutput\Debug\</OutputPath>
    <RegisterForComInterop>False</RegisterForComInterop>
    <RemoveIntegerChecks>False</RemoveIntegerChecks>
    <WarningLevel>4</WarningLevel>
    <DebugType>full</DebugType>
  </PropertyGroup>
  <PropertyGroup>
    <OutputRoot>..\..\..</OutputRoot>  
  </PropertyGroup>
  <Import Condition = "Exists('../../../Common.targets')" Project="../../../Common.targets" />
  <ItemGroup>
    <Reference Include="Microsoft.WindowsAPICodePack">
      <HintPath>..\..\Libraries\WindowsApiCodePack\binaries\Microsoft.WindowsAPICodePack.dll</HintPath>
      <Private>False</Private>
    </Reference>
    <Reference Include="Microsoft.WindowsAPICodePack.Shell">
      <HintPath>..\..\Libraries\WindowsApiCodePack\binaries\Microsoft.WindowsAPICodePack.Shell.dll</HintPath>
      <Private>False</Private>
    </Reference>
    <Reference Include="System">
      <Name>System</Name>
    </Reference>
    <Reference Include="System.Drawing">
      <Name>System.Drawing</Name>
    </Reference>
    <Reference Include="System.Data">
      <Name>System.Data</Name>
    </Reference>
    <Reference Include="System.Windows.Forms">
      <Name>System.Windows.Forms</Name>
    </Reference>
    <Reference Include="System.Xml">
      <Name>System.Xml</Name>
    </Reference>
    <Reference Include="System.Core" />
  </ItemGroup>
  <ItemGroup>
    <ProjectReference Include="..\Eto\Eto.csproj">
      <Project>{16289D2F-044C-49EF-83E9-9391AFF8FD2B}</Project>
      <Name>Eto</Name>
    </ProjectReference>
  </ItemGroup>
  <ItemGroup>
    <Compile Include="..\Eto.Platform.Mac\Conversions.sd.cs">
      <Link>Conversions.sd.cs</Link>
    </Compile>
    <Compile Include="..\Eto.Platform.Wpf\CustomControls\HttpServer.cs">
      <Link>CustomControls\HttpServer.cs</Link>
    </Compile>
    <Compile Include="AssemblyInfo.cs">
      <SubType>Code</SubType>
    </Compile>
    <Compile Include="Conversions.cs" />
    <Compile Include="CustomControls\TreeController.cs" />
    <Compile Include="Drawing\FontsHandler.cs" />
    <Compile Include="Drawing\FontTypefaceHandler.cs" />
    <Compile Include="Drawing\FontFamilyHandler.cs" />
    <Compile Include="Drawing\BrushHandler.cs" />
    <Compile Include="Drawing\DrawingExtensions.cs" />
    <Compile Include="Drawing\MatrixHandler.cs" />
    <Compile Include="Drawing\PenHandler.cs" />
    <Compile Include="EtoEnvironmentHandler.cs">
      <SubType>Code</SubType>
    </Compile>
    <Compile Include="Forms\Cells\ComboBoxCellHandler.cs" />
    <Compile Include="Forms\Cells\ImageTextCellHandler.cs" />
    <Compile Include="Forms\Controls\DataObject.cs" />
    <Compile Include="Forms\Controls\GridHandler.cs" />
    <Compile Include="Forms\Controls\GridColumnHandler.cs" />
    <Compile Include="Forms\Controls\PasswordBoxHandler.cs" />
    <Compile Include="Forms\Controls\ProgressBarHandler.cs" />
    <Compile Include="Forms\Controls\TreeGridViewHandler.cs" />
    <Compile Include="Forms\Controls\TreeViewHandler.cs" />
    <Compile Include="Forms\Printing\PrintDialogHandler.cs" />
    <Compile Include="Forms\Printing\PrintDocumentHandler.cs" />
    <Compile Include="Forms\Printing\PrintSettingsHandler.cs" />
    <Compile Include="Forms\FontDialogHandler.cs" />
    <Compile Include="Generator.cs">
      <SubType>Code</SubType>
    </Compile>
    <Compile Include="KeyMap.cs">
      <SubType>Code</SubType>
    </Compile>
    <Compile Include="OctreeQuantizer.cs">
      <SubType>Code</SubType>
    </Compile>
    <Compile Include="PaletteQuantizer.cs">
      <SubType>Code</SubType>
    </Compile>
    <Compile Include="Quantizer.cs">
      <SubType>Code</SubType>
    </Compile>
    <Compile Include="Drawing\BitmapHandler.cs">
      <SubType>Code</SubType>
    </Compile>
    <Compile Include="Drawing\FontHandler.cs">
      <SubType>Code</SubType>
    </Compile>
    <Compile Include="Drawing\GraphicsHandler.cs">
      <SubType>Code</SubType>
    </Compile>
    <Compile Include="Drawing\IconHandler.cs">
      <SubType>Code</SubType>
    </Compile>
    <Compile Include="Drawing\IndexedBitmapHandler.cs">
      <SubType>Code</SubType>
    </Compile>
    <Compile Include="Forms\ApplicationHandler.cs">
      <SubType>Code</SubType>
    </Compile>
    <Compile Include="Forms\DialogHandler.cs">
      <SubType>Code</SubType>
    </Compile>
    <Compile Include="Forms\DockLayoutHandler.cs">
      <SubType>Code</SubType>
    </Compile>
    <Compile Include="Forms\FormHandler.cs">
      <SubType>Code</SubType>
    </Compile>
    <Compile Include="Forms\MessageBoxHandler.cs">
      <SubType>Code</SubType>
    </Compile>
    <Compile Include="Forms\OpenFileDialog.cs">
      <SubType>Code</SubType>
    </Compile>
    <Compile Include="Forms\PixelLayoutHandler.cs">
      <SubType>Code</SubType>
    </Compile>
    <Compile Include="Forms\SaveFileDialog.cs">
      <SubType>Code</SubType>
    </Compile>
    <Compile Include="Forms\SelectFolderDialogHandler.cs">
      <SubType>Code</SubType>
    </Compile>
    <Compile Include="Forms\TableLayoutHandler.cs">
      <SubType>Code</SubType>
    </Compile>
    <Compile Include="Forms\UITimerHandler.cs">
      <SubType>Code</SubType>
    </Compile>
    <Compile Include="Forms\WindowHandler.cs">
      <SubType>Code</SubType>
    </Compile>
    <Compile Include="Forms\WindowsContainer.cs">
      <SubType>Code</SubType>
    </Compile>
    <Compile Include="Forms\WindowsFileDialog.cs">
      <SubType>Code</SubType>
    </Compile>
    <Compile Include="Forms\WindowsLayout.cs">
      <SubType>Code</SubType>
    </Compile>
    <Compile Include="Forms\Controls\ButtonHandler.cs">
      <SubType>Code</SubType>
    </Compile>
    <Compile Include="Forms\Controls\CheckBoxHandler.cs">
      <SubType>Code</SubType>
    </Compile>
    <Compile Include="Forms\Controls\ComboBoxHandler.cs">
      <SubType>Code</SubType>
    </Compile>
    <Compile Include="Forms\Controls\ControlHandler.cs">
      <SubType>Code</SubType>
    </Compile>
    <Compile Include="Forms\Controls\DrawableHandler.cs">
      <SubType>Code</SubType>
    </Compile>
    <Compile Include="Forms\Controls\GroupBoxHandler.cs">
      <SubType>Code</SubType>
    </Compile>
    <Compile Include="Forms\Controls\ImageViewHandler.cs">
      <SubType>Code</SubType>
    </Compile>
    <Compile Include="Forms\Controls\LabelHandler.cs">
      <SubType>Code</SubType>
    </Compile>
    <Compile Include="Forms\Controls\ListBoxHandler.cs">
      <SubType>Code</SubType>
    </Compile>
    <Compile Include="Forms\Controls\NumericUpDownHandler.cs">
      <SubType>Code</SubType>
    </Compile>
    <Compile Include="Forms\Controls\PanelHandler.cs">
      <SubType>Code</SubType>
    </Compile>
    <Compile Include="Forms\Controls\RadioButton.cs">
      <SubType>Code</SubType>
    </Compile>
    <Compile Include="Forms\Controls\ScrollableHandler.cs">
      <SubType>Code</SubType>
    </Compile>
    <Compile Include="Forms\Controls\SplitterHandler.cs">
      <SubType>Code</SubType>
    </Compile>
    <Compile Include="Forms\Controls\TabControlHandler.cs">
      <SubType>Code</SubType>
    </Compile>
    <Compile Include="Forms\Controls\TabPageHandler.cs">
      <SubType>Code</SubType>
    </Compile>
    <Compile Include="Forms\Controls\TextAreaHandler.cs">
      <SubType>Code</SubType>
    </Compile>
    <Compile Include="Forms\Controls\TextBoxHandler.cs">
      <SubType>Code</SubType>
    </Compile>
    <Compile Include="Forms\Controls\WindowsControl.cs">
      <SubType>Code</SubType>
    </Compile>
    <Compile Include="Forms\Menu\CheckMenuItemHandler.cs">
      <SubType>Code</SubType>
    </Compile>
    <Compile Include="Forms\Menu\ImageMenuItemHandler.cs">
      <SubType>Code</SubType>
    </Compile>
    <Compile Include="Forms\Menu\MenuBarHandler.cs">
      <SubType>Code</SubType>
    </Compile>
    <Compile Include="Forms\Menu\MenuHandler.cs">
      <SubType>Code</SubType>
    </Compile>
    <Compile Include="Forms\Menu\RadioMenuItemHandler.cs">
      <SubType>Code</SubType>
    </Compile>
    <Compile Include="Forms\Menu\SeparatorMenuItem.cs">
      <SubType>Code</SubType>
    </Compile>
    <Compile Include="Forms\ToolBar\CheckToolBarButtonHandler.cs">
      <SubType>Code</SubType>
    </Compile>
    <Compile Include="Forms\ToolBar\SeparatorToolBarItemHandler.cs">
      <SubType>Code</SubType>
    </Compile>
    <Compile Include="Forms\ToolBar\ToolBarButtonHandler.cs">
      <SubType>Code</SubType>
    </Compile>
    <Compile Include="Forms\ToolBar\ToolBarHandler.cs">
      <SubType>Code</SubType>
    </Compile>
    <Compile Include="Forms\ToolBar\ToolBarItemHandler.cs">
      <SubType>Code</SubType>
    </Compile>
    <Compile Include="IO\ShellIcon.cs">
      <SubType>Code</SubType>
    </Compile>
    <Compile Include="IO\SystemIcons.cs">
      <SubType>Code</SubType>
    </Compile>
    <Compile Include="..\GlobalAssemblyInfo.cs">
      <Link>GlobalAssemblyInfo.cs</Link>
    </Compile>
    <Compile Include="Forms\Controls\WebViewHandler.cs" />
    <Compile Include="Forms\ClipboardHandler.cs" />
    <Compile Include="Forms\ColorDialogHandler.cs" />
    <Compile Include="Drawing\GraphicsPathHandler.cs" />
    <Compile Include="Forms\Controls\DateTimePickerHandler.cs" />
    <Compile Include="ScrollMessageFilter.cs" />
    <Compile Include="Forms\Menu\ContextMenuHandler.cs">
      <SubType>Code</SubType>
    </Compile>
    <Compile Include="Forms\Extensions.cs" />
    <Compile Include="Forms\Controls\SliderHandler.cs" />
    <Compile Include="Forms\CursorHandler.cs" />
    <Compile Include="Forms\Controls\GridViewHandler.cs" />
    <Compile Include="Forms\Cells\CellHandler.cs" />
    <Compile Include="Forms\Cells\TextBoxCellHandler.cs" />
    <Compile Include="Forms\Cells\CheckBoxCellHandler.cs" />
    <Compile Include="Forms\Cells\ImageViewCellHandler.cs" />
  </ItemGroup>
  <Import Project="$(MSBuildBinPath)\Microsoft.CSHARP.Targets" />
  <PropertyGroup>
    <PreBuildEvent>
    </PreBuildEvent>
    <PostBuildEvent>
    </PostBuildEvent>
  </PropertyGroup>
  <ItemGroup>
    <COMReference Include="SHDocVw">
      <Guid>{EAB22AC0-30C1-11CF-A7EB-0000C05BAE0B}</Guid>
      <VersionMajor>1</VersionMajor>
      <VersionMinor>1</VersionMinor>
      <Lcid>0</Lcid>
      <WrapperTool>tlbimp</WrapperTool>
      <Isolated>False</Isolated>
      <EmbedInteropTypes>True</EmbedInteropTypes>
    </COMReference>
  </ItemGroup>
  <ItemGroup>
    <EmbeddedResource Include="..\..\Libraries\WindowsApiCodePack\binaries\Microsoft.WindowsAPICodePack.dll">
      <Link>CustomControls\Assemblies\Microsoft.WindowsAPICodePack.dll</Link>
    </EmbeddedResource>
    <EmbeddedResource Include="..\..\Libraries\WindowsApiCodePack\binaries\Microsoft.WindowsAPICodePack.Shell.dll">
      <Link>CustomControls\Assemblies\Microsoft.WindowsAPICodePack.Shell.dll</Link>
    </EmbeddedResource>
  </ItemGroup>
=======
<?xml version="1.0" encoding="utf-8"?>
<Project DefaultTargets="Build" xmlns="http://schemas.microsoft.com/developer/msbuild/2003" ToolsVersion="4.0">
  <PropertyGroup>
    <ProjectType>Local</ProjectType>
    <ProductVersion>8.0.50727</ProductVersion>
    <SchemaVersion>2.0</SchemaVersion>
    <ProjectGuid>{69D38C57-AD4B-4A16-A7B1-49BCFBE71491}</ProjectGuid>
    <Configuration Condition=" '$(Configuration)' == '' ">Debug</Configuration>
    <Platform Condition=" '$(Platform)' == '' ">AnyCPU</Platform>
    <AssemblyKeyContainerName>
    </AssemblyKeyContainerName>
    <AssemblyName>Eto.Platform.Windows</AssemblyName>
    <DefaultClientScript>JScript</DefaultClientScript>
    <DefaultHTMLPageLayout>Grid</DefaultHTMLPageLayout>
    <DefaultTargetSchema>IE50</DefaultTargetSchema>
    <DelaySign>false</DelaySign>
    <OutputType>Library</OutputType>
    <AppDesignerFolder>
    </AppDesignerFolder>
    <RootNamespace>Eto.Platform.Windows</RootNamespace>
    <FileUpgradeFlags>
    </FileUpgradeFlags>
  </PropertyGroup>
  <PropertyGroup Condition=" '$(Configuration)|$(Platform)' == 'Release|AnyCPU' ">
    <AllowUnsafeBlocks>True</AllowUnsafeBlocks>
    <BaseAddress>285212672</BaseAddress>
    <ConfigurationOverrideFile>
    </ConfigurationOverrideFile>
    <DefineConstants>TRACE</DefineConstants>
    <DocumentationFile>
    </DocumentationFile>
    <FileAlignment>4096</FileAlignment>
    <Optimize>True</Optimize>
    <OutputPath>..\..\BuildOutput\Release\</OutputPath>
    <RegisterForComInterop>False</RegisterForComInterop>
    <RemoveIntegerChecks>False</RemoveIntegerChecks>
    <WarningLevel>4</WarningLevel>
    <DebugType>pdbonly</DebugType>
    <DebugSymbols>True</DebugSymbols>
  </PropertyGroup>
  <PropertyGroup Condition=" '$(Configuration)|$(Platform)' == 'Debug|AnyCPU' ">
    <AllowUnsafeBlocks>True</AllowUnsafeBlocks>
    <BaseAddress>285212672</BaseAddress>
    <ConfigurationOverrideFile>
    </ConfigurationOverrideFile>
    <DefineConstants>DEBUG;TRACE</DefineConstants>
    <DocumentationFile>
    </DocumentationFile>
    <DebugSymbols>True</DebugSymbols>
    <FileAlignment>4096</FileAlignment>
    <Optimize>False</Optimize>
    <OutputPath>..\..\BuildOutput\Debug\</OutputPath>
    <RegisterForComInterop>False</RegisterForComInterop>
    <RemoveIntegerChecks>False</RemoveIntegerChecks>
    <WarningLevel>4</WarningLevel>
    <DebugType>full</DebugType>
  </PropertyGroup>
  <Import Condition="Exists('../../../Eto.Common.targets')" Project="../../../Eto.Common.targets" />
  <ItemGroup>
    <Reference Include="Microsoft.WindowsAPICodePack">
      <HintPath>..\..\Libraries\WindowsApiCodePack\binaries\Microsoft.WindowsAPICodePack.dll</HintPath>
      <Private>False</Private>
    </Reference>
    <Reference Include="Microsoft.WindowsAPICodePack.Shell">
      <HintPath>..\..\Libraries\WindowsApiCodePack\binaries\Microsoft.WindowsAPICodePack.Shell.dll</HintPath>
      <Private>False</Private>
    </Reference>
    <Reference Include="System">
      <Name>System</Name>
    </Reference>
    <Reference Include="System.Drawing">
      <Name>System.Drawing</Name>
    </Reference>
    <Reference Include="System.Data">
      <Name>System.Data</Name>
    </Reference>
    <Reference Include="System.Windows.Forms">
      <Name>System.Windows.Forms</Name>
    </Reference>
    <Reference Include="System.Xml">
      <Name>System.Xml</Name>
    </Reference>
    <Reference Include="System.Core" />
  </ItemGroup>
  <ItemGroup>
    <ProjectReference Include="..\Eto\Eto.csproj">
      <Project>{16289D2F-044C-49EF-83E9-9391AFF8FD2B}</Project>
      <Name>Eto</Name>
    </ProjectReference>
  </ItemGroup>
  <ItemGroup>
    <Compile Include="..\Eto.Platform.Mac\Conversions.sd.cs">
      <Link>Conversions.sd.cs</Link>
    </Compile>
    <Compile Include="..\Eto.Platform.Wpf\CustomControls\HttpServer.cs">
      <Link>CustomControls\HttpServer.cs</Link>
    </Compile>
    <Compile Include="AssemblyInfo.cs">
      <SubType>Code</SubType>
    </Compile>
    <Compile Include="Conversions.cs" />
    <Compile Include="CustomControls\TreeController.cs" />
    <Compile Include="Drawing\FontsHandler.cs" />
    <Compile Include="Drawing\FontTypefaceHandler.cs" />
    <Compile Include="Drawing\FontFamilyHandler.cs" />
    <Compile Include="Drawing\MatrixHandler.cs" />
    <Compile Include="EtoEnvironmentHandler.cs">
      <SubType>Code</SubType>
    </Compile>
    <Compile Include="Forms\Cells\ComboBoxCellHandler.cs" />
    <Compile Include="Forms\Cells\ImageTextCellHandler.cs" />
    <Compile Include="Forms\Controls\GridHandler.cs" />
    <Compile Include="Forms\Controls\GridColumnHandler.cs" />
    <Compile Include="Forms\Controls\PasswordBoxHandler.cs" />
    <Compile Include="Forms\Controls\ProgressBarHandler.cs" />
    <Compile Include="Forms\Controls\TreeGridViewHandler.cs" />
    <Compile Include="Forms\Controls\TreeViewHandler.cs" />
    <Compile Include="Forms\Printing\PrintDialogHandler.cs" />
    <Compile Include="Forms\Printing\PrintDocumentHandler.cs" />
    <Compile Include="Forms\Printing\PrintSettingsHandler.cs" />
    <Compile Include="Forms\FontDialogHandler.cs" />
    <Compile Include="Generator.cs">
      <SubType>Code</SubType>
    </Compile>
    <Compile Include="KeyMap.cs">
      <SubType>Code</SubType>
    </Compile>
    <Compile Include="OctreeQuantizer.cs">
      <SubType>Code</SubType>
    </Compile>
    <Compile Include="PaletteQuantizer.cs">
      <SubType>Code</SubType>
    </Compile>
    <Compile Include="Quantizer.cs">
      <SubType>Code</SubType>
    </Compile>
    <Compile Include="Drawing\BitmapHandler.cs">
      <SubType>Code</SubType>
    </Compile>
    <Compile Include="Drawing\FontHandler.cs">
      <SubType>Code</SubType>
    </Compile>
    <Compile Include="Drawing\GraphicsHandler.cs">
      <SubType>Code</SubType>
    </Compile>
    <Compile Include="Drawing\IconHandler.cs">
      <SubType>Code</SubType>
    </Compile>
    <Compile Include="Drawing\IndexedBitmapHandler.cs">
      <SubType>Code</SubType>
    </Compile>
    <Compile Include="Forms\ApplicationHandler.cs">
      <SubType>Code</SubType>
    </Compile>
    <Compile Include="Forms\DialogHandler.cs">
      <SubType>Code</SubType>
    </Compile>
    <Compile Include="Forms\DockLayoutHandler.cs">
      <SubType>Code</SubType>
    </Compile>
    <Compile Include="Forms\FormHandler.cs">
      <SubType>Code</SubType>
    </Compile>
    <Compile Include="Forms\MessageBoxHandler.cs">
      <SubType>Code</SubType>
    </Compile>
    <Compile Include="Forms\OpenFileDialog.cs">
      <SubType>Code</SubType>
    </Compile>
    <Compile Include="Forms\PixelLayoutHandler.cs">
      <SubType>Code</SubType>
    </Compile>
    <Compile Include="Forms\SaveFileDialog.cs">
      <SubType>Code</SubType>
    </Compile>
    <Compile Include="Forms\SelectFolderDialogHandler.cs">
      <SubType>Code</SubType>
    </Compile>
    <Compile Include="Forms\TableLayoutHandler.cs">
      <SubType>Code</SubType>
    </Compile>
    <Compile Include="Forms\UITimerHandler.cs">
      <SubType>Code</SubType>
    </Compile>
    <Compile Include="Forms\WindowHandler.cs">
      <SubType>Code</SubType>
    </Compile>
    <Compile Include="Forms\WindowsContainer.cs">
      <SubType>Code</SubType>
    </Compile>
    <Compile Include="Forms\WindowsFileDialog.cs">
      <SubType>Code</SubType>
    </Compile>
    <Compile Include="Forms\WindowsLayout.cs">
      <SubType>Code</SubType>
    </Compile>
    <Compile Include="Forms\Controls\ButtonHandler.cs">
      <SubType>Code</SubType>
    </Compile>
    <Compile Include="Forms\Controls\CheckBoxHandler.cs">
      <SubType>Code</SubType>
    </Compile>
    <Compile Include="Forms\Controls\ComboBoxHandler.cs">
      <SubType>Code</SubType>
    </Compile>
    <Compile Include="Forms\Controls\ControlHandler.cs">
      <SubType>Code</SubType>
    </Compile>
    <Compile Include="Forms\Controls\DrawableHandler.cs">
      <SubType>Code</SubType>
    </Compile>
    <Compile Include="Forms\Controls\GroupBoxHandler.cs">
      <SubType>Code</SubType>
    </Compile>
    <Compile Include="Forms\Controls\ImageViewHandler.cs">
      <SubType>Code</SubType>
    </Compile>
    <Compile Include="Forms\Controls\LabelHandler.cs">
      <SubType>Code</SubType>
    </Compile>
    <Compile Include="Forms\Controls\ListBoxHandler.cs">
      <SubType>Code</SubType>
    </Compile>
    <Compile Include="Forms\Controls\NumericUpDownHandler.cs">
      <SubType>Code</SubType>
    </Compile>
    <Compile Include="Forms\Controls\PanelHandler.cs">
      <SubType>Code</SubType>
    </Compile>
    <Compile Include="Forms\Controls\RadioButton.cs">
      <SubType>Code</SubType>
    </Compile>
    <Compile Include="Forms\Controls\ScrollableHandler.cs">
      <SubType>Code</SubType>
    </Compile>
    <Compile Include="Forms\Controls\SplitterHandler.cs">
      <SubType>Code</SubType>
    </Compile>
    <Compile Include="Forms\Controls\TabControlHandler.cs">
      <SubType>Code</SubType>
    </Compile>
    <Compile Include="Forms\Controls\TabPageHandler.cs">
      <SubType>Code</SubType>
    </Compile>
    <Compile Include="Forms\Controls\TextAreaHandler.cs">
      <SubType>Code</SubType>
    </Compile>
    <Compile Include="Forms\Controls\TextBoxHandler.cs">
      <SubType>Code</SubType>
    </Compile>
    <Compile Include="Forms\Controls\WindowsControl.cs">
      <SubType>Code</SubType>
    </Compile>
    <Compile Include="Forms\Menu\CheckMenuItemHandler.cs">
      <SubType>Code</SubType>
    </Compile>
    <Compile Include="Forms\Menu\ImageMenuItemHandler.cs">
      <SubType>Code</SubType>
    </Compile>
    <Compile Include="Forms\Menu\MenuBarHandler.cs">
      <SubType>Code</SubType>
    </Compile>
    <Compile Include="Forms\Menu\MenuHandler.cs">
      <SubType>Code</SubType>
    </Compile>
    <Compile Include="Forms\Menu\RadioMenuItemHandler.cs">
      <SubType>Code</SubType>
    </Compile>
    <Compile Include="Forms\Menu\SeparatorMenuItem.cs">
      <SubType>Code</SubType>
    </Compile>
    <Compile Include="Forms\ToolBar\CheckToolBarButtonHandler.cs">
      <SubType>Code</SubType>
    </Compile>
    <Compile Include="Forms\ToolBar\SeparatorToolBarItemHandler.cs">
      <SubType>Code</SubType>
    </Compile>
    <Compile Include="Forms\ToolBar\ToolBarButtonHandler.cs">
      <SubType>Code</SubType>
    </Compile>
    <Compile Include="Forms\ToolBar\ToolBarHandler.cs">
      <SubType>Code</SubType>
    </Compile>
    <Compile Include="Forms\ToolBar\ToolBarItemHandler.cs">
      <SubType>Code</SubType>
    </Compile>
    <Compile Include="IO\ShellIcon.cs">
      <SubType>Code</SubType>
    </Compile>
    <Compile Include="IO\SystemIcons.cs">
      <SubType>Code</SubType>
    </Compile>
    <Compile Include="..\GlobalAssemblyInfo.cs">
      <Link>GlobalAssemblyInfo.cs</Link>
    </Compile>
    <Compile Include="Forms\Controls\WebViewHandler.cs" />
    <Compile Include="Forms\ClipboardHandler.cs" />
    <Compile Include="Forms\ColorDialogHandler.cs" />
    <Compile Include="Drawing\GraphicsPathHandler.cs" />
    <Compile Include="Forms\Controls\DateTimePickerHandler.cs" />
    <Compile Include="ScrollMessageFilter.cs" />
    <Compile Include="Forms\Menu\ContextMenuHandler.cs">
      <SubType>Code</SubType>
    </Compile>
    <Compile Include="Forms\Extensions.cs" />
    <Compile Include="Forms\Controls\SliderHandler.cs" />
    <Compile Include="Forms\CursorHandler.cs" />
    <Compile Include="Forms\Controls\GridViewHandler.cs" />
    <Compile Include="Forms\Cells\CellHandler.cs" />
    <Compile Include="Forms\Cells\TextBoxCellHandler.cs" />
    <Compile Include="Forms\Cells\CheckBoxCellHandler.cs" />
    <Compile Include="Forms\Cells\ImageViewCellHandler.cs" />
  </ItemGroup>
  <Import Project="$(MSBuildBinPath)\Microsoft.CSHARP.Targets" />
  <PropertyGroup>
    <PreBuildEvent>
    </PreBuildEvent>
    <PostBuildEvent>
    </PostBuildEvent>
  </PropertyGroup>
  <ItemGroup>
    <COMReference Include="SHDocVw">
      <Guid>{EAB22AC0-30C1-11CF-A7EB-0000C05BAE0B}</Guid>
      <VersionMajor>1</VersionMajor>
      <VersionMinor>1</VersionMinor>
      <Lcid>0</Lcid>
      <WrapperTool>tlbimp</WrapperTool>
      <Isolated>False</Isolated>
      <EmbedInteropTypes>True</EmbedInteropTypes>
    </COMReference>
  </ItemGroup>
  <ItemGroup>
    <EmbeddedResource Include="..\..\Libraries\WindowsApiCodePack\binaries\Microsoft.WindowsAPICodePack.dll">
      <Link>CustomControls\Assemblies\Microsoft.WindowsAPICodePack.dll</Link>
    </EmbeddedResource>
    <EmbeddedResource Include="..\..\Libraries\WindowsApiCodePack\binaries\Microsoft.WindowsAPICodePack.Shell.dll">
      <Link>CustomControls\Assemblies\Microsoft.WindowsAPICodePack.Shell.dll</Link>
    </EmbeddedResource>
  </ItemGroup>
>>>>>>> 6b739447
</Project><|MERGE_RESOLUTION|>--- conflicted
+++ resolved
@@ -1,694 +1,352 @@
-<<<<<<< HEAD
-﻿<?xml version="1.0" encoding="utf-8"?>
-<Project DefaultTargets="Build" xmlns="http://schemas.microsoft.com/developer/msbuild/2003" ToolsVersion="4.0">
-  <PropertyGroup>
-    <ProjectType>Local</ProjectType>
-    <ProductVersion>8.0.50727</ProductVersion>
-    <SchemaVersion>2.0</SchemaVersion>
-    <ProjectGuid>{69D38C57-AD4B-4A16-A7B1-49BCFBE71491}</ProjectGuid>
-    <Configuration Condition=" '$(Configuration)' == '' ">Debug</Configuration>
-    <Platform Condition=" '$(Platform)' == '' ">AnyCPU</Platform>
-    <AssemblyKeyContainerName>
-    </AssemblyKeyContainerName>
-    <AssemblyName>Eto.Platform.Windows</AssemblyName>
-    <DefaultClientScript>JScript</DefaultClientScript>
-    <DefaultHTMLPageLayout>Grid</DefaultHTMLPageLayout>
-    <DefaultTargetSchema>IE50</DefaultTargetSchema>
-    <DelaySign>false</DelaySign>
-    <OutputType>Library</OutputType>
-    <AppDesignerFolder>
-    </AppDesignerFolder>
-    <RootNamespace>Eto.Platform.Windows</RootNamespace>
-    <FileUpgradeFlags>
-    </FileUpgradeFlags>
-  </PropertyGroup>
-  <PropertyGroup>
-    <BaseAddress>285212672</BaseAddress>
-    <AllowUnsafeBlocks>true</AllowUnsafeBlocks>
-    <FileAlignment>4096</FileAlignment>
-  </PropertyGroup>
-  <PropertyGroup Condition=" '$(Configuration)|$(Platform)' == 'Release|AnyCPU' ">
-    <AllowUnsafeBlocks>True</AllowUnsafeBlocks>
-    <BaseAddress>285212672</BaseAddress>
-    <ConfigurationOverrideFile>
-    </ConfigurationOverrideFile>
-    <DefineConstants>TRACE</DefineConstants>
-    <DocumentationFile>
-    </DocumentationFile>
-    <FileAlignment>4096</FileAlignment>
-    <Optimize>True</Optimize>
-    <OutputPath>..\..\BuildOutput\Release\</OutputPath>
-    <RegisterForComInterop>False</RegisterForComInterop>
-    <RemoveIntegerChecks>False</RemoveIntegerChecks>
-    <WarningLevel>4</WarningLevel>
-    <DebugType>pdbonly</DebugType>
-    <DebugSymbols>True</DebugSymbols>
-  </PropertyGroup>
-  <PropertyGroup Condition=" '$(Configuration)|$(Platform)' == 'Debug|AnyCPU' ">
-    <AllowUnsafeBlocks>True</AllowUnsafeBlocks>
-    <BaseAddress>285212672</BaseAddress>
-    <ConfigurationOverrideFile>
-    </ConfigurationOverrideFile>
-    <DefineConstants>DEBUG;TRACE</DefineConstants>
-    <DocumentationFile>
-    </DocumentationFile>
-    <DebugSymbols>True</DebugSymbols>
-    <FileAlignment>4096</FileAlignment>
-    <Optimize>False</Optimize>
-    <OutputPath>..\..\BuildOutput\Debug\</OutputPath>
-    <RegisterForComInterop>False</RegisterForComInterop>
-    <RemoveIntegerChecks>False</RemoveIntegerChecks>
-    <WarningLevel>4</WarningLevel>
-    <DebugType>full</DebugType>
-  </PropertyGroup>
-  <PropertyGroup>
-    <OutputRoot>..\..\..</OutputRoot>  
-  </PropertyGroup>
-  <Import Condition = "Exists('../../../Common.targets')" Project="../../../Common.targets" />
-  <ItemGroup>
-    <Reference Include="Microsoft.WindowsAPICodePack">
-      <HintPath>..\..\Libraries\WindowsApiCodePack\binaries\Microsoft.WindowsAPICodePack.dll</HintPath>
-      <Private>False</Private>
-    </Reference>
-    <Reference Include="Microsoft.WindowsAPICodePack.Shell">
-      <HintPath>..\..\Libraries\WindowsApiCodePack\binaries\Microsoft.WindowsAPICodePack.Shell.dll</HintPath>
-      <Private>False</Private>
-    </Reference>
-    <Reference Include="System">
-      <Name>System</Name>
-    </Reference>
-    <Reference Include="System.Drawing">
-      <Name>System.Drawing</Name>
-    </Reference>
-    <Reference Include="System.Data">
-      <Name>System.Data</Name>
-    </Reference>
-    <Reference Include="System.Windows.Forms">
-      <Name>System.Windows.Forms</Name>
-    </Reference>
-    <Reference Include="System.Xml">
-      <Name>System.Xml</Name>
-    </Reference>
-    <Reference Include="System.Core" />
-  </ItemGroup>
-  <ItemGroup>
-    <ProjectReference Include="..\Eto\Eto.csproj">
-      <Project>{16289D2F-044C-49EF-83E9-9391AFF8FD2B}</Project>
-      <Name>Eto</Name>
-    </ProjectReference>
-  </ItemGroup>
-  <ItemGroup>
-    <Compile Include="..\Eto.Platform.Mac\Conversions.sd.cs">
-      <Link>Conversions.sd.cs</Link>
-    </Compile>
-    <Compile Include="..\Eto.Platform.Wpf\CustomControls\HttpServer.cs">
-      <Link>CustomControls\HttpServer.cs</Link>
-    </Compile>
-    <Compile Include="AssemblyInfo.cs">
-      <SubType>Code</SubType>
-    </Compile>
-    <Compile Include="Conversions.cs" />
-    <Compile Include="CustomControls\TreeController.cs" />
-    <Compile Include="Drawing\FontsHandler.cs" />
-    <Compile Include="Drawing\FontTypefaceHandler.cs" />
-    <Compile Include="Drawing\FontFamilyHandler.cs" />
-    <Compile Include="Drawing\BrushHandler.cs" />
-    <Compile Include="Drawing\DrawingExtensions.cs" />
-    <Compile Include="Drawing\MatrixHandler.cs" />
-    <Compile Include="Drawing\PenHandler.cs" />
-    <Compile Include="EtoEnvironmentHandler.cs">
-      <SubType>Code</SubType>
-    </Compile>
-    <Compile Include="Forms\Cells\ComboBoxCellHandler.cs" />
-    <Compile Include="Forms\Cells\ImageTextCellHandler.cs" />
-    <Compile Include="Forms\Controls\DataObject.cs" />
-    <Compile Include="Forms\Controls\GridHandler.cs" />
-    <Compile Include="Forms\Controls\GridColumnHandler.cs" />
-    <Compile Include="Forms\Controls\PasswordBoxHandler.cs" />
-    <Compile Include="Forms\Controls\ProgressBarHandler.cs" />
-    <Compile Include="Forms\Controls\TreeGridViewHandler.cs" />
-    <Compile Include="Forms\Controls\TreeViewHandler.cs" />
-    <Compile Include="Forms\Printing\PrintDialogHandler.cs" />
-    <Compile Include="Forms\Printing\PrintDocumentHandler.cs" />
-    <Compile Include="Forms\Printing\PrintSettingsHandler.cs" />
-    <Compile Include="Forms\FontDialogHandler.cs" />
-    <Compile Include="Generator.cs">
-      <SubType>Code</SubType>
-    </Compile>
-    <Compile Include="KeyMap.cs">
-      <SubType>Code</SubType>
-    </Compile>
-    <Compile Include="OctreeQuantizer.cs">
-      <SubType>Code</SubType>
-    </Compile>
-    <Compile Include="PaletteQuantizer.cs">
-      <SubType>Code</SubType>
-    </Compile>
-    <Compile Include="Quantizer.cs">
-      <SubType>Code</SubType>
-    </Compile>
-    <Compile Include="Drawing\BitmapHandler.cs">
-      <SubType>Code</SubType>
-    </Compile>
-    <Compile Include="Drawing\FontHandler.cs">
-      <SubType>Code</SubType>
-    </Compile>
-    <Compile Include="Drawing\GraphicsHandler.cs">
-      <SubType>Code</SubType>
-    </Compile>
-    <Compile Include="Drawing\IconHandler.cs">
-      <SubType>Code</SubType>
-    </Compile>
-    <Compile Include="Drawing\IndexedBitmapHandler.cs">
-      <SubType>Code</SubType>
-    </Compile>
-    <Compile Include="Forms\ApplicationHandler.cs">
-      <SubType>Code</SubType>
-    </Compile>
-    <Compile Include="Forms\DialogHandler.cs">
-      <SubType>Code</SubType>
-    </Compile>
-    <Compile Include="Forms\DockLayoutHandler.cs">
-      <SubType>Code</SubType>
-    </Compile>
-    <Compile Include="Forms\FormHandler.cs">
-      <SubType>Code</SubType>
-    </Compile>
-    <Compile Include="Forms\MessageBoxHandler.cs">
-      <SubType>Code</SubType>
-    </Compile>
-    <Compile Include="Forms\OpenFileDialog.cs">
-      <SubType>Code</SubType>
-    </Compile>
-    <Compile Include="Forms\PixelLayoutHandler.cs">
-      <SubType>Code</SubType>
-    </Compile>
-    <Compile Include="Forms\SaveFileDialog.cs">
-      <SubType>Code</SubType>
-    </Compile>
-    <Compile Include="Forms\SelectFolderDialogHandler.cs">
-      <SubType>Code</SubType>
-    </Compile>
-    <Compile Include="Forms\TableLayoutHandler.cs">
-      <SubType>Code</SubType>
-    </Compile>
-    <Compile Include="Forms\UITimerHandler.cs">
-      <SubType>Code</SubType>
-    </Compile>
-    <Compile Include="Forms\WindowHandler.cs">
-      <SubType>Code</SubType>
-    </Compile>
-    <Compile Include="Forms\WindowsContainer.cs">
-      <SubType>Code</SubType>
-    </Compile>
-    <Compile Include="Forms\WindowsFileDialog.cs">
-      <SubType>Code</SubType>
-    </Compile>
-    <Compile Include="Forms\WindowsLayout.cs">
-      <SubType>Code</SubType>
-    </Compile>
-    <Compile Include="Forms\Controls\ButtonHandler.cs">
-      <SubType>Code</SubType>
-    </Compile>
-    <Compile Include="Forms\Controls\CheckBoxHandler.cs">
-      <SubType>Code</SubType>
-    </Compile>
-    <Compile Include="Forms\Controls\ComboBoxHandler.cs">
-      <SubType>Code</SubType>
-    </Compile>
-    <Compile Include="Forms\Controls\ControlHandler.cs">
-      <SubType>Code</SubType>
-    </Compile>
-    <Compile Include="Forms\Controls\DrawableHandler.cs">
-      <SubType>Code</SubType>
-    </Compile>
-    <Compile Include="Forms\Controls\GroupBoxHandler.cs">
-      <SubType>Code</SubType>
-    </Compile>
-    <Compile Include="Forms\Controls\ImageViewHandler.cs">
-      <SubType>Code</SubType>
-    </Compile>
-    <Compile Include="Forms\Controls\LabelHandler.cs">
-      <SubType>Code</SubType>
-    </Compile>
-    <Compile Include="Forms\Controls\ListBoxHandler.cs">
-      <SubType>Code</SubType>
-    </Compile>
-    <Compile Include="Forms\Controls\NumericUpDownHandler.cs">
-      <SubType>Code</SubType>
-    </Compile>
-    <Compile Include="Forms\Controls\PanelHandler.cs">
-      <SubType>Code</SubType>
-    </Compile>
-    <Compile Include="Forms\Controls\RadioButton.cs">
-      <SubType>Code</SubType>
-    </Compile>
-    <Compile Include="Forms\Controls\ScrollableHandler.cs">
-      <SubType>Code</SubType>
-    </Compile>
-    <Compile Include="Forms\Controls\SplitterHandler.cs">
-      <SubType>Code</SubType>
-    </Compile>
-    <Compile Include="Forms\Controls\TabControlHandler.cs">
-      <SubType>Code</SubType>
-    </Compile>
-    <Compile Include="Forms\Controls\TabPageHandler.cs">
-      <SubType>Code</SubType>
-    </Compile>
-    <Compile Include="Forms\Controls\TextAreaHandler.cs">
-      <SubType>Code</SubType>
-    </Compile>
-    <Compile Include="Forms\Controls\TextBoxHandler.cs">
-      <SubType>Code</SubType>
-    </Compile>
-    <Compile Include="Forms\Controls\WindowsControl.cs">
-      <SubType>Code</SubType>
-    </Compile>
-    <Compile Include="Forms\Menu\CheckMenuItemHandler.cs">
-      <SubType>Code</SubType>
-    </Compile>
-    <Compile Include="Forms\Menu\ImageMenuItemHandler.cs">
-      <SubType>Code</SubType>
-    </Compile>
-    <Compile Include="Forms\Menu\MenuBarHandler.cs">
-      <SubType>Code</SubType>
-    </Compile>
-    <Compile Include="Forms\Menu\MenuHandler.cs">
-      <SubType>Code</SubType>
-    </Compile>
-    <Compile Include="Forms\Menu\RadioMenuItemHandler.cs">
-      <SubType>Code</SubType>
-    </Compile>
-    <Compile Include="Forms\Menu\SeparatorMenuItem.cs">
-      <SubType>Code</SubType>
-    </Compile>
-    <Compile Include="Forms\ToolBar\CheckToolBarButtonHandler.cs">
-      <SubType>Code</SubType>
-    </Compile>
-    <Compile Include="Forms\ToolBar\SeparatorToolBarItemHandler.cs">
-      <SubType>Code</SubType>
-    </Compile>
-    <Compile Include="Forms\ToolBar\ToolBarButtonHandler.cs">
-      <SubType>Code</SubType>
-    </Compile>
-    <Compile Include="Forms\ToolBar\ToolBarHandler.cs">
-      <SubType>Code</SubType>
-    </Compile>
-    <Compile Include="Forms\ToolBar\ToolBarItemHandler.cs">
-      <SubType>Code</SubType>
-    </Compile>
-    <Compile Include="IO\ShellIcon.cs">
-      <SubType>Code</SubType>
-    </Compile>
-    <Compile Include="IO\SystemIcons.cs">
-      <SubType>Code</SubType>
-    </Compile>
-    <Compile Include="..\GlobalAssemblyInfo.cs">
-      <Link>GlobalAssemblyInfo.cs</Link>
-    </Compile>
-    <Compile Include="Forms\Controls\WebViewHandler.cs" />
-    <Compile Include="Forms\ClipboardHandler.cs" />
-    <Compile Include="Forms\ColorDialogHandler.cs" />
-    <Compile Include="Drawing\GraphicsPathHandler.cs" />
-    <Compile Include="Forms\Controls\DateTimePickerHandler.cs" />
-    <Compile Include="ScrollMessageFilter.cs" />
-    <Compile Include="Forms\Menu\ContextMenuHandler.cs">
-      <SubType>Code</SubType>
-    </Compile>
-    <Compile Include="Forms\Extensions.cs" />
-    <Compile Include="Forms\Controls\SliderHandler.cs" />
-    <Compile Include="Forms\CursorHandler.cs" />
-    <Compile Include="Forms\Controls\GridViewHandler.cs" />
-    <Compile Include="Forms\Cells\CellHandler.cs" />
-    <Compile Include="Forms\Cells\TextBoxCellHandler.cs" />
-    <Compile Include="Forms\Cells\CheckBoxCellHandler.cs" />
-    <Compile Include="Forms\Cells\ImageViewCellHandler.cs" />
-  </ItemGroup>
-  <Import Project="$(MSBuildBinPath)\Microsoft.CSHARP.Targets" />
-  <PropertyGroup>
-    <PreBuildEvent>
-    </PreBuildEvent>
-    <PostBuildEvent>
-    </PostBuildEvent>
-  </PropertyGroup>
-  <ItemGroup>
-    <COMReference Include="SHDocVw">
-      <Guid>{EAB22AC0-30C1-11CF-A7EB-0000C05BAE0B}</Guid>
-      <VersionMajor>1</VersionMajor>
-      <VersionMinor>1</VersionMinor>
-      <Lcid>0</Lcid>
-      <WrapperTool>tlbimp</WrapperTool>
-      <Isolated>False</Isolated>
-      <EmbedInteropTypes>True</EmbedInteropTypes>
-    </COMReference>
-  </ItemGroup>
-  <ItemGroup>
-    <EmbeddedResource Include="..\..\Libraries\WindowsApiCodePack\binaries\Microsoft.WindowsAPICodePack.dll">
-      <Link>CustomControls\Assemblies\Microsoft.WindowsAPICodePack.dll</Link>
-    </EmbeddedResource>
-    <EmbeddedResource Include="..\..\Libraries\WindowsApiCodePack\binaries\Microsoft.WindowsAPICodePack.Shell.dll">
-      <Link>CustomControls\Assemblies\Microsoft.WindowsAPICodePack.Shell.dll</Link>
-    </EmbeddedResource>
-  </ItemGroup>
-=======
-<?xml version="1.0" encoding="utf-8"?>
-<Project DefaultTargets="Build" xmlns="http://schemas.microsoft.com/developer/msbuild/2003" ToolsVersion="4.0">
-  <PropertyGroup>
-    <ProjectType>Local</ProjectType>
-    <ProductVersion>8.0.50727</ProductVersion>
-    <SchemaVersion>2.0</SchemaVersion>
-    <ProjectGuid>{69D38C57-AD4B-4A16-A7B1-49BCFBE71491}</ProjectGuid>
-    <Configuration Condition=" '$(Configuration)' == '' ">Debug</Configuration>
-    <Platform Condition=" '$(Platform)' == '' ">AnyCPU</Platform>
-    <AssemblyKeyContainerName>
-    </AssemblyKeyContainerName>
-    <AssemblyName>Eto.Platform.Windows</AssemblyName>
-    <DefaultClientScript>JScript</DefaultClientScript>
-    <DefaultHTMLPageLayout>Grid</DefaultHTMLPageLayout>
-    <DefaultTargetSchema>IE50</DefaultTargetSchema>
-    <DelaySign>false</DelaySign>
-    <OutputType>Library</OutputType>
-    <AppDesignerFolder>
-    </AppDesignerFolder>
-    <RootNamespace>Eto.Platform.Windows</RootNamespace>
-    <FileUpgradeFlags>
-    </FileUpgradeFlags>
-  </PropertyGroup>
-  <PropertyGroup Condition=" '$(Configuration)|$(Platform)' == 'Release|AnyCPU' ">
-    <AllowUnsafeBlocks>True</AllowUnsafeBlocks>
-    <BaseAddress>285212672</BaseAddress>
-    <ConfigurationOverrideFile>
-    </ConfigurationOverrideFile>
-    <DefineConstants>TRACE</DefineConstants>
-    <DocumentationFile>
-    </DocumentationFile>
-    <FileAlignment>4096</FileAlignment>
-    <Optimize>True</Optimize>
-    <OutputPath>..\..\BuildOutput\Release\</OutputPath>
-    <RegisterForComInterop>False</RegisterForComInterop>
-    <RemoveIntegerChecks>False</RemoveIntegerChecks>
-    <WarningLevel>4</WarningLevel>
-    <DebugType>pdbonly</DebugType>
-    <DebugSymbols>True</DebugSymbols>
-  </PropertyGroup>
-  <PropertyGroup Condition=" '$(Configuration)|$(Platform)' == 'Debug|AnyCPU' ">
-    <AllowUnsafeBlocks>True</AllowUnsafeBlocks>
-    <BaseAddress>285212672</BaseAddress>
-    <ConfigurationOverrideFile>
-    </ConfigurationOverrideFile>
-    <DefineConstants>DEBUG;TRACE</DefineConstants>
-    <DocumentationFile>
-    </DocumentationFile>
-    <DebugSymbols>True</DebugSymbols>
-    <FileAlignment>4096</FileAlignment>
-    <Optimize>False</Optimize>
-    <OutputPath>..\..\BuildOutput\Debug\</OutputPath>
-    <RegisterForComInterop>False</RegisterForComInterop>
-    <RemoveIntegerChecks>False</RemoveIntegerChecks>
-    <WarningLevel>4</WarningLevel>
-    <DebugType>full</DebugType>
-  </PropertyGroup>
-  <Import Condition="Exists('../../../Eto.Common.targets')" Project="../../../Eto.Common.targets" />
-  <ItemGroup>
-    <Reference Include="Microsoft.WindowsAPICodePack">
-      <HintPath>..\..\Libraries\WindowsApiCodePack\binaries\Microsoft.WindowsAPICodePack.dll</HintPath>
-      <Private>False</Private>
-    </Reference>
-    <Reference Include="Microsoft.WindowsAPICodePack.Shell">
-      <HintPath>..\..\Libraries\WindowsApiCodePack\binaries\Microsoft.WindowsAPICodePack.Shell.dll</HintPath>
-      <Private>False</Private>
-    </Reference>
-    <Reference Include="System">
-      <Name>System</Name>
-    </Reference>
-    <Reference Include="System.Drawing">
-      <Name>System.Drawing</Name>
-    </Reference>
-    <Reference Include="System.Data">
-      <Name>System.Data</Name>
-    </Reference>
-    <Reference Include="System.Windows.Forms">
-      <Name>System.Windows.Forms</Name>
-    </Reference>
-    <Reference Include="System.Xml">
-      <Name>System.Xml</Name>
-    </Reference>
-    <Reference Include="System.Core" />
-  </ItemGroup>
-  <ItemGroup>
-    <ProjectReference Include="..\Eto\Eto.csproj">
-      <Project>{16289D2F-044C-49EF-83E9-9391AFF8FD2B}</Project>
-      <Name>Eto</Name>
-    </ProjectReference>
-  </ItemGroup>
-  <ItemGroup>
-    <Compile Include="..\Eto.Platform.Mac\Conversions.sd.cs">
-      <Link>Conversions.sd.cs</Link>
-    </Compile>
-    <Compile Include="..\Eto.Platform.Wpf\CustomControls\HttpServer.cs">
-      <Link>CustomControls\HttpServer.cs</Link>
-    </Compile>
-    <Compile Include="AssemblyInfo.cs">
-      <SubType>Code</SubType>
-    </Compile>
-    <Compile Include="Conversions.cs" />
-    <Compile Include="CustomControls\TreeController.cs" />
-    <Compile Include="Drawing\FontsHandler.cs" />
-    <Compile Include="Drawing\FontTypefaceHandler.cs" />
-    <Compile Include="Drawing\FontFamilyHandler.cs" />
-    <Compile Include="Drawing\MatrixHandler.cs" />
-    <Compile Include="EtoEnvironmentHandler.cs">
-      <SubType>Code</SubType>
-    </Compile>
-    <Compile Include="Forms\Cells\ComboBoxCellHandler.cs" />
-    <Compile Include="Forms\Cells\ImageTextCellHandler.cs" />
-    <Compile Include="Forms\Controls\GridHandler.cs" />
-    <Compile Include="Forms\Controls\GridColumnHandler.cs" />
-    <Compile Include="Forms\Controls\PasswordBoxHandler.cs" />
-    <Compile Include="Forms\Controls\ProgressBarHandler.cs" />
-    <Compile Include="Forms\Controls\TreeGridViewHandler.cs" />
-    <Compile Include="Forms\Controls\TreeViewHandler.cs" />
-    <Compile Include="Forms\Printing\PrintDialogHandler.cs" />
-    <Compile Include="Forms\Printing\PrintDocumentHandler.cs" />
-    <Compile Include="Forms\Printing\PrintSettingsHandler.cs" />
-    <Compile Include="Forms\FontDialogHandler.cs" />
-    <Compile Include="Generator.cs">
-      <SubType>Code</SubType>
-    </Compile>
-    <Compile Include="KeyMap.cs">
-      <SubType>Code</SubType>
-    </Compile>
-    <Compile Include="OctreeQuantizer.cs">
-      <SubType>Code</SubType>
-    </Compile>
-    <Compile Include="PaletteQuantizer.cs">
-      <SubType>Code</SubType>
-    </Compile>
-    <Compile Include="Quantizer.cs">
-      <SubType>Code</SubType>
-    </Compile>
-    <Compile Include="Drawing\BitmapHandler.cs">
-      <SubType>Code</SubType>
-    </Compile>
-    <Compile Include="Drawing\FontHandler.cs">
-      <SubType>Code</SubType>
-    </Compile>
-    <Compile Include="Drawing\GraphicsHandler.cs">
-      <SubType>Code</SubType>
-    </Compile>
-    <Compile Include="Drawing\IconHandler.cs">
-      <SubType>Code</SubType>
-    </Compile>
-    <Compile Include="Drawing\IndexedBitmapHandler.cs">
-      <SubType>Code</SubType>
-    </Compile>
-    <Compile Include="Forms\ApplicationHandler.cs">
-      <SubType>Code</SubType>
-    </Compile>
-    <Compile Include="Forms\DialogHandler.cs">
-      <SubType>Code</SubType>
-    </Compile>
-    <Compile Include="Forms\DockLayoutHandler.cs">
-      <SubType>Code</SubType>
-    </Compile>
-    <Compile Include="Forms\FormHandler.cs">
-      <SubType>Code</SubType>
-    </Compile>
-    <Compile Include="Forms\MessageBoxHandler.cs">
-      <SubType>Code</SubType>
-    </Compile>
-    <Compile Include="Forms\OpenFileDialog.cs">
-      <SubType>Code</SubType>
-    </Compile>
-    <Compile Include="Forms\PixelLayoutHandler.cs">
-      <SubType>Code</SubType>
-    </Compile>
-    <Compile Include="Forms\SaveFileDialog.cs">
-      <SubType>Code</SubType>
-    </Compile>
-    <Compile Include="Forms\SelectFolderDialogHandler.cs">
-      <SubType>Code</SubType>
-    </Compile>
-    <Compile Include="Forms\TableLayoutHandler.cs">
-      <SubType>Code</SubType>
-    </Compile>
-    <Compile Include="Forms\UITimerHandler.cs">
-      <SubType>Code</SubType>
-    </Compile>
-    <Compile Include="Forms\WindowHandler.cs">
-      <SubType>Code</SubType>
-    </Compile>
-    <Compile Include="Forms\WindowsContainer.cs">
-      <SubType>Code</SubType>
-    </Compile>
-    <Compile Include="Forms\WindowsFileDialog.cs">
-      <SubType>Code</SubType>
-    </Compile>
-    <Compile Include="Forms\WindowsLayout.cs">
-      <SubType>Code</SubType>
-    </Compile>
-    <Compile Include="Forms\Controls\ButtonHandler.cs">
-      <SubType>Code</SubType>
-    </Compile>
-    <Compile Include="Forms\Controls\CheckBoxHandler.cs">
-      <SubType>Code</SubType>
-    </Compile>
-    <Compile Include="Forms\Controls\ComboBoxHandler.cs">
-      <SubType>Code</SubType>
-    </Compile>
-    <Compile Include="Forms\Controls\ControlHandler.cs">
-      <SubType>Code</SubType>
-    </Compile>
-    <Compile Include="Forms\Controls\DrawableHandler.cs">
-      <SubType>Code</SubType>
-    </Compile>
-    <Compile Include="Forms\Controls\GroupBoxHandler.cs">
-      <SubType>Code</SubType>
-    </Compile>
-    <Compile Include="Forms\Controls\ImageViewHandler.cs">
-      <SubType>Code</SubType>
-    </Compile>
-    <Compile Include="Forms\Controls\LabelHandler.cs">
-      <SubType>Code</SubType>
-    </Compile>
-    <Compile Include="Forms\Controls\ListBoxHandler.cs">
-      <SubType>Code</SubType>
-    </Compile>
-    <Compile Include="Forms\Controls\NumericUpDownHandler.cs">
-      <SubType>Code</SubType>
-    </Compile>
-    <Compile Include="Forms\Controls\PanelHandler.cs">
-      <SubType>Code</SubType>
-    </Compile>
-    <Compile Include="Forms\Controls\RadioButton.cs">
-      <SubType>Code</SubType>
-    </Compile>
-    <Compile Include="Forms\Controls\ScrollableHandler.cs">
-      <SubType>Code</SubType>
-    </Compile>
-    <Compile Include="Forms\Controls\SplitterHandler.cs">
-      <SubType>Code</SubType>
-    </Compile>
-    <Compile Include="Forms\Controls\TabControlHandler.cs">
-      <SubType>Code</SubType>
-    </Compile>
-    <Compile Include="Forms\Controls\TabPageHandler.cs">
-      <SubType>Code</SubType>
-    </Compile>
-    <Compile Include="Forms\Controls\TextAreaHandler.cs">
-      <SubType>Code</SubType>
-    </Compile>
-    <Compile Include="Forms\Controls\TextBoxHandler.cs">
-      <SubType>Code</SubType>
-    </Compile>
-    <Compile Include="Forms\Controls\WindowsControl.cs">
-      <SubType>Code</SubType>
-    </Compile>
-    <Compile Include="Forms\Menu\CheckMenuItemHandler.cs">
-      <SubType>Code</SubType>
-    </Compile>
-    <Compile Include="Forms\Menu\ImageMenuItemHandler.cs">
-      <SubType>Code</SubType>
-    </Compile>
-    <Compile Include="Forms\Menu\MenuBarHandler.cs">
-      <SubType>Code</SubType>
-    </Compile>
-    <Compile Include="Forms\Menu\MenuHandler.cs">
-      <SubType>Code</SubType>
-    </Compile>
-    <Compile Include="Forms\Menu\RadioMenuItemHandler.cs">
-      <SubType>Code</SubType>
-    </Compile>
-    <Compile Include="Forms\Menu\SeparatorMenuItem.cs">
-      <SubType>Code</SubType>
-    </Compile>
-    <Compile Include="Forms\ToolBar\CheckToolBarButtonHandler.cs">
-      <SubType>Code</SubType>
-    </Compile>
-    <Compile Include="Forms\ToolBar\SeparatorToolBarItemHandler.cs">
-      <SubType>Code</SubType>
-    </Compile>
-    <Compile Include="Forms\ToolBar\ToolBarButtonHandler.cs">
-      <SubType>Code</SubType>
-    </Compile>
-    <Compile Include="Forms\ToolBar\ToolBarHandler.cs">
-      <SubType>Code</SubType>
-    </Compile>
-    <Compile Include="Forms\ToolBar\ToolBarItemHandler.cs">
-      <SubType>Code</SubType>
-    </Compile>
-    <Compile Include="IO\ShellIcon.cs">
-      <SubType>Code</SubType>
-    </Compile>
-    <Compile Include="IO\SystemIcons.cs">
-      <SubType>Code</SubType>
-    </Compile>
-    <Compile Include="..\GlobalAssemblyInfo.cs">
-      <Link>GlobalAssemblyInfo.cs</Link>
-    </Compile>
-    <Compile Include="Forms\Controls\WebViewHandler.cs" />
-    <Compile Include="Forms\ClipboardHandler.cs" />
-    <Compile Include="Forms\ColorDialogHandler.cs" />
-    <Compile Include="Drawing\GraphicsPathHandler.cs" />
-    <Compile Include="Forms\Controls\DateTimePickerHandler.cs" />
-    <Compile Include="ScrollMessageFilter.cs" />
-    <Compile Include="Forms\Menu\ContextMenuHandler.cs">
-      <SubType>Code</SubType>
-    </Compile>
-    <Compile Include="Forms\Extensions.cs" />
-    <Compile Include="Forms\Controls\SliderHandler.cs" />
-    <Compile Include="Forms\CursorHandler.cs" />
-    <Compile Include="Forms\Controls\GridViewHandler.cs" />
-    <Compile Include="Forms\Cells\CellHandler.cs" />
-    <Compile Include="Forms\Cells\TextBoxCellHandler.cs" />
-    <Compile Include="Forms\Cells\CheckBoxCellHandler.cs" />
-    <Compile Include="Forms\Cells\ImageViewCellHandler.cs" />
-  </ItemGroup>
-  <Import Project="$(MSBuildBinPath)\Microsoft.CSHARP.Targets" />
-  <PropertyGroup>
-    <PreBuildEvent>
-    </PreBuildEvent>
-    <PostBuildEvent>
-    </PostBuildEvent>
-  </PropertyGroup>
-  <ItemGroup>
-    <COMReference Include="SHDocVw">
-      <Guid>{EAB22AC0-30C1-11CF-A7EB-0000C05BAE0B}</Guid>
-      <VersionMajor>1</VersionMajor>
-      <VersionMinor>1</VersionMinor>
-      <Lcid>0</Lcid>
-      <WrapperTool>tlbimp</WrapperTool>
-      <Isolated>False</Isolated>
-      <EmbedInteropTypes>True</EmbedInteropTypes>
-    </COMReference>
-  </ItemGroup>
-  <ItemGroup>
-    <EmbeddedResource Include="..\..\Libraries\WindowsApiCodePack\binaries\Microsoft.WindowsAPICodePack.dll">
-      <Link>CustomControls\Assemblies\Microsoft.WindowsAPICodePack.dll</Link>
-    </EmbeddedResource>
-    <EmbeddedResource Include="..\..\Libraries\WindowsApiCodePack\binaries\Microsoft.WindowsAPICodePack.Shell.dll">
-      <Link>CustomControls\Assemblies\Microsoft.WindowsAPICodePack.Shell.dll</Link>
-    </EmbeddedResource>
-  </ItemGroup>
->>>>>>> 6b739447
-</Project>+<?xml version="1.0" encoding="utf-8"?>
+<Project DefaultTargets="Build" xmlns="http://schemas.microsoft.com/developer/msbuild/2003" ToolsVersion="4.0">
+  <PropertyGroup>
+    <ProjectType>Local</ProjectType>
+    <ProductVersion>8.0.50727</ProductVersion>
+    <SchemaVersion>2.0</SchemaVersion>
+    <ProjectGuid>{69D38C57-AD4B-4A16-A7B1-49BCFBE71491}</ProjectGuid>
+    <Configuration Condition=" '$(Configuration)' == '' ">Debug</Configuration>
+    <Platform Condition=" '$(Platform)' == '' ">AnyCPU</Platform>
+    <AssemblyKeyContainerName>
+    </AssemblyKeyContainerName>
+    <AssemblyName>Eto.Platform.Windows</AssemblyName>
+    <DefaultClientScript>JScript</DefaultClientScript>
+    <DefaultHTMLPageLayout>Grid</DefaultHTMLPageLayout>
+    <DefaultTargetSchema>IE50</DefaultTargetSchema>
+    <DelaySign>false</DelaySign>
+    <OutputType>Library</OutputType>
+    <AppDesignerFolder>
+    </AppDesignerFolder>
+    <RootNamespace>Eto.Platform.Windows</RootNamespace>
+    <FileUpgradeFlags>
+    </FileUpgradeFlags>
+  </PropertyGroup>
+  <PropertyGroup>
+    <BaseAddress>285212672</BaseAddress>
+    <AllowUnsafeBlocks>true</AllowUnsafeBlocks>
+    <FileAlignment>4096</FileAlignment>
+  </PropertyGroup>
+  <PropertyGroup Condition=" '$(Configuration)|$(Platform)' == 'Release|AnyCPU' ">
+    <AllowUnsafeBlocks>True</AllowUnsafeBlocks>
+    <BaseAddress>285212672</BaseAddress>
+    <ConfigurationOverrideFile>
+    </ConfigurationOverrideFile>
+    <DefineConstants>TRACE</DefineConstants>
+    <DocumentationFile>
+    </DocumentationFile>
+    <FileAlignment>4096</FileAlignment>
+    <Optimize>True</Optimize>
+    <OutputPath>..\..\BuildOutput\Release\</OutputPath>
+    <RegisterForComInterop>False</RegisterForComInterop>
+    <RemoveIntegerChecks>False</RemoveIntegerChecks>
+    <WarningLevel>4</WarningLevel>
+    <DebugType>pdbonly</DebugType>
+    <DebugSymbols>True</DebugSymbols>
+  </PropertyGroup>
+  <PropertyGroup Condition=" '$(Configuration)|$(Platform)' == 'Debug|AnyCPU' ">
+    <AllowUnsafeBlocks>True</AllowUnsafeBlocks>
+    <BaseAddress>285212672</BaseAddress>
+    <ConfigurationOverrideFile>
+    </ConfigurationOverrideFile>
+    <DefineConstants>DEBUG;TRACE</DefineConstants>
+    <DocumentationFile>
+    </DocumentationFile>
+    <DebugSymbols>True</DebugSymbols>
+    <FileAlignment>4096</FileAlignment>
+    <Optimize>False</Optimize>
+    <OutputPath>..\..\BuildOutput\Debug\</OutputPath>
+    <RegisterForComInterop>False</RegisterForComInterop>
+    <RemoveIntegerChecks>False</RemoveIntegerChecks>
+    <WarningLevel>4</WarningLevel>
+    <DebugType>full</DebugType>
+  </PropertyGroup>
+  <PropertyGroup>
+    <OutputRoot>..\..\..</OutputRoot>  
+  </PropertyGroup>
+  <Import Condition = "Exists('../../../Common.targets')" Project="../../../Common.targets" />
+  <ItemGroup>
+    <Reference Include="Microsoft.WindowsAPICodePack">
+      <HintPath>..\..\Libraries\WindowsApiCodePack\binaries\Microsoft.WindowsAPICodePack.dll</HintPath>
+      <Private>False</Private>
+    </Reference>
+    <Reference Include="Microsoft.WindowsAPICodePack.Shell">
+      <HintPath>..\..\Libraries\WindowsApiCodePack\binaries\Microsoft.WindowsAPICodePack.Shell.dll</HintPath>
+      <Private>False</Private>
+    </Reference>
+    <Reference Include="System">
+      <Name>System</Name>
+    </Reference>
+    <Reference Include="System.Drawing">
+      <Name>System.Drawing</Name>
+    </Reference>
+    <Reference Include="System.Data">
+      <Name>System.Data</Name>
+    </Reference>
+    <Reference Include="System.Windows.Forms">
+      <Name>System.Windows.Forms</Name>
+    </Reference>
+    <Reference Include="System.Xml">
+      <Name>System.Xml</Name>
+    </Reference>
+    <Reference Include="System.Core" />
+  </ItemGroup>
+  <ItemGroup>
+    <ProjectReference Include="..\Eto\Eto.csproj">
+      <Project>{16289D2F-044C-49EF-83E9-9391AFF8FD2B}</Project>
+      <Name>Eto</Name>
+    </ProjectReference>
+  </ItemGroup>
+  <ItemGroup>
+    <Compile Include="..\Eto.Platform.Mac\Conversions.sd.cs">
+      <Link>Conversions.sd.cs</Link>
+    </Compile>
+    <Compile Include="..\Eto.Platform.Wpf\CustomControls\HttpServer.cs">
+      <Link>CustomControls\HttpServer.cs</Link>
+    </Compile>
+    <Compile Include="AssemblyInfo.cs">
+      <SubType>Code</SubType>
+    </Compile>
+    <Compile Include="Conversions.cs" />
+    <Compile Include="CustomControls\TreeController.cs" />
+    <Compile Include="Drawing\FontsHandler.cs" />
+    <Compile Include="Drawing\FontTypefaceHandler.cs" />
+    <Compile Include="Drawing\FontFamilyHandler.cs" />
+    <Compile Include="Drawing\BrushHandler.cs" />
+    <Compile Include="Drawing\DrawingExtensions.cs" />
+    <Compile Include="Drawing\MatrixHandler.cs" />
+    <Compile Include="Drawing\PenHandler.cs" />
+    <Compile Include="EtoEnvironmentHandler.cs">
+      <SubType>Code</SubType>
+    </Compile>
+    <Compile Include="Forms\Cells\ComboBoxCellHandler.cs" />
+    <Compile Include="Forms\Cells\ImageTextCellHandler.cs" />
+    <Compile Include="Forms\Controls\DataObject.cs" />
+    <Compile Include="Forms\Controls\GridHandler.cs" />
+    <Compile Include="Forms\Controls\GridColumnHandler.cs" />
+    <Compile Include="Forms\Controls\PasswordBoxHandler.cs" />
+    <Compile Include="Forms\Controls\ProgressBarHandler.cs" />
+    <Compile Include="Forms\Controls\TreeGridViewHandler.cs" />
+    <Compile Include="Forms\Controls\TreeViewHandler.cs" />
+    <Compile Include="Forms\Printing\PrintDialogHandler.cs" />
+    <Compile Include="Forms\Printing\PrintDocumentHandler.cs" />
+    <Compile Include="Forms\Printing\PrintSettingsHandler.cs" />
+    <Compile Include="Forms\FontDialogHandler.cs" />
+    <Compile Include="Generator.cs">
+      <SubType>Code</SubType>
+    </Compile>
+    <Compile Include="KeyMap.cs">
+      <SubType>Code</SubType>
+    </Compile>
+    <Compile Include="OctreeQuantizer.cs">
+      <SubType>Code</SubType>
+    </Compile>
+    <Compile Include="PaletteQuantizer.cs">
+      <SubType>Code</SubType>
+    </Compile>
+    <Compile Include="Quantizer.cs">
+      <SubType>Code</SubType>
+    </Compile>
+    <Compile Include="Drawing\BitmapHandler.cs">
+      <SubType>Code</SubType>
+    </Compile>
+    <Compile Include="Drawing\FontHandler.cs">
+      <SubType>Code</SubType>
+    </Compile>
+    <Compile Include="Drawing\GraphicsHandler.cs">
+      <SubType>Code</SubType>
+    </Compile>
+    <Compile Include="Drawing\IconHandler.cs">
+      <SubType>Code</SubType>
+    </Compile>
+    <Compile Include="Drawing\IndexedBitmapHandler.cs">
+      <SubType>Code</SubType>
+    </Compile>
+    <Compile Include="Forms\ApplicationHandler.cs">
+      <SubType>Code</SubType>
+    </Compile>
+    <Compile Include="Forms\DialogHandler.cs">
+      <SubType>Code</SubType>
+    </Compile>
+    <Compile Include="Forms\DockLayoutHandler.cs">
+      <SubType>Code</SubType>
+    </Compile>
+    <Compile Include="Forms\FormHandler.cs">
+      <SubType>Code</SubType>
+    </Compile>
+    <Compile Include="Forms\MessageBoxHandler.cs">
+      <SubType>Code</SubType>
+    </Compile>
+    <Compile Include="Forms\OpenFileDialog.cs">
+      <SubType>Code</SubType>
+    </Compile>
+    <Compile Include="Forms\PixelLayoutHandler.cs">
+      <SubType>Code</SubType>
+    </Compile>
+    <Compile Include="Forms\SaveFileDialog.cs">
+      <SubType>Code</SubType>
+    </Compile>
+    <Compile Include="Forms\SelectFolderDialogHandler.cs">
+      <SubType>Code</SubType>
+    </Compile>
+    <Compile Include="Forms\TableLayoutHandler.cs">
+      <SubType>Code</SubType>
+    </Compile>
+    <Compile Include="Forms\UITimerHandler.cs">
+      <SubType>Code</SubType>
+    </Compile>
+    <Compile Include="Forms\WindowHandler.cs">
+      <SubType>Code</SubType>
+    </Compile>
+    <Compile Include="Forms\WindowsContainer.cs">
+      <SubType>Code</SubType>
+    </Compile>
+    <Compile Include="Forms\WindowsFileDialog.cs">
+      <SubType>Code</SubType>
+    </Compile>
+    <Compile Include="Forms\WindowsLayout.cs">
+      <SubType>Code</SubType>
+    </Compile>
+    <Compile Include="Forms\Controls\ButtonHandler.cs">
+      <SubType>Code</SubType>
+    </Compile>
+    <Compile Include="Forms\Controls\CheckBoxHandler.cs">
+      <SubType>Code</SubType>
+    </Compile>
+    <Compile Include="Forms\Controls\ComboBoxHandler.cs">
+      <SubType>Code</SubType>
+    </Compile>
+    <Compile Include="Forms\Controls\ControlHandler.cs">
+      <SubType>Code</SubType>
+    </Compile>
+    <Compile Include="Forms\Controls\DrawableHandler.cs">
+      <SubType>Code</SubType>
+    </Compile>
+    <Compile Include="Forms\Controls\GroupBoxHandler.cs">
+      <SubType>Code</SubType>
+    </Compile>
+    <Compile Include="Forms\Controls\ImageViewHandler.cs">
+      <SubType>Code</SubType>
+    </Compile>
+    <Compile Include="Forms\Controls\LabelHandler.cs">
+      <SubType>Code</SubType>
+    </Compile>
+    <Compile Include="Forms\Controls\ListBoxHandler.cs">
+      <SubType>Code</SubType>
+    </Compile>
+    <Compile Include="Forms\Controls\NumericUpDownHandler.cs">
+      <SubType>Code</SubType>
+    </Compile>
+    <Compile Include="Forms\Controls\PanelHandler.cs">
+      <SubType>Code</SubType>
+    </Compile>
+    <Compile Include="Forms\Controls\RadioButton.cs">
+      <SubType>Code</SubType>
+    </Compile>
+    <Compile Include="Forms\Controls\ScrollableHandler.cs">
+      <SubType>Code</SubType>
+    </Compile>
+    <Compile Include="Forms\Controls\SplitterHandler.cs">
+      <SubType>Code</SubType>
+    </Compile>
+    <Compile Include="Forms\Controls\TabControlHandler.cs">
+      <SubType>Code</SubType>
+    </Compile>
+    <Compile Include="Forms\Controls\TabPageHandler.cs">
+      <SubType>Code</SubType>
+    </Compile>
+    <Compile Include="Forms\Controls\TextAreaHandler.cs">
+      <SubType>Code</SubType>
+    </Compile>
+    <Compile Include="Forms\Controls\TextBoxHandler.cs">
+      <SubType>Code</SubType>
+    </Compile>
+    <Compile Include="Forms\Controls\WindowsControl.cs">
+      <SubType>Code</SubType>
+    </Compile>
+    <Compile Include="Forms\Menu\CheckMenuItemHandler.cs">
+      <SubType>Code</SubType>
+    </Compile>
+    <Compile Include="Forms\Menu\ImageMenuItemHandler.cs">
+      <SubType>Code</SubType>
+    </Compile>
+    <Compile Include="Forms\Menu\MenuBarHandler.cs">
+      <SubType>Code</SubType>
+    </Compile>
+    <Compile Include="Forms\Menu\MenuHandler.cs">
+      <SubType>Code</SubType>
+    </Compile>
+    <Compile Include="Forms\Menu\RadioMenuItemHandler.cs">
+      <SubType>Code</SubType>
+    </Compile>
+    <Compile Include="Forms\Menu\SeparatorMenuItem.cs">
+      <SubType>Code</SubType>
+    </Compile>
+    <Compile Include="Forms\ToolBar\CheckToolBarButtonHandler.cs">
+      <SubType>Code</SubType>
+    </Compile>
+    <Compile Include="Forms\ToolBar\SeparatorToolBarItemHandler.cs">
+      <SubType>Code</SubType>
+    </Compile>
+    <Compile Include="Forms\ToolBar\ToolBarButtonHandler.cs">
+      <SubType>Code</SubType>
+    </Compile>
+    <Compile Include="Forms\ToolBar\ToolBarHandler.cs">
+      <SubType>Code</SubType>
+    </Compile>
+    <Compile Include="Forms\ToolBar\ToolBarItemHandler.cs">
+      <SubType>Code</SubType>
+    </Compile>
+    <Compile Include="IO\ShellIcon.cs">
+      <SubType>Code</SubType>
+    </Compile>
+    <Compile Include="IO\SystemIcons.cs">
+      <SubType>Code</SubType>
+    </Compile>
+    <Compile Include="..\GlobalAssemblyInfo.cs">
+      <Link>GlobalAssemblyInfo.cs</Link>
+    </Compile>
+    <Compile Include="Forms\Controls\WebViewHandler.cs" />
+    <Compile Include="Forms\ClipboardHandler.cs" />
+    <Compile Include="Forms\ColorDialogHandler.cs" />
+    <Compile Include="Drawing\GraphicsPathHandler.cs" />
+    <Compile Include="Forms\Controls\DateTimePickerHandler.cs" />
+    <Compile Include="ScrollMessageFilter.cs" />
+    <Compile Include="Forms\Menu\ContextMenuHandler.cs">
+      <SubType>Code</SubType>
+    </Compile>
+    <Compile Include="Forms\Extensions.cs" />
+    <Compile Include="Forms\Controls\SliderHandler.cs" />
+    <Compile Include="Forms\CursorHandler.cs" />
+    <Compile Include="Forms\Controls\GridViewHandler.cs" />
+    <Compile Include="Forms\Cells\CellHandler.cs" />
+    <Compile Include="Forms\Cells\TextBoxCellHandler.cs" />
+    <Compile Include="Forms\Cells\CheckBoxCellHandler.cs" />
+    <Compile Include="Forms\Cells\ImageViewCellHandler.cs" />
+  </ItemGroup>
+  <Import Project="$(MSBuildBinPath)\Microsoft.CSHARP.Targets" />
+  <PropertyGroup>
+    <PreBuildEvent>
+    </PreBuildEvent>
+    <PostBuildEvent>
+    </PostBuildEvent>
+  </PropertyGroup>
+  <ItemGroup>
+    <COMReference Include="SHDocVw">
+      <Guid>{EAB22AC0-30C1-11CF-A7EB-0000C05BAE0B}</Guid>
+      <VersionMajor>1</VersionMajor>
+      <VersionMinor>1</VersionMinor>
+      <Lcid>0</Lcid>
+      <WrapperTool>tlbimp</WrapperTool>
+      <Isolated>False</Isolated>
+      <EmbedInteropTypes>True</EmbedInteropTypes>
+    </COMReference>
+  </ItemGroup>
+  <ItemGroup>
+    <EmbeddedResource Include="..\..\Libraries\WindowsApiCodePack\binaries\Microsoft.WindowsAPICodePack.dll">
+      <Link>CustomControls\Assemblies\Microsoft.WindowsAPICodePack.dll</Link>
+    </EmbeddedResource>
+    <EmbeddedResource Include="..\..\Libraries\WindowsApiCodePack\binaries\Microsoft.WindowsAPICodePack.Shell.dll">
+      <Link>CustomControls\Assemblies\Microsoft.WindowsAPICodePack.Shell.dll</Link>
+    </EmbeddedResource>
+  </ItemGroup>
+</Project>