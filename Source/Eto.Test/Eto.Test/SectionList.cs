--- conflicted
+++ resolved
@@ -1,393 +1,211 @@
-<<<<<<< HEAD
-using System;
-using Eto.Forms;
-using System.Collections.Generic;
-using System.Linq;
-using Eto.Test.Sections.Controls;
-using Eto.Test.Sections.Drawing;
-using Eto.Test.Sections.Layouts;
-
-namespace Eto.Test
-{
-	public interface ISectionGenerator
-	{
-		string Text { get; }
-
-		Control GenerateControl ();
-	}
-	
-	public class Section : List<Section>, ITreeGridItem<Section>
-	{
-		public string Text { get; set; }
-
-		public bool Expanded { get; set; }
-        public object Tag { get; set; }
-		
-
-		public bool Expandable { get { return Count > 0; } }
-
-		public ITreeGridItem Parent { get; set; }
-		
-		public new ITreeGridItem this [int index] {
-			get
-			{
-				return null;
-			}
-		}
-		
-		public Section ()
-		{
-		}
-		
-		public Section (string text, IEnumerable<Section> sections)
-			: base (sections.OrderBy (r => r.Text, StringComparer.CurrentCultureIgnoreCase))
-		{
-			this.Text = text;
-			this.Expanded = true;
-			this.ForEach (r => r.Parent = this);
-		}
-	}
-	
-	public class Section<T> : Section, ISectionGenerator
-		where T: Control, new()
-	{
-		public Control GenerateControl ()
-		{
-			try {
-				return new T ();
-			}
-			catch (Exception ex) {
-				Log.Write (this, "Error loading section: {0}", ex.InnerException != null ? ex.InnerException : ex);
-				return null;
-			}
-		}
-        public object Handler { get; set; }
-        public ITreeItem Clone()
-        {
-            throw new NotImplementedException();
-        }
-    }
-	
-		
-	public class SectionList : TreeGridView
-	{
-		Container contentContainer;
-		
-		public SectionList (Container contentContainer)
-		{
-			this.contentContainer = contentContainer;
-			this.Style = "sectionList";
-			this.ShowHeader = false;
-
-			Columns.Add (new GridColumn { DataCell = new TextBoxCell { Binding = new PropertyBinding ("Text") } });
-
-			this.DataStore = new Section ("Top", TopNodes ());
-			HandleEvent (SelectionChangedEvent);
-		}
-
-		IEnumerable<Section> TopNodes ()
-		{
-			yield return new Section ("Behaviors", BehaviorsSection ());
-			yield return new Section ("Drawing", DrawingSection ());
-			yield return new Section ("Controls", ControlSection ());
-			yield return new Section ("Layouts", LayoutsSection ());
-			yield return new Section ("Dialogs", DialogsSection ());
-			yield return new Section ("Serialization", SerializationSection ());
-		}
-		
-		IEnumerable<Section> ControlSection ()
-		{
-			yield return new Section<LabelSection> { Text = "Label" };
-			yield return new Section<ButtonSection> { Text = "Button" };
-			yield return new Section<CheckBoxSection> { Text = "Check Box" };
-			yield return new Section<RadioButtonSection> { Text = "Radio Button" };
-			yield return new Section<ScrollableSection> { Text = "Scrollable" };
-			yield return new Section<TextBoxSection> { Text = "Text Box" };
-			yield return new Section<TextAreaSection> { Text = "Text Area" };
-			yield return new Section<WebViewSection> { Text = "Web View" };
-			yield return new Section<DrawableSection> { Text = "Drawable" };
-			yield return new Section<ListBoxSection> { Text = "List Box" };
-			yield return new Section<TabControlSection> { Text = "Tab Control" };
-			yield return new Section<TreeGridViewSection> { Text = "Tree Grid View" };
-			yield return new Section<TreeViewSection> { Text = "Tree View" };
-			yield return new Section<NumericUpDownSection> { Text = "Numeric Up/Down" };
-			yield return new Section<DateTimePickerSection> { Text = "Date / Time" };
-			yield return new Section<ComboBoxSection> { Text = "Combo Box" };
-			yield return new Section<GroupBoxSection> { Text = "Group Box" };
-			yield return new Section<SliderSection> { Text = "Slider" };
-			yield return new Section<GridViewSection> { Text = "Grid View" };
-			yield return new Section<GridCellFormattingSection> { Text = "Grid Cell Formatting" };
-			yield return new Section<PasswordBoxSection> { Text = "Password Box" };
-			yield return new Section<ProgressBarSection> { Text = "Progress Bar" };
-			yield return new Section<KitchenSinkSection> { Text = "Kitchen Sink" };
-		}
-
-		IEnumerable<Section> DrawingSection ()
-		{
-			yield return new Section<BitmapSection> { Text = "Bitmap" };
-			yield return new Section<IndexedBitmapSection> { Text = "Indexed Bitmap" };
-			yield return new Section<PathSection> { Text = "Line Path" };
-			yield return new Section<AntialiasSection> { Text = "Antialias" };
-			yield return new Section<DrawTextSection> { Text = "Draw Text" };
-			yield return new Section<FontsSection> { Text = "Control Fonts" };
-			yield return new Section<InterpolationSection> { Text = "Image Interpolation" };
-		}
-
-		IEnumerable<Section> LayoutsSection ()
-		{
-			yield return new Section ("Table Layout", TableLayoutsSection ());
-		}
-
-		IEnumerable<Section> TableLayoutsSection ()
-		{
-			yield return new Section<Sections.Layouts.TableLayoutSection.RuntimeSection> { Text = "Runtime Creation" };
-			yield return new Section<Sections.Layouts.TableLayoutSection.SpacingSection> { Text = "Spacing" };
-			yield return new Section<Sections.Layouts.TableLayoutSection.ScalingSection> { Text = "Scaling" };
-		}
-
-		IEnumerable<Section> DialogsSection ()
-		{
-			yield return new Section<Sections.Dialogs.ColorDialogSection> { Text = "Color Dialog" };
-			yield return new Section<Sections.Dialogs.FileDialogSection> { Text = "File Dialog" };
-			yield return new Section<Sections.Dialogs.SelectFolderSection> { Text = "Select Folder Dialog" };
-			yield return new Section<Sections.Dialogs.CustomDialogSection> { Text = "Custom Dialog" };
-		}
-
-		IEnumerable<Section> SerializationSection ()
-		{
-			yield return new Section<Sections.Serialization.JsonReadSection> { Text = "Json" };
-#if XAML
-			yield return new Section<Sections.Serialization.XamlReadSection> { Text = "Xaml" };
-#endif
-		}
-		IEnumerable<Section> BehaviorsSection ()
-		{
-			yield return new Section<Sections.Behaviors.FocusEventsSection> { Text = "Focus Events" };
-			yield return new Section<Sections.Behaviors.MouseEventsSection> { Text = "Mouse Events" };
-			yield return new Section<Sections.Behaviors.KeyEventsSection> { Text = "Key Events" };
-			yield return new Section<Sections.Behaviors.BadgeLabelSection> { Text = "Badge Label" };
-#if DESKTOP
-			yield return new Section<Sections.Behaviors.ContextMenuSection> { Text = "Context Menu" };
-#endif
-		}
-		
-		public override void OnSelectionChanged (EventArgs e)
-		{
-			base.OnSelectionChanged (e);
-			
-			var sectionGenerator = this.SelectedItem as ISectionGenerator;
-			
-			if (sectionGenerator != null) {
-				var control = sectionGenerator.GenerateControl ();
-				contentContainer.AddDockedControl (control);
-			} else 
-				contentContainer.AddDockedControl (null);
-		}
-	}
-}
-
-=======
-using System;
-using Eto.Forms;
-using System.Collections.Generic;
-using System.Linq;
-using Eto.Test.Sections.Controls;
-using Eto.Test.Sections.Drawing;
-using Eto.Test.Sections.Layouts;
-
-namespace Eto.Test
-{
-	public interface ISectionGenerator
-	{
-		string Text { get; }
-
-		Control GenerateControl ();
-	}
-	
-	public class Section : List<Section>, ITreeGridItem<Section>
-	{
-		public string Text { get; set; }
-		
-		public bool Expanded { get; set; }
-
-		public bool Expandable { get { return Count > 0; } }
-
-		public ITreeGridItem Parent { get; set; }
-		
-		public new ITreeGridItem this [int index] {
-			get
-			{
-				return null;
-			}
-		}
-		
-		public Section ()
-		{
-		}
-		
-		public Section (string text, IEnumerable<Section> sections)
-			: base (sections.OrderBy (r => r.Text, StringComparer.CurrentCultureIgnoreCase))
-		{
-			this.Text = text;
-			this.Expanded = true;
-			this.ForEach (r => r.Parent = this);
-		}
-	}
-	
-	public class Section<T> : Section, ISectionGenerator
-		where T: Control, new()
-	{
-		public Control GenerateControl ()
-		{
-			try {
-				return new T ();
-			}
-			catch (Exception ex) {
-				Log.Write (this, "Error loading section: {0}", ex.InnerException != null ? ex.InnerException : ex);
-				return null;
-			}
-		}
-	}
-	
-		
-	public class SectionList : TreeGridView
-	{
-		public SectionList ()
-		{
-			this.Style = "sectionList";
-			this.ShowHeader = false;
-
-			Columns.Add (new GridColumn { DataCell = new TextBoxCell { Binding = new PropertyBinding ("Text") } });
-
-			this.DataStore = new Section ("Top", TopNodes ());
-			HandleEvent (SelectionChangedEvent);
-		}
-
-		IEnumerable<Section> TopNodes ()
-		{
-			yield return new Section ("Behaviors", BehaviorsSection ());
-			yield return new Section ("Drawing", DrawingSection ());
-			yield return new Section ("Controls", ControlSection ());
-			yield return new Section ("Layouts", LayoutsSection ());
-			yield return new Section ("Dialogs", DialogsSection ());
-			yield return new Section ("Printing", PrintingSection ());
-			yield return new Section ("Serialization", SerializationSection ());
-		}
-		
-		IEnumerable<Section> ControlSection ()
-		{
-			yield return new Section<LabelSection> { Text = "Label" };
-			yield return new Section<ButtonSection> { Text = "Button" };
-			yield return new Section<CheckBoxSection> { Text = "Check Box" };
-			yield return new Section<RadioButtonSection> { Text = "Radio Button" };
-			yield return new Section<ScrollableSection> { Text = "Scrollable" };
-			yield return new Section<TextBoxSection> { Text = "Text Box" };
-			yield return new Section<TextAreaSection> { Text = "Text Area" };
-			yield return new Section<WebViewSection> { Text = "Web View" };
-			yield return new Section<DrawableSection> { Text = "Drawable" };
-			yield return new Section<ListBoxSection> { Text = "List Box" };
-			yield return new Section<TabControlSection> { Text = "Tab Control" };
-			yield return new Section<TreeGridViewSection> { Text = "Tree Grid View" };
-			yield return new Section<TreeViewSection> { Text = "Tree View" };
-			yield return new Section<NumericUpDownSection> { Text = "Numeric Up/Down" };
-			yield return new Section<DateTimePickerSection> { Text = "Date / Time" };
-			yield return new Section<ComboBoxSection> { Text = "Combo Box" };
-			yield return new Section<GroupBoxSection> { Text = "Group Box" };
-			yield return new Section<SliderSection> { Text = "Slider" };
-			yield return new Section<GridViewSection> { Text = "Grid View" };
-			yield return new Section<GridCellFormattingSection> { Text = "Grid Cell Formatting" };
-			yield return new Section<PasswordBoxSection> { Text = "Password Box" };
-			yield return new Section<ProgressBarSection> { Text = "Progress Bar" };
-			yield return new Section<KitchenSinkSection> { Text = "Kitchen Sink" };
-			yield return new Section<ImageViewSection> { Text = "Image View" };
-		}
-
-		IEnumerable<Section> DrawingSection ()
-		{
-			yield return new Section<BitmapSection> { Text = "Bitmap" };
-			yield return new Section<IndexedBitmapSection> { Text = "Indexed Bitmap" };
-			yield return new Section<PathSection> { Text = "Line Path" };
-			yield return new Section<AntialiasSection> { Text = "Antialias" };
-			yield return new Section<DrawTextSection> { Text = "Draw Text" };
-			yield return new Section<FontsSection> { Text = "Control Fonts" };
-			yield return new Section<InterpolationSection> { Text = "Image Interpolation" };
-		}
-
-		IEnumerable<Section> LayoutsSection ()
-		{
-			yield return new Section ("Table Layout", TableLayoutsSection ());
-			yield return new Section ("Scrollable Layout", ScrollableLayoutSection ());
-		}
-
-		IEnumerable<Section> TableLayoutsSection ()
-		{
-			yield return new Section<Sections.Layouts.TableLayoutSection.RuntimeSection> { Text = "Runtime Creation" };
-			yield return new Section<Sections.Layouts.TableLayoutSection.SpacingSection> { Text = "Spacing" };
-			yield return new Section<Sections.Layouts.TableLayoutSection.ScalingSection> { Text = "Scaling" };
-		}
-
-		IEnumerable<Section> ScrollableLayoutSection ()
-		{
-			yield return new Section<Sections.Layouts.ScrollingLayouts.TableLayoutExpansion> { Text = "Table Layout Expansion" };
-			yield return new Section<Sections.Layouts.ScrollingLayouts.DockLayoutExpansion> { Text = "Dock Layout Expansion" };
-			yield return new Section<Sections.Layouts.ScrollingLayouts.PixelLayoutExpansion> { Text = "Pixel Layout Expansion" };
-		}
-
-		IEnumerable<Section> DialogsSection ()
-		{
-			yield return new Section<Sections.Dialogs.ColorDialogSection> { Text = "Color Dialog" };
-			yield return new Section<Sections.Dialogs.FileDialogSection> { Text = "File Dialog" };
-			yield return new Section<Sections.Dialogs.SelectFolderSection> { Text = "Select Folder Dialog" };
-			yield return new Section<Sections.Dialogs.CustomDialogSection> { Text = "Custom Dialog" };
-			yield return new Section<Sections.Dialogs.FontDialogSection> { Text = "Font Dialog" };
-		}
-
-		IEnumerable<Section> SerializationSection ()
-		{
-			yield return new Section<Sections.Serialization.JsonReadSection> { Text = "Json" };
-#if XAML
-			yield return new Section<Sections.Serialization.XamlReadSection> { Text = "Xaml" };
-#endif
-		}
-
-		IEnumerable<Section> PrintingSection ()
-		{
-			yield return new Section<Sections.Printing.PrintDialogSection> { Text = "Print Dialog" };
-		}
-
-		IEnumerable<Section> BehaviorsSection ()
-		{
-			yield return new Section<Sections.Behaviors.FocusEventsSection> { Text = "Focus Events" };
-			yield return new Section<Sections.Behaviors.MouseEventsSection> { Text = "Mouse Events" };
-			yield return new Section<Sections.Behaviors.KeyEventsSection> { Text = "Key Events" };
-			yield return new Section<Sections.Behaviors.BadgeLabelSection> { Text = "Badge Label" };
-#if DESKTOP
-			yield return new Section<Sections.Behaviors.ContextMenuSection> { Text = "Context Menu" };
-#endif
-		}
-
-		public Control SectionControl { get; private set; }
-
-		public string SectionTitle {
-			get {
-				var section = this.SelectedItem as Section;
-				if (section != null)
-					return section.Text;
-				return null;
-			}
-		}
-		
-		public override void OnSelectionChanged (EventArgs e)
-		{
-			var sectionGenerator = this.SelectedItem as ISectionGenerator;
-			
-			if (sectionGenerator != null) {
-				SectionControl = sectionGenerator.GenerateControl ();
-			} else 
-				SectionControl = null;
-
-			base.OnSelectionChanged (e);
-		}
-	}
-}
->>>>>>> cff29a2c
+using System;
+using Eto.Forms;
+using System.Collections.Generic;
+using System.Linq;
+using Eto.Test.Sections.Controls;
+using Eto.Test.Sections.Drawing;
+using Eto.Test.Sections.Layouts;
+
+namespace Eto.Test
+{
+	public interface ISectionGenerator
+	{
+		string Text { get; }
+
+		Control GenerateControl ();
+	}
+	
+	public class Section : List<Section>, ITreeGridItem<Section>
+	{
+		public string Text { get; set; }
+
+		public bool Expanded { get; set; }
+        public object Tag { get; set; }
+		
+
+		public bool Expandable { get { return Count > 0; } }
+
+		public ITreeGridItem Parent { get; set; }
+		
+		public new ITreeGridItem this [int index] {
+			get
+			{
+				return null;
+			}
+		}
+		
+		public Section ()
+		{
+		}
+		
+		public Section (string text, IEnumerable<Section> sections)
+			: base (sections.OrderBy (r => r.Text, StringComparer.CurrentCultureIgnoreCase))
+		{
+			this.Text = text;
+			this.Expanded = true;
+			this.ForEach (r => r.Parent = this);
+		}
+	}
+	
+	public class Section<T> : Section, ISectionGenerator
+		where T: Control, new()
+	{
+		public Control GenerateControl ()
+		{
+			try {
+				return new T ();
+			}
+			catch (Exception ex) {
+				Log.Write (this, "Error loading section: {0}", ex.InnerException != null ? ex.InnerException : ex);
+				return null;
+			}
+		}
+        public object Handler { get; set; }
+        public ITreeItem Clone()
+        {
+            throw new NotImplementedException();
+        }
+    }
+	
+		
+	public class SectionList : TreeGridView
+	{
+		public SectionList ()
+		{
+			this.Style = "sectionList";
+			this.ShowHeader = false;
+
+			Columns.Add (new GridColumn { DataCell = new TextBoxCell { Binding = new PropertyBinding ("Text") } });
+
+			this.DataStore = new Section ("Top", TopNodes ());
+			HandleEvent (SelectionChangedEvent);
+		}
+
+		IEnumerable<Section> TopNodes ()
+		{
+			yield return new Section ("Behaviors", BehaviorsSection ());
+			yield return new Section ("Drawing", DrawingSection ());
+			yield return new Section ("Controls", ControlSection ());
+			yield return new Section ("Layouts", LayoutsSection ());
+			yield return new Section ("Dialogs", DialogsSection ());
+			yield return new Section ("Printing", PrintingSection ());
+			yield return new Section ("Serialization", SerializationSection ());
+		}
+		
+		IEnumerable<Section> ControlSection ()
+		{
+			yield return new Section<LabelSection> { Text = "Label" };
+			yield return new Section<ButtonSection> { Text = "Button" };
+			yield return new Section<CheckBoxSection> { Text = "Check Box" };
+			yield return new Section<RadioButtonSection> { Text = "Radio Button" };
+			yield return new Section<ScrollableSection> { Text = "Scrollable" };
+			yield return new Section<TextBoxSection> { Text = "Text Box" };
+			yield return new Section<TextAreaSection> { Text = "Text Area" };
+			yield return new Section<WebViewSection> { Text = "Web View" };
+			yield return new Section<DrawableSection> { Text = "Drawable" };
+			yield return new Section<ListBoxSection> { Text = "List Box" };
+			yield return new Section<TabControlSection> { Text = "Tab Control" };
+			yield return new Section<TreeGridViewSection> { Text = "Tree Grid View" };
+			yield return new Section<TreeViewSection> { Text = "Tree View" };
+			yield return new Section<NumericUpDownSection> { Text = "Numeric Up/Down" };
+			yield return new Section<DateTimePickerSection> { Text = "Date / Time" };
+			yield return new Section<ComboBoxSection> { Text = "Combo Box" };
+			yield return new Section<GroupBoxSection> { Text = "Group Box" };
+			yield return new Section<SliderSection> { Text = "Slider" };
+			yield return new Section<GridViewSection> { Text = "Grid View" };
+			yield return new Section<GridCellFormattingSection> { Text = "Grid Cell Formatting" };
+			yield return new Section<PasswordBoxSection> { Text = "Password Box" };
+			yield return new Section<ProgressBarSection> { Text = "Progress Bar" };
+			yield return new Section<KitchenSinkSection> { Text = "Kitchen Sink" };
+			yield return new Section<ImageViewSection> { Text = "Image View" };
+		}
+
+		IEnumerable<Section> DrawingSection ()
+		{
+			yield return new Section<BitmapSection> { Text = "Bitmap" };
+			yield return new Section<IndexedBitmapSection> { Text = "Indexed Bitmap" };
+			yield return new Section<PathSection> { Text = "Line Path" };
+			yield return new Section<AntialiasSection> { Text = "Antialias" };
+			yield return new Section<DrawTextSection> { Text = "Draw Text" };
+			yield return new Section<FontsSection> { Text = "Control Fonts" };
+			yield return new Section<InterpolationSection> { Text = "Image Interpolation" };
+		}
+
+		IEnumerable<Section> LayoutsSection ()
+		{
+			yield return new Section ("Table Layout", TableLayoutsSection ());
+			yield return new Section ("Scrollable Layout", ScrollableLayoutSection ());
+		}
+
+		IEnumerable<Section> TableLayoutsSection ()
+		{
+			yield return new Section<Sections.Layouts.TableLayoutSection.RuntimeSection> { Text = "Runtime Creation" };
+			yield return new Section<Sections.Layouts.TableLayoutSection.SpacingSection> { Text = "Spacing" };
+			yield return new Section<Sections.Layouts.TableLayoutSection.ScalingSection> { Text = "Scaling" };
+		}
+
+		IEnumerable<Section> ScrollableLayoutSection ()
+		{
+			yield return new Section<Sections.Layouts.ScrollingLayouts.TableLayoutExpansion> { Text = "Table Layout Expansion" };
+			yield return new Section<Sections.Layouts.ScrollingLayouts.DockLayoutExpansion> { Text = "Dock Layout Expansion" };
+			yield return new Section<Sections.Layouts.ScrollingLayouts.PixelLayoutExpansion> { Text = "Pixel Layout Expansion" };
+		}
+
+		IEnumerable<Section> DialogsSection ()
+		{
+			yield return new Section<Sections.Dialogs.ColorDialogSection> { Text = "Color Dialog" };
+			yield return new Section<Sections.Dialogs.FileDialogSection> { Text = "File Dialog" };
+			yield return new Section<Sections.Dialogs.SelectFolderSection> { Text = "Select Folder Dialog" };
+			yield return new Section<Sections.Dialogs.CustomDialogSection> { Text = "Custom Dialog" };
+			yield return new Section<Sections.Dialogs.FontDialogSection> { Text = "Font Dialog" };
+		}
+
+		IEnumerable<Section> SerializationSection ()
+		{
+			yield return new Section<Sections.Serialization.JsonReadSection> { Text = "Json" };
+#if XAML
+			yield return new Section<Sections.Serialization.XamlReadSection> { Text = "Xaml" };
+#endif
+		}
+
+		IEnumerable<Section> PrintingSection ()
+		{
+			yield return new Section<Sections.Printing.PrintDialogSection> { Text = "Print Dialog" };
+		}
+
+		IEnumerable<Section> BehaviorsSection ()
+		{
+			yield return new Section<Sections.Behaviors.FocusEventsSection> { Text = "Focus Events" };
+			yield return new Section<Sections.Behaviors.MouseEventsSection> { Text = "Mouse Events" };
+			yield return new Section<Sections.Behaviors.KeyEventsSection> { Text = "Key Events" };
+			yield return new Section<Sections.Behaviors.BadgeLabelSection> { Text = "Badge Label" };
+#if DESKTOP
+			yield return new Section<Sections.Behaviors.ContextMenuSection> { Text = "Context Menu" };
+#endif
+		}
+
+		public Control SectionControl { get; private set; }
+
+		public string SectionTitle {
+			get {
+				var section = this.SelectedItem as Section;
+				if (section != null)
+					return section.Text;
+				return null;
+			}
+		}
+		
+		public override void OnSelectionChanged (EventArgs e)
+		{
+			var sectionGenerator = this.SelectedItem as ISectionGenerator;
+			
+			if (sectionGenerator != null) {
+				SectionControl = sectionGenerator.GenerateControl ();
+			} else 
+				SectionControl = null;
+
+			base.OnSelectionChanged (e);
+		}
+	}
+}
+