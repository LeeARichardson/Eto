--- conflicted
+++ resolved
@@ -25,11 +25,6 @@
 #if GTK2
 			Control.AllowShrink = false;
 			Control.AllowGrow = false;
-<<<<<<< HEAD
-			vbox = Control.VBox;
-=======
-			//control.SetSizeRequest(100,100);
->>>>>>> ed45003a
 			Control.HasSeparator = false;
 #else
 			Control.Resizable = false;
@@ -70,22 +65,16 @@
 			Widget.OnLoad (EventArgs.Empty);
 
 			if (DefaultButton != null) {
-<<<<<<< HEAD
-				var widget = DefaultButton.ControlObject as Gtk.Widget;
-#if GTK2
-				widget.SetFlag (Gtk.WidgetFlags.CanDefault);
-#else
-				widget.CanDefault = true;
-#endif
-				Control.Default = widget;
-=======
 				var widget = DefaultButton.GetContainerWidget();
 				if (widget != null)
 				{
+#if GTK2
 					widget.SetFlag(Gtk.WidgetFlags.CanDefault);
+#else
+					widget.CanDefault = true;
+#endif
 					Control.Default = widget;
 				}
->>>>>>> ed45003a
 			}
 			// TODO: implement cancel button somehow?
 			
