<<<<<<< HEAD
﻿using System;
using System.Collections.Generic;
using System.Linq;
using System.Text;
using Eto.Forms;
using sw = System.Windows;
using swc = System.Windows.Controls;
using swm = System.Windows.Media;
using swi = System.Windows.Input;
using Eto.Platform.Wpf.Drawing;

namespace Eto.Platform.Wpf.Forms.Menu
{
	public class WpfMenuItem<C, W> : WidgetHandler<C, W>, IMenuActionItem, swi.ICommand
		where C : swc.MenuItem
		where W : MenuActionItem
	{
		Eto.Drawing.Icon icon;
        Eto.Drawing.Image image;
		swi.RoutedCommand command = new swi.RoutedCommand ();
		bool openingHandled;

		protected void Setup ()
		{
			Control.Click += delegate {
				Widget.OnClick (EventArgs.Empty);
			};
		}

		public Eto.Drawing.Icon Icon
		{
			get { return icon; }
			set
			{
				icon = value;
				if (icon != null)
					Control.Icon = new swc.Image {
						Source = ((IWpfImage)icon.Handler).GetIconClosestToSize (16),
						MaxWidth = 16,
						MaxHeight = 16
					};
				else
					Control.Icon = null;
			}
		}

        public Eto.Drawing.Image Image
        {
            get { return image; }
            set
            {
                image = value;
                /* TODO
                if (image != null)
                    Control.Icon = new swc.Image
                    {
                        Source = ((IWpfImage)icon.Handler).GetIconClosestToSize(16),
                        MaxWidth = 16,
                        MaxHeight = 16
                    };
                else
                    Control.Icon = null;*/
            }
        }

		public string Text
		{
			get { return Conversions.ConvertMneumonicFromWPF (Control.Header); }
			set { Control.Header = value.ToWpfMneumonic (); }
		}

		public string ToolTip
		{
			get { return Control.ToolTip as string; }
			set { Control.ToolTip = value; }
		}

		public Key Shortcut
		{
			get
			{
				var keyBinding = Control.InputBindings.OfType<swi.KeyBinding> ().FirstOrDefault ();
				if (keyBinding != null)
					return KeyMap.Convert (keyBinding.Key, keyBinding.Modifiers);
				return Key.None;
			}
			set
			{
				Control.InputBindings.Clear ();
				if (value != Key.None) {
					var key = KeyMap.ConvertKey (value);
					var modifier = KeyMap.ConvertModifier (value);
					Control.InputBindings.Add (new swi.KeyBinding { Key = key, Modifiers = modifier, Command = this });
					Control.InputGestureText = KeyMap.KeyToString (value);
				}
				else
					Control.InputGestureText = null;
			}
		}

		public bool Enabled
		{
			get { return Control.IsEnabled; }
			set
			{
				Control.IsEnabled = value;
				OnCanExecuteChanged (EventArgs.Empty);
			}
		}

		public override void AttachEvent (string handler)
		{
			switch (handler) {
			case MenuActionItem.ValidateEvent:
				// handled by parent
				break;
			default:
				base.AttachEvent (handler);
				break;
			}
		}

		public void AddMenu (int index, MenuItem item)
		{
			Control.Items.Insert (index, item.ControlObject);
			if (!openingHandled) {
				Control.SubmenuOpened += HandleContextMenuOpening;
				openingHandled = true;
			}
		}

		public void RemoveMenu (MenuItem item)
		{
			Control.Items.Remove (item.ControlObject);
		}

		public void Clear ()
		{
			Control.Items.Clear ();
		}

		bool swi.ICommand.CanExecute (object parameter)
		{
			return this.Enabled;
		}

		void HandleContextMenuOpening (object sender, sw.RoutedEventArgs e)
		{
			var submenu = Widget as ISubMenuWidget;
			if (submenu != null) {
				foreach (var item in submenu.MenuItems.OfType<MenuActionItem>()) {
					item.OnValidate (EventArgs.Empty);
				}
			}
		}


		public event EventHandler CanExecuteChanged;

		protected virtual void OnCanExecuteChanged (EventArgs e)
		{
			if (CanExecuteChanged != null)
				CanExecuteChanged (this, e);
		}

		void swi.ICommand.Execute (object parameter)
		{
			Widget.OnClick (EventArgs.Empty);
		}
	}
}
=======
﻿using System;
using System.Collections.Generic;
using System.Linq;
using System.Text;
using Eto.Forms;
using sw = System.Windows;
using swc = System.Windows.Controls;
using swm = System.Windows.Media;
using swi = System.Windows.Input;
using Eto.Platform.Wpf.Drawing;

namespace Eto.Platform.Wpf.Forms.Menu
{
	public class WpfMenuItem<C, W> : WidgetHandler<C, W>, IMenuActionItem, swi.ICommand
		where C : swc.MenuItem
		where W : MenuActionItem
	{
		Eto.Drawing.Icon icon;
		swi.RoutedCommand command = new swi.RoutedCommand ();
		bool openingHandled;

		protected void Setup ()
		{
			Control.Click += delegate {
				Widget.OnClick (EventArgs.Empty);
			};
		}

		public Eto.Drawing.Icon Icon
		{
			get { return icon; }
			set
			{
				icon = value;
				if (icon != null)
					Control.Icon = new swc.Image {
						Source = ((IWpfImage)icon.Handler).GetImageClosestToSize (16),
						MaxWidth = 16,
						MaxHeight = 16
					};
				else
					Control.Icon = null;
			}
		}

		public string Text
		{
			get { return Conversions.ConvertMneumonicFromWPF (Control.Header); }
			set { Control.Header = value.ToWpfMneumonic (); }
		}

		public string ToolTip
		{
			get { return Control.ToolTip as string; }
			set { Control.ToolTip = value; }
		}

		public Key Shortcut
		{
			get
			{
				var keyBinding = Control.InputBindings.OfType<swi.KeyBinding> ().FirstOrDefault ();
				if (keyBinding != null)
					return KeyMap.Convert (keyBinding.Key, keyBinding.Modifiers);
				return Key.None;
			}
			set
			{
				Control.InputBindings.Clear ();
				if (value != Key.None) {
					var key = KeyMap.ConvertKey (value);
					var modifier = KeyMap.ConvertModifier (value);
					Control.InputBindings.Add (new swi.KeyBinding { Key = key, Modifiers = modifier, Command = this });
					Control.InputGestureText = KeyMap.KeyToString (value);
				}
				else
					Control.InputGestureText = null;
			}
		}

		public bool Enabled
		{
			get { return Control.IsEnabled; }
			set
			{
				Control.IsEnabled = value;
				OnCanExecuteChanged (EventArgs.Empty);
			}
		}

		public override void AttachEvent (string handler)
		{
			switch (handler) {
			case MenuActionItem.ValidateEvent:
				// handled by parent
				break;
			default:
				base.AttachEvent (handler);
				break;
			}
		}

		public void AddMenu (int index, MenuItem item)
		{
			Control.Items.Insert (index, item.ControlObject);
			if (!openingHandled) {
				Control.SubmenuOpened += HandleContextMenuOpening;
				openingHandled = true;
			}
		}

		public void RemoveMenu (MenuItem item)
		{
			Control.Items.Remove (item.ControlObject);
		}

		public void Clear ()
		{
			Control.Items.Clear ();
		}

		bool swi.ICommand.CanExecute (object parameter)
		{
			return this.Enabled;
		}

		void HandleContextMenuOpening (object sender, sw.RoutedEventArgs e)
		{
			var submenu = Widget as ISubMenuWidget;
			if (submenu != null) {
				foreach (var item in submenu.MenuItems.OfType<MenuActionItem>()) {
					item.OnValidate (EventArgs.Empty);
				}
			}
		}


		public event EventHandler CanExecuteChanged;

		protected virtual void OnCanExecuteChanged (EventArgs e)
		{
			if (CanExecuteChanged != null)
				CanExecuteChanged (this, e);
		}

		void swi.ICommand.Execute (object parameter)
		{
			Widget.OnClick (EventArgs.Empty);
		}
	}
}
>>>>>>> 7bf03ded
<|MERGE_RESOLUTION|>--- conflicted
+++ resolved
@@ -1,325 +1,171 @@
-<<<<<<< HEAD
-﻿using System;
-using System.Collections.Generic;
-using System.Linq;
-using System.Text;
-using Eto.Forms;
-using sw = System.Windows;
-using swc = System.Windows.Controls;
-using swm = System.Windows.Media;
-using swi = System.Windows.Input;
-using Eto.Platform.Wpf.Drawing;
-
-namespace Eto.Platform.Wpf.Forms.Menu
-{
-	public class WpfMenuItem<C, W> : WidgetHandler<C, W>, IMenuActionItem, swi.ICommand
-		where C : swc.MenuItem
-		where W : MenuActionItem
-	{
-		Eto.Drawing.Icon icon;
-        Eto.Drawing.Image image;
-		swi.RoutedCommand command = new swi.RoutedCommand ();
-		bool openingHandled;
-
-		protected void Setup ()
-		{
-			Control.Click += delegate {
-				Widget.OnClick (EventArgs.Empty);
-			};
-		}
-
-		public Eto.Drawing.Icon Icon
-		{
-			get { return icon; }
-			set
-			{
-				icon = value;
-				if (icon != null)
-					Control.Icon = new swc.Image {
-						Source = ((IWpfImage)icon.Handler).GetIconClosestToSize (16),
-						MaxWidth = 16,
-						MaxHeight = 16
-					};
-				else
-					Control.Icon = null;
-			}
-		}
-
-        public Eto.Drawing.Image Image
-        {
-            get { return image; }
-            set
-            {
-                image = value;
-                /* TODO
-                if (image != null)
-                    Control.Icon = new swc.Image
-                    {
-                        Source = ((IWpfImage)icon.Handler).GetIconClosestToSize(16),
-                        MaxWidth = 16,
-                        MaxHeight = 16
-                    };
-                else
-                    Control.Icon = null;*/
-            }
-        }
-
-		public string Text
-		{
-			get { return Conversions.ConvertMneumonicFromWPF (Control.Header); }
-			set { Control.Header = value.ToWpfMneumonic (); }
-		}
-
-		public string ToolTip
-		{
-			get { return Control.ToolTip as string; }
-			set { Control.ToolTip = value; }
-		}
-
-		public Key Shortcut
-		{
-			get
-			{
-				var keyBinding = Control.InputBindings.OfType<swi.KeyBinding> ().FirstOrDefault ();
-				if (keyBinding != null)
-					return KeyMap.Convert (keyBinding.Key, keyBinding.Modifiers);
-				return Key.None;
-			}
-			set
-			{
-				Control.InputBindings.Clear ();
-				if (value != Key.None) {
-					var key = KeyMap.ConvertKey (value);
-					var modifier = KeyMap.ConvertModifier (value);
-					Control.InputBindings.Add (new swi.KeyBinding { Key = key, Modifiers = modifier, Command = this });
-					Control.InputGestureText = KeyMap.KeyToString (value);
-				}
-				else
-					Control.InputGestureText = null;
-			}
-		}
-
-		public bool Enabled
-		{
-			get { return Control.IsEnabled; }
-			set
-			{
-				Control.IsEnabled = value;
-				OnCanExecuteChanged (EventArgs.Empty);
-			}
-		}
-
-		public override void AttachEvent (string handler)
-		{
-			switch (handler) {
-			case MenuActionItem.ValidateEvent:
-				// handled by parent
-				break;
-			default:
-				base.AttachEvent (handler);
-				break;
-			}
-		}
-
-		public void AddMenu (int index, MenuItem item)
-		{
-			Control.Items.Insert (index, item.ControlObject);
-			if (!openingHandled) {
-				Control.SubmenuOpened += HandleContextMenuOpening;
-				openingHandled = true;
-			}
-		}
-
-		public void RemoveMenu (MenuItem item)
-		{
-			Control.Items.Remove (item.ControlObject);
-		}
-
-		public void Clear ()
-		{
-			Control.Items.Clear ();
-		}
-
-		bool swi.ICommand.CanExecute (object parameter)
-		{
-			return this.Enabled;
-		}
-
-		void HandleContextMenuOpening (object sender, sw.RoutedEventArgs e)
-		{
-			var submenu = Widget as ISubMenuWidget;
-			if (submenu != null) {
-				foreach (var item in submenu.MenuItems.OfType<MenuActionItem>()) {
-					item.OnValidate (EventArgs.Empty);
-				}
-			}
-		}
-
-
-		public event EventHandler CanExecuteChanged;
-
-		protected virtual void OnCanExecuteChanged (EventArgs e)
-		{
-			if (CanExecuteChanged != null)
-				CanExecuteChanged (this, e);
-		}
-
-		void swi.ICommand.Execute (object parameter)
-		{
-			Widget.OnClick (EventArgs.Empty);
-		}
-	}
-}
-=======
-﻿using System;
-using System.Collections.Generic;
-using System.Linq;
-using System.Text;
-using Eto.Forms;
-using sw = System.Windows;
-using swc = System.Windows.Controls;
-using swm = System.Windows.Media;
-using swi = System.Windows.Input;
-using Eto.Platform.Wpf.Drawing;
-
-namespace Eto.Platform.Wpf.Forms.Menu
-{
-	public class WpfMenuItem<C, W> : WidgetHandler<C, W>, IMenuActionItem, swi.ICommand
-		where C : swc.MenuItem
-		where W : MenuActionItem
-	{
-		Eto.Drawing.Icon icon;
-		swi.RoutedCommand command = new swi.RoutedCommand ();
-		bool openingHandled;
-
-		protected void Setup ()
-		{
-			Control.Click += delegate {
-				Widget.OnClick (EventArgs.Empty);
-			};
-		}
-
-		public Eto.Drawing.Icon Icon
-		{
-			get { return icon; }
-			set
-			{
-				icon = value;
-				if (icon != null)
-					Control.Icon = new swc.Image {
-						Source = ((IWpfImage)icon.Handler).GetImageClosestToSize (16),
-						MaxWidth = 16,
-						MaxHeight = 16
-					};
-				else
-					Control.Icon = null;
-			}
-		}
-
-		public string Text
-		{
-			get { return Conversions.ConvertMneumonicFromWPF (Control.Header); }
-			set { Control.Header = value.ToWpfMneumonic (); }
-		}
-
-		public string ToolTip
-		{
-			get { return Control.ToolTip as string; }
-			set { Control.ToolTip = value; }
-		}
-
-		public Key Shortcut
-		{
-			get
-			{
-				var keyBinding = Control.InputBindings.OfType<swi.KeyBinding> ().FirstOrDefault ();
-				if (keyBinding != null)
-					return KeyMap.Convert (keyBinding.Key, keyBinding.Modifiers);
-				return Key.None;
-			}
-			set
-			{
-				Control.InputBindings.Clear ();
-				if (value != Key.None) {
-					var key = KeyMap.ConvertKey (value);
-					var modifier = KeyMap.ConvertModifier (value);
-					Control.InputBindings.Add (new swi.KeyBinding { Key = key, Modifiers = modifier, Command = this });
-					Control.InputGestureText = KeyMap.KeyToString (value);
-				}
-				else
-					Control.InputGestureText = null;
-			}
-		}
-
-		public bool Enabled
-		{
-			get { return Control.IsEnabled; }
-			set
-			{
-				Control.IsEnabled = value;
-				OnCanExecuteChanged (EventArgs.Empty);
-			}
-		}
-
-		public override void AttachEvent (string handler)
-		{
-			switch (handler) {
-			case MenuActionItem.ValidateEvent:
-				// handled by parent
-				break;
-			default:
-				base.AttachEvent (handler);
-				break;
-			}
-		}
-
-		public void AddMenu (int index, MenuItem item)
-		{
-			Control.Items.Insert (index, item.ControlObject);
-			if (!openingHandled) {
-				Control.SubmenuOpened += HandleContextMenuOpening;
-				openingHandled = true;
-			}
-		}
-
-		public void RemoveMenu (MenuItem item)
-		{
-			Control.Items.Remove (item.ControlObject);
-		}
-
-		public void Clear ()
-		{
-			Control.Items.Clear ();
-		}
-
-		bool swi.ICommand.CanExecute (object parameter)
-		{
-			return this.Enabled;
-		}
-
-		void HandleContextMenuOpening (object sender, sw.RoutedEventArgs e)
-		{
-			var submenu = Widget as ISubMenuWidget;
-			if (submenu != null) {
-				foreach (var item in submenu.MenuItems.OfType<MenuActionItem>()) {
-					item.OnValidate (EventArgs.Empty);
-				}
-			}
-		}
-
-
-		public event EventHandler CanExecuteChanged;
-
-		protected virtual void OnCanExecuteChanged (EventArgs e)
-		{
-			if (CanExecuteChanged != null)
-				CanExecuteChanged (this, e);
-		}
-
-		void swi.ICommand.Execute (object parameter)
-		{
-			Widget.OnClick (EventArgs.Empty);
-		}
-	}
-}
->>>>>>> 7bf03ded
+﻿using System;
+using System.Collections.Generic;
+using System.Linq;
+using System.Text;
+using Eto.Forms;
+using sw = System.Windows;
+using swc = System.Windows.Controls;
+using swm = System.Windows.Media;
+using swi = System.Windows.Input;
+using Eto.Platform.Wpf.Drawing;
+
+namespace Eto.Platform.Wpf.Forms.Menu
+{
+	public class WpfMenuItem<C, W> : WidgetHandler<C, W>, IMenuActionItem, swi.ICommand
+		where C : swc.MenuItem
+		where W : MenuActionItem
+	{
+		Eto.Drawing.Icon icon;
+        Eto.Drawing.Image image;
+		swi.RoutedCommand command = new swi.RoutedCommand ();
+		bool openingHandled;
+
+		protected void Setup ()
+		{
+			Control.Click += delegate {
+				Widget.OnClick (EventArgs.Empty);
+			};
+		}
+
+		public Eto.Drawing.Icon Icon
+		{
+			get { return icon; }
+			set
+			{
+				icon = value;
+				if (icon != null)
+					Control.Icon = new swc.Image {
+						Source = ((IWpfImage)icon.Handler).GetImageClosestToSize (16),
+						MaxWidth = 16,
+						MaxHeight = 16
+					};
+				else
+					Control.Icon = null;
+			}
+		}
+
+        public Eto.Drawing.Image Image
+        {
+            get { return image; }
+            set
+            {
+                image = value;
+                /* TODO
+                if (image != null)
+                    Control.Icon = new swc.Image
+                    {
+                        Source = ((IWpfImage)icon.Handler).GetIconClosestToSize(16),
+                        MaxWidth = 16,
+                        MaxHeight = 16
+                    };
+                else
+                    Control.Icon = null;*/
+            }
+        }
+
+		public string Text
+		{
+			get { return Conversions.ConvertMneumonicFromWPF (Control.Header); }
+			set { Control.Header = value.ToWpfMneumonic (); }
+		}
+
+		public string ToolTip
+		{
+			get { return Control.ToolTip as string; }
+			set { Control.ToolTip = value; }
+		}
+
+		public Key Shortcut
+		{
+			get
+			{
+				var keyBinding = Control.InputBindings.OfType<swi.KeyBinding> ().FirstOrDefault ();
+				if (keyBinding != null)
+					return KeyMap.Convert (keyBinding.Key, keyBinding.Modifiers);
+				return Key.None;
+			}
+			set
+			{
+				Control.InputBindings.Clear ();
+				if (value != Key.None) {
+					var key = KeyMap.ConvertKey (value);
+					var modifier = KeyMap.ConvertModifier (value);
+					Control.InputBindings.Add (new swi.KeyBinding { Key = key, Modifiers = modifier, Command = this });
+					Control.InputGestureText = KeyMap.KeyToString (value);
+				}
+				else
+					Control.InputGestureText = null;
+			}
+		}
+
+		public bool Enabled
+		{
+			get { return Control.IsEnabled; }
+			set
+			{
+				Control.IsEnabled = value;
+				OnCanExecuteChanged (EventArgs.Empty);
+			}
+		}
+
+		public override void AttachEvent (string handler)
+		{
+			switch (handler) {
+			case MenuActionItem.ValidateEvent:
+				// handled by parent
+				break;
+			default:
+				base.AttachEvent (handler);
+				break;
+			}
+		}
+
+		public void AddMenu (int index, MenuItem item)
+		{
+			Control.Items.Insert (index, item.ControlObject);
+			if (!openingHandled) {
+				Control.SubmenuOpened += HandleContextMenuOpening;
+				openingHandled = true;
+			}
+		}
+
+		public void RemoveMenu (MenuItem item)
+		{
+			Control.Items.Remove (item.ControlObject);
+		}
+
+		public void Clear ()
+		{
+			Control.Items.Clear ();
+		}
+
+		bool swi.ICommand.CanExecute (object parameter)
+		{
+			return this.Enabled;
+		}
+
+		void HandleContextMenuOpening (object sender, sw.RoutedEventArgs e)
+		{
+			var submenu = Widget as ISubMenuWidget;
+			if (submenu != null) {
+				foreach (var item in submenu.MenuItems.OfType<MenuActionItem>()) {
+					item.OnValidate (EventArgs.Empty);
+				}
+			}
+		}
+
+
+		public event EventHandler CanExecuteChanged;
+
+		protected virtual void OnCanExecuteChanged (EventArgs e)
+		{
+			if (CanExecuteChanged != null)
+				CanExecuteChanged (this, e);
+		}
+
+		void swi.ICommand.Execute (object parameter)
+		{
+			Widget.OnClick (EventArgs.Empty);
+		}
+	}
+}