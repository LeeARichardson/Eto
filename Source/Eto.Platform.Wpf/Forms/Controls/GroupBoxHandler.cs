using System;
using System.Collections.Generic;
using System.Linq;
using System.Text;
using swc = System.Windows.Controls;
using sw = System.Windows;
using swd = System.Windows.Data;
using swm = System.Windows.Media;
using Eto.Forms;
using Eto.Drawing;
using Eto.Platform.Wpf.Drawing;

namespace Eto.Platform.Wpf.Forms.Controls
{
	public class GroupBoxHandler : WpfContainer<swc.GroupBox, GroupBox>, IGroupBox
	{
		Font font;
		
		public GroupBoxHandler ()
		{
			Control = new swc.GroupBox ();
		}
		
		public override Size ClientSize
		{
			get { return this.Size; }
			set
			{
				// TODO
				this.Size = value;
			}
		}

		public override object ContainerObject
		{
			get { return Control; }
		}

		public override void SetLayout (Layout layout)
		{
			Control.Content = (System.Windows.UIElement)layout.ControlObject;
		}

		public override Color BackgroundColor
		{
			get
			{
				var brush = Control.Background as swm.SolidColorBrush;
				if (brush != null) return brush.Color.ToEto ();
				else return Colors.Black;
			}
			set
			{
<<<<<<< HEAD
				Control.Background = Brushes.Cached(value, this.Generator).ControlObject as swm.Brush;
            }
=======
				Control.Background = new swm.SolidColorBrush (value.ToWpf ());
			}
>>>>>>> 00d00185
		}

		public Font Font
		{
			get { return font; }
			set
			{
				font = value;
				FontHandler.Apply (Control, font);
			}
		}

		public override Size? MinimumSize
		{
			get
			{
				if (Control.MinHeight == 0 && Control.MinWidth == 0)
					return null;
				return new Eto.Drawing.Size ((int)Control.MinHeight, (int)Control.MinWidth);
			}
			set
			{
				if (value != null) {
					Control.MinHeight = value.Value.Height;
					Control.MinWidth = value.Value.Width;
				}
				else
					Control.MinWidth = Control.MinHeight = 0;
			}
		}

		public string Text
		{
			get { return Control.Header as string; }
			set { Control.Header = value; }
		}
	}
}<|MERGE_RESOLUTION|>--- conflicted
+++ resolved
@@ -51,13 +51,8 @@
 			}
 			set
 			{
-<<<<<<< HEAD
-				Control.Background = Brushes.Cached(value, this.Generator).ControlObject as swm.Brush;
-            }
-=======
 				Control.Background = new swm.SolidColorBrush (value.ToWpf ());
 			}
->>>>>>> 00d00185
 		}
 
 		public Font Font
