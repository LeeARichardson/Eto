--- conflicted
+++ resolved
@@ -1,605 +1,304 @@
-<<<<<<< HEAD
-﻿using System;
-using System.Collections.Generic;
-using System.Linq;
-using System.Text;
-using Eto.Forms;
-using swm = System.Windows.Media;
-using sw = System.Windows;
-using swc = System.Windows.Controls;
-
-namespace Eto.Platform.Wpf.Forms.Controls
-{
-	public class SplitterHandler : WpfPanel<swc.Grid, Splitter>, ISplitter
-	{
-		swc.GridSplitter splitter;
-		swc.DockPanel pane1;
-		swc.DockPanel pane2;
-		SplitterOrientation orientation;
-		SplitterFixedPanel fixedPanel;
-		int? position;
-		int? initialWidth;
-		int? initialHeight;
-		sw.Style style;
-
-		Control panel1;
-		Control panel2;
-
-		public SplitterHandler ()
-		{
-			Control = new swc.Grid ();
-			Control.ColumnDefinitions.Add (new swc.ColumnDefinition ());
-			Control.ColumnDefinitions.Add (new swc.ColumnDefinition { Width = sw.GridLength.Auto });
-			Control.ColumnDefinitions.Add (new swc.ColumnDefinition ());
-			Control.RowDefinitions.Add (new swc.RowDefinition ());
-			Control.RowDefinitions.Add (new swc.RowDefinition { Height = sw.GridLength.Auto });
-			Control.RowDefinitions.Add (new swc.RowDefinition ());
-
-			splitter = new swc.GridSplitter {
-				//Background = sw.SystemColors.ControlLightLightBrush,
-				ResizeBehavior = swc.GridResizeBehavior.PreviousAndNext
-			};
-			pane1 = new swc.DockPanel { LastChildFill = true };
-			pane2 = new swc.DockPanel { LastChildFill = true };
-
-
-			Control.Children.Add (pane1);
-			Control.Children.Add (splitter);
-			Control.Children.Add (pane2);
-
-			style = new sw.Style ();
-			style.Setters.Add (new sw.Setter (sw.FrameworkElement.VerticalAlignmentProperty, sw.VerticalAlignment.Stretch));
-			style.Setters.Add (new sw.Setter (sw.FrameworkElement.HorizontalAlignmentProperty, sw.HorizontalAlignment.Stretch));
-
-
-			UpdateOrientation ();
-			Control.Loaded += delegate {
-				// controls should be stretched to fit panels
-				SetStretch (panel1);
-				SetStretch (panel2);
-				UpdateColumnSizing ();
-				if (FixedPanel == SplitterFixedPanel.Panel2) {
-					if (Orientation == SplitterOrientation.Horizontal && initialWidth != null && initialWidth.Value > 0)
-						Position = this.Size.Width - (initialWidth.Value - position.Value);
-					else if (Orientation == SplitterOrientation.Vertical && initialHeight != null && initialHeight.Value > 0)
-						Position = this.Size.Height - (initialHeight.Value - position.Value);
-					else if (position != null)
-						Position = position.Value;
-				}
-				else if (position != null)
-					Position = position.Value;
-			};
-		}
-
-		void SetStretch (Control panel)
-		{
-			if (panel != null)
-			{
-				((sw.FrameworkElement)panel.ControlObject).Width = double.NaN;
-				((sw.FrameworkElement)panel.ControlObject).Height = double.NaN;
-			}
-		}
-
-		public override void Initialize ()
-		{
-			base.Initialize ();
-		}
-
-		void UpdateOrientation ()
-		{
-			if (orientation == SplitterOrientation.Horizontal) {
-
-				splitter.ResizeDirection = swc.GridResizeDirection.Columns;
-				splitter.HorizontalAlignment = sw.HorizontalAlignment.Left;
-				splitter.VerticalAlignment = sw.VerticalAlignment.Stretch;
-
-				splitter.SetValue (swc.Grid.RowSpanProperty, 3);
-				pane1.SetValue (swc.Grid.RowSpanProperty, 3);
-				pane2.SetValue (swc.Grid.RowSpanProperty, 3);
-
-				splitter.SetValue (swc.Grid.ColumnSpanProperty, 1);
-				pane1.SetValue (swc.Grid.ColumnSpanProperty, 1);
-				pane2.SetValue (swc.Grid.ColumnSpanProperty, 1);
-
-				swc.Grid.SetColumn (splitter, 1);
-				swc.Grid.SetRow (splitter, 0);
-				swc.Grid.SetColumn (pane2, 2);
-				swc.Grid.SetRow (pane2, 0);
-
-				splitter.Width = 5;
-				splitter.Height = double.NaN;
-			}
-			else {
-				splitter.ResizeDirection = swc.GridResizeDirection.Rows;
-				splitter.HorizontalAlignment = sw.HorizontalAlignment.Stretch;
-				splitter.VerticalAlignment = sw.VerticalAlignment.Top;
-				pane2.VerticalAlignment = sw.VerticalAlignment.Stretch;
-
-				splitter.SetValue (swc.Grid.RowSpanProperty, 1);
-				pane1.SetValue (swc.Grid.RowSpanProperty, 1);
-				pane2.SetValue (swc.Grid.RowSpanProperty, 1);
-
-				splitter.SetValue (swc.Grid.ColumnSpanProperty, 3);
-				pane1.SetValue (swc.Grid.ColumnSpanProperty, 3);
-				pane2.SetValue (swc.Grid.ColumnSpanProperty, 3);
-
-				swc.Grid.SetColumn (splitter, 0);
-				swc.Grid.SetRow (splitter, 1);
-				swc.Grid.SetColumn (pane2, 0);
-				swc.Grid.SetRow (pane2, 2);
-
-				splitter.Width = double.NaN;
-				splitter.Height = 5;
-			}
-		}
-
-		void UpdateColumnSizing ()
-		{
-			var pos = this.Position;
-			switch (Orientation) {
-				case SplitterOrientation.Horizontal:
-					var col1 = Control.ColumnDefinitions[0];
-					var col2 = Control.ColumnDefinitions[2];
-					switch (fixedPanel) {
-						case SplitterFixedPanel.None:
-							col1.Width = new sw.GridLength (1, sw.GridUnitType.Star);
-							col2.Width = new sw.GridLength (1, sw.GridUnitType.Star);
-							break;
-						case SplitterFixedPanel.Panel1:
-							col2.Width = new sw.GridLength (1, sw.GridUnitType.Star);
-							break;
-						case SplitterFixedPanel.Panel2:
-							col1.Width = new sw.GridLength (1, sw.GridUnitType.Star);
-							break;
-					}
-					break;
-				case SplitterOrientation.Vertical:
-					var row1 = Control.RowDefinitions[0];
-					var row2 = Control.RowDefinitions[2];
-					switch (fixedPanel) {
-						case SplitterFixedPanel.None:
-							row1.Height = new sw.GridLength (1, sw.GridUnitType.Star);
-							row2.Height = new sw.GridLength (1, sw.GridUnitType.Star);
-							break;
-						case SplitterFixedPanel.Panel1:
-							row2.Height = new sw.GridLength (1, sw.GridUnitType.Star);
-							break;
-						case SplitterFixedPanel.Panel2:
-							row1.Height = new sw.GridLength (1, sw.GridUnitType.Star);
-							break;
-					}
-					break;
-				default:
-					throw new NotSupportedException ();
-			}
-			Position = pos;
-		}
-
-		public SplitterOrientation Orientation {
-			get {
-				switch (splitter.ResizeDirection) {
-					case swc.GridResizeDirection.Columns:
-						return SplitterOrientation.Horizontal;
-					case swc.GridResizeDirection.Rows:
-						return SplitterOrientation.Vertical;
-					default:
-						throw new NotSupportedException ();
-				}
-			}
-			set {
-				orientation = value;
-				UpdateOrientation ();
-				UpdateColumnSizing ();
-			}
-		}
-
-		public SplitterFixedPanel FixedPanel
-		{
-			get { return fixedPanel; }
-			set	{
-				fixedPanel = value;
-				UpdateColumnSizing ();
-			}
-		}
-
-		public int Position
-		{
-			get
-			{
-				if (!Widget.Loaded)
-					return position ?? 0;
-				if (splitter.ResizeDirection == swc.GridResizeDirection.Columns)
-					return (int)Control.ColumnDefinitions[0].ActualWidth;
-				else
-					return (int)Control.RowDefinitions[0].ActualHeight;
-			}
-			set
-			{
-				if (!Widget.Loaded) {
-					position = value;
-					initialWidth = this.Size.Width;
-					initialHeight = this.Size.Height;
-					return;
-				}
-				if (splitter.ResizeDirection == swc.GridResizeDirection.Columns) {
-					var col1 = Control.ColumnDefinitions[0];
-					var col2 = Control.ColumnDefinitions[2];
-					var controlWidth = Control.IsLoaded ? Control.ActualWidth : Control.Width;
-					switch (fixedPanel) {
-					case SplitterFixedPanel.None:
-						var scale = (col1.Width.Value + col2.Width.Value) / controlWidth;
-						col1.Width = new sw.GridLength (value * scale, sw.GridUnitType.Star);
-						break;
-					case SplitterFixedPanel.Panel1:
-						col1.Width = new sw.GridLength (value, sw.GridUnitType.Pixel);
-						break;
-					case SplitterFixedPanel.Panel2:
-						col2.Width = new sw.GridLength (controlWidth - value, sw.GridUnitType.Pixel);
-						break;
-					}
-				}
-				else {
-					var row1 = Control.RowDefinitions[0];
-					var row2 = Control.RowDefinitions[2];
-					var controlHeight = Control.IsLoaded ? Control.ActualHeight : Control.Height;
-					switch (fixedPanel) {
-					case SplitterFixedPanel.None:
-						var scale = (row1.Height.Value + row2.Height.Value) / controlHeight;
-						row1.Height = new sw.GridLength (value * scale, sw.GridUnitType.Star);
-						break;
-					case SplitterFixedPanel.Panel1:
-						row1.Height = new sw.GridLength (value, sw.GridUnitType.Pixel);
-						break;
-					case SplitterFixedPanel.Panel2:
-						row2.Height = new sw.GridLength (controlHeight - value, sw.GridUnitType.Pixel);
-						break;
-					}
-				}
-			}
-		}
-
-		public Control Panel1 {
-			get { return panel1; }
-			set {
-				panel1 = value;
-				pane1.Children.Clear ();
-				if (panel1 != null) {
-					var control = (sw.FrameworkElement)panel1.ControlObject;
-					control.Style = style;
-					//swc.DockPanel.SetDock (control, swc.Dock.Top);
-					//control.Height = double.NaN;
-					SetStretch (panel1);
-					pane1.Children.Add (control);
-				}
-			}
-		}
-
-		public Control Panel2 {
-			get { return panel2; }
-			set {
-				panel2 = value;
-				pane2.Children.Clear ();
-				if (panel2 != null) {
-					var control = (sw.FrameworkElement)panel2.ControlObject;
-					control.Style = style;
-					//swc.DockPanel.SetDock (control, swc.Dock.Top);
-					control.Height = double.NaN;
-					SetStretch (panel2);
-					pane2.Children.Add (control);
-				}
-			}
-		}
-
-		public override void OnLoadComplete (EventArgs e)
-		{
-			base.OnLoadComplete (e);
-		}
-
-	}
-}
-
-=======
-﻿using System;
-using System.Collections.Generic;
-using System.Linq;
-using System.Text;
-using Eto.Forms;
-using swm = System.Windows.Media;
-using sw = System.Windows;
-using swc = System.Windows.Controls;
-
-namespace Eto.Platform.Wpf.Forms.Controls
-{
-	public class SplitterHandler : WpfPanel<swc.Grid, Splitter>, ISplitter
-	{
-		swc.GridSplitter splitter;
-		swc.DockPanel pane1;
-		swc.DockPanel pane2;
-		SplitterOrientation orientation;
-		SplitterFixedPanel fixedPanel;
-		int? position;
-		int? initialWidth;
-		int? initialHeight;
-		sw.Style style;
-
-		Control panel1;
-		Control panel2;
-
-		public SplitterHandler ()
-		{
-			Control = new swc.Grid ();
-			Control.ColumnDefinitions.Add (new swc.ColumnDefinition ());
-			Control.ColumnDefinitions.Add (new swc.ColumnDefinition { Width = sw.GridLength.Auto });
-			Control.ColumnDefinitions.Add (new swc.ColumnDefinition ());
-			Control.RowDefinitions.Add (new swc.RowDefinition ());
-			Control.RowDefinitions.Add (new swc.RowDefinition { Height = sw.GridLength.Auto });
-			Control.RowDefinitions.Add (new swc.RowDefinition ());
-
-			splitter = new swc.GridSplitter {
-				//Background = sw.SystemColors.ControlLightLightBrush,
-				ResizeBehavior = swc.GridResizeBehavior.PreviousAndNext
-			};
-			pane1 = new swc.DockPanel { LastChildFill = true };
-			pane2 = new swc.DockPanel { LastChildFill = true };
-
-
-			Control.Children.Add (pane1);
-			Control.Children.Add (splitter);
-			Control.Children.Add (pane2);
-
-			style = new sw.Style ();
-			style.Setters.Add (new sw.Setter (sw.FrameworkElement.VerticalAlignmentProperty, sw.VerticalAlignment.Stretch));
-			style.Setters.Add (new sw.Setter (sw.FrameworkElement.HorizontalAlignmentProperty, sw.HorizontalAlignment.Stretch));
-
-
-			UpdateOrientation ();
-			Control.Loaded += delegate {
-				// controls should be stretched to fit panels
-				SetStretch (panel1);
-				SetStretch (panel2);
-				UpdateColumnSizing ();
-				if (FixedPanel == SplitterFixedPanel.Panel2) {
-					if (Orientation == SplitterOrientation.Horizontal && initialWidth != null && initialWidth.Value > 0)
-						Position = this.Size.Width - (initialWidth.Value - position.Value);
-					else if (Orientation == SplitterOrientation.Vertical && initialHeight != null && initialHeight.Value > 0)
-						Position = this.Size.Height - (initialHeight.Value - position.Value);
-					else if (position != null)
-						Position = position.Value;
-				}
-				else if (position != null)
-					Position = position.Value;
-			};
-		}
-
-		void SetStretch (Control panel)
-		{
-			if (panel != null)
-			{
-				var control = panel.GetContainerControl ();
-				control.VerticalAlignment = sw.VerticalAlignment.Stretch;
-				control.HorizontalAlignment = sw.HorizontalAlignment.Stretch;
-				/*
-				((sw.FrameworkElement)panel.ControlObject).Width = double.NaN;
-				((sw.FrameworkElement)panel.ControlObject).Height = double.NaN;
-				 * */
-			}
-		}
-
-		public override void Initialize ()
-		{
-			base.Initialize ();
-		}
-
-		void UpdateOrientation ()
-		{
-			if (orientation == SplitterOrientation.Horizontal) {
-
-				splitter.ResizeDirection = swc.GridResizeDirection.Columns;
-				splitter.HorizontalAlignment = sw.HorizontalAlignment.Left;
-				splitter.VerticalAlignment = sw.VerticalAlignment.Stretch;
-
-				splitter.SetValue (swc.Grid.RowSpanProperty, 3);
-				pane1.SetValue (swc.Grid.RowSpanProperty, 3);
-				pane2.SetValue (swc.Grid.RowSpanProperty, 3);
-
-				splitter.SetValue (swc.Grid.ColumnSpanProperty, 1);
-				pane1.SetValue (swc.Grid.ColumnSpanProperty, 1);
-				pane2.SetValue (swc.Grid.ColumnSpanProperty, 1);
-
-				swc.Grid.SetColumn (splitter, 1);
-				swc.Grid.SetRow (splitter, 0);
-				swc.Grid.SetColumn (pane2, 2);
-				swc.Grid.SetRow (pane2, 0);
-
-				splitter.Width = 5;
-				splitter.Height = double.NaN;
-			}
-			else {
-				splitter.ResizeDirection = swc.GridResizeDirection.Rows;
-				splitter.HorizontalAlignment = sw.HorizontalAlignment.Stretch;
-				splitter.VerticalAlignment = sw.VerticalAlignment.Top;
-				pane2.VerticalAlignment = sw.VerticalAlignment.Stretch;
-
-				splitter.SetValue (swc.Grid.RowSpanProperty, 1);
-				pane1.SetValue (swc.Grid.RowSpanProperty, 1);
-				pane2.SetValue (swc.Grid.RowSpanProperty, 1);
-
-				splitter.SetValue (swc.Grid.ColumnSpanProperty, 3);
-				pane1.SetValue (swc.Grid.ColumnSpanProperty, 3);
-				pane2.SetValue (swc.Grid.ColumnSpanProperty, 3);
-
-				swc.Grid.SetColumn (splitter, 0);
-				swc.Grid.SetRow (splitter, 1);
-				swc.Grid.SetColumn (pane2, 0);
-				swc.Grid.SetRow (pane2, 2);
-
-				splitter.Width = double.NaN;
-				splitter.Height = 5;
-			}
-		}
-
-		void UpdateColumnSizing ()
-		{
-			var pos = this.Position;
-			switch (Orientation) {
-				case SplitterOrientation.Horizontal:
-					var col1 = Control.ColumnDefinitions[0];
-					var col2 = Control.ColumnDefinitions[2];
-					switch (fixedPanel) {
-						case SplitterFixedPanel.None:
-							col1.Width = new sw.GridLength (1, sw.GridUnitType.Star);
-							col2.Width = new sw.GridLength (1, sw.GridUnitType.Star);
-							break;
-						case SplitterFixedPanel.Panel1:
-							col2.Width = new sw.GridLength (1, sw.GridUnitType.Star);
-							break;
-						case SplitterFixedPanel.Panel2:
-							col1.Width = new sw.GridLength (1, sw.GridUnitType.Star);
-							break;
-					}
-					break;
-				case SplitterOrientation.Vertical:
-					var row1 = Control.RowDefinitions[0];
-					var row2 = Control.RowDefinitions[2];
-					switch (fixedPanel) {
-						case SplitterFixedPanel.None:
-							row1.Height = new sw.GridLength (1, sw.GridUnitType.Star);
-							row2.Height = new sw.GridLength (1, sw.GridUnitType.Star);
-							break;
-						case SplitterFixedPanel.Panel1:
-							row2.Height = new sw.GridLength (1, sw.GridUnitType.Star);
-							break;
-						case SplitterFixedPanel.Panel2:
-							row1.Height = new sw.GridLength (1, sw.GridUnitType.Star);
-							break;
-					}
-					break;
-				default:
-					throw new NotSupportedException ();
-			}
-			Position = pos;
-		}
-
-		public SplitterOrientation Orientation {
-			get {
-				switch (splitter.ResizeDirection) {
-					case swc.GridResizeDirection.Columns:
-						return SplitterOrientation.Horizontal;
-					case swc.GridResizeDirection.Rows:
-						return SplitterOrientation.Vertical;
-					default:
-						throw new NotSupportedException ();
-				}
-			}
-			set {
-				orientation = value;
-				UpdateOrientation ();
-				UpdateColumnSizing ();
-			}
-		}
-
-		public SplitterFixedPanel FixedPanel
-		{
-			get { return fixedPanel; }
-			set	{
-				fixedPanel = value;
-				UpdateColumnSizing ();
-			}
-		}
-
-		public int Position
-		{
-			get
-			{
-				if (!Widget.Loaded)
-					return position ?? 0;
-				if (splitter.ResizeDirection == swc.GridResizeDirection.Columns)
-					return (int)Control.ColumnDefinitions[0].ActualWidth;
-				else
-					return (int)Control.RowDefinitions[0].ActualHeight;
-			}
-			set
-			{
-				if (!Widget.Loaded) {
-					position = value;
-					initialWidth = this.Size.Width;
-					initialHeight = this.Size.Height;
-					return;
-				}
-				if (splitter.ResizeDirection == swc.GridResizeDirection.Columns) {
-					var col1 = Control.ColumnDefinitions[0];
-					var col2 = Control.ColumnDefinitions[2];
-					var controlWidth = Control.IsLoaded ? Control.ActualWidth : Control.Width;
-					switch (fixedPanel) {
-					case SplitterFixedPanel.None:
-						var scale = (col1.Width.Value + col2.Width.Value) / controlWidth;
-						col1.Width = new sw.GridLength (value * scale, sw.GridUnitType.Star);
-						break;
-					case SplitterFixedPanel.Panel1:
-						col1.Width = new sw.GridLength (value, sw.GridUnitType.Pixel);
-						break;
-					case SplitterFixedPanel.Panel2:
-						col2.Width = new sw.GridLength (controlWidth - value, sw.GridUnitType.Pixel);
-						break;
-					}
-				}
-				else {
-					var row1 = Control.RowDefinitions[0];
-					var row2 = Control.RowDefinitions[2];
-					var controlHeight = Control.IsLoaded ? Control.ActualHeight : Control.Height;
-					switch (fixedPanel) {
-					case SplitterFixedPanel.None:
-						var scale = (row1.Height.Value + row2.Height.Value) / controlHeight;
-						row1.Height = new sw.GridLength (value * scale, sw.GridUnitType.Star);
-						break;
-					case SplitterFixedPanel.Panel1:
-						row1.Height = new sw.GridLength (value, sw.GridUnitType.Pixel);
-						break;
-					case SplitterFixedPanel.Panel2:
-						row2.Height = new sw.GridLength (controlHeight - value, sw.GridUnitType.Pixel);
-						break;
-					}
-				}
-			}
-		}
-
-		public Control Panel1 {
-			get { return panel1; }
-			set {
-				panel1 = value;
-				pane1.Children.Clear ();
-				if (panel1 != null) {
-					var control = panel1.GetContainerControl();
-					control.Style = style;
-					//swc.DockPanel.SetDock (control, swc.Dock.Top);
-					//control.Height = double.NaN;
-					SetStretch (panel1);
-					pane1.Children.Add (control);
-				}
-			}
-		}
-
-		public Control Panel2 {
-			get { return panel2; }
-			set {
-				panel2 = value;
-				pane2.Children.Clear ();
-				if (panel2 != null) {
-					var control = panel2.GetContainerControl();
-					control.Style = style;
-					//swc.DockPanel.SetDock (control, swc.Dock.Top);
-					//control.Height = double.NaN;
-					SetStretch (panel2);
-					pane2.Children.Add (control);
-				}
-			}
-		}
-
-		public override void OnLoadComplete (EventArgs e)
-		{
-			base.OnLoadComplete (e);
-		}
-
-	}
-}
->>>>>>> cff29a2c
+﻿using System;
+using System.Collections.Generic;
+using System.Linq;
+using System.Text;
+using Eto.Forms;
+using swm = System.Windows.Media;
+using sw = System.Windows;
+using swc = System.Windows.Controls;
+
+namespace Eto.Platform.Wpf.Forms.Controls
+{
+	public class SplitterHandler : WpfPanel<swc.Grid, Splitter>, ISplitter
+	{
+		swc.GridSplitter splitter;
+		swc.DockPanel pane1;
+		swc.DockPanel pane2;
+		SplitterOrientation orientation;
+		SplitterFixedPanel fixedPanel;
+		int? position;
+		int? initialWidth;
+		int? initialHeight;
+		sw.Style style;
+
+		Control panel1;
+		Control panel2;
+
+		public SplitterHandler ()
+		{
+			Control = new swc.Grid ();
+			Control.ColumnDefinitions.Add (new swc.ColumnDefinition ());
+			Control.ColumnDefinitions.Add (new swc.ColumnDefinition { Width = sw.GridLength.Auto });
+			Control.ColumnDefinitions.Add (new swc.ColumnDefinition ());
+			Control.RowDefinitions.Add (new swc.RowDefinition ());
+			Control.RowDefinitions.Add (new swc.RowDefinition { Height = sw.GridLength.Auto });
+			Control.RowDefinitions.Add (new swc.RowDefinition ());
+
+			splitter = new swc.GridSplitter {
+				//Background = sw.SystemColors.ControlLightLightBrush,
+				ResizeBehavior = swc.GridResizeBehavior.PreviousAndNext
+			};
+			pane1 = new swc.DockPanel { LastChildFill = true };
+			pane2 = new swc.DockPanel { LastChildFill = true };
+
+
+			Control.Children.Add (pane1);
+			Control.Children.Add (splitter);
+			Control.Children.Add (pane2);
+
+			style = new sw.Style ();
+			style.Setters.Add (new sw.Setter (sw.FrameworkElement.VerticalAlignmentProperty, sw.VerticalAlignment.Stretch));
+			style.Setters.Add (new sw.Setter (sw.FrameworkElement.HorizontalAlignmentProperty, sw.HorizontalAlignment.Stretch));
+
+
+			UpdateOrientation ();
+			Control.Loaded += delegate {
+				// controls should be stretched to fit panels
+				SetStretch (panel1);
+				SetStretch (panel2);
+				UpdateColumnSizing ();
+				if (FixedPanel == SplitterFixedPanel.Panel2) {
+					if (Orientation == SplitterOrientation.Horizontal && initialWidth != null && initialWidth.Value > 0)
+						Position = this.Size.Width - (initialWidth.Value - position.Value);
+					else if (Orientation == SplitterOrientation.Vertical && initialHeight != null && initialHeight.Value > 0)
+						Position = this.Size.Height - (initialHeight.Value - position.Value);
+					else if (position != null)
+						Position = position.Value;
+				}
+				else if (position != null)
+					Position = position.Value;
+			};
+		}
+
+		void SetStretch (Control panel)
+		{
+			if (panel != null)
+			{
+				var control = panel.GetContainerControl ();
+				control.VerticalAlignment = sw.VerticalAlignment.Stretch;
+				control.HorizontalAlignment = sw.HorizontalAlignment.Stretch;
+				/*
+				((sw.FrameworkElement)panel.ControlObject).Width = double.NaN;
+				((sw.FrameworkElement)panel.ControlObject).Height = double.NaN;
+				 * */
+			}
+		}
+
+		public override void Initialize ()
+		{
+			base.Initialize ();
+		}
+
+		void UpdateOrientation ()
+		{
+			if (orientation == SplitterOrientation.Horizontal) {
+
+				splitter.ResizeDirection = swc.GridResizeDirection.Columns;
+				splitter.HorizontalAlignment = sw.HorizontalAlignment.Left;
+				splitter.VerticalAlignment = sw.VerticalAlignment.Stretch;
+
+				splitter.SetValue (swc.Grid.RowSpanProperty, 3);
+				pane1.SetValue (swc.Grid.RowSpanProperty, 3);
+				pane2.SetValue (swc.Grid.RowSpanProperty, 3);
+
+				splitter.SetValue (swc.Grid.ColumnSpanProperty, 1);
+				pane1.SetValue (swc.Grid.ColumnSpanProperty, 1);
+				pane2.SetValue (swc.Grid.ColumnSpanProperty, 1);
+
+				swc.Grid.SetColumn (splitter, 1);
+				swc.Grid.SetRow (splitter, 0);
+				swc.Grid.SetColumn (pane2, 2);
+				swc.Grid.SetRow (pane2, 0);
+
+				splitter.Width = 5;
+				splitter.Height = double.NaN;
+			}
+			else {
+				splitter.ResizeDirection = swc.GridResizeDirection.Rows;
+				splitter.HorizontalAlignment = sw.HorizontalAlignment.Stretch;
+				splitter.VerticalAlignment = sw.VerticalAlignment.Top;
+				pane2.VerticalAlignment = sw.VerticalAlignment.Stretch;
+
+				splitter.SetValue (swc.Grid.RowSpanProperty, 1);
+				pane1.SetValue (swc.Grid.RowSpanProperty, 1);
+				pane2.SetValue (swc.Grid.RowSpanProperty, 1);
+
+				splitter.SetValue (swc.Grid.ColumnSpanProperty, 3);
+				pane1.SetValue (swc.Grid.ColumnSpanProperty, 3);
+				pane2.SetValue (swc.Grid.ColumnSpanProperty, 3);
+
+				swc.Grid.SetColumn (splitter, 0);
+				swc.Grid.SetRow (splitter, 1);
+				swc.Grid.SetColumn (pane2, 0);
+				swc.Grid.SetRow (pane2, 2);
+
+				splitter.Width = double.NaN;
+				splitter.Height = 5;
+			}
+		}
+
+		void UpdateColumnSizing ()
+		{
+			var pos = this.Position;
+			switch (Orientation) {
+				case SplitterOrientation.Horizontal:
+					var col1 = Control.ColumnDefinitions[0];
+					var col2 = Control.ColumnDefinitions[2];
+					switch (fixedPanel) {
+						case SplitterFixedPanel.None:
+							col1.Width = new sw.GridLength (1, sw.GridUnitType.Star);
+							col2.Width = new sw.GridLength (1, sw.GridUnitType.Star);
+							break;
+						case SplitterFixedPanel.Panel1:
+							col2.Width = new sw.GridLength (1, sw.GridUnitType.Star);
+							break;
+						case SplitterFixedPanel.Panel2:
+							col1.Width = new sw.GridLength (1, sw.GridUnitType.Star);
+							break;
+					}
+					break;
+				case SplitterOrientation.Vertical:
+					var row1 = Control.RowDefinitions[0];
+					var row2 = Control.RowDefinitions[2];
+					switch (fixedPanel) {
+						case SplitterFixedPanel.None:
+							row1.Height = new sw.GridLength (1, sw.GridUnitType.Star);
+							row2.Height = new sw.GridLength (1, sw.GridUnitType.Star);
+							break;
+						case SplitterFixedPanel.Panel1:
+							row2.Height = new sw.GridLength (1, sw.GridUnitType.Star);
+							break;
+						case SplitterFixedPanel.Panel2:
+							row1.Height = new sw.GridLength (1, sw.GridUnitType.Star);
+							break;
+					}
+					break;
+				default:
+					throw new NotSupportedException ();
+			}
+			Position = pos;
+		}
+
+		public SplitterOrientation Orientation {
+			get {
+				switch (splitter.ResizeDirection) {
+					case swc.GridResizeDirection.Columns:
+						return SplitterOrientation.Horizontal;
+					case swc.GridResizeDirection.Rows:
+						return SplitterOrientation.Vertical;
+					default:
+						throw new NotSupportedException ();
+				}
+			}
+			set {
+				orientation = value;
+				UpdateOrientation ();
+				UpdateColumnSizing ();
+			}
+		}
+
+		public SplitterFixedPanel FixedPanel
+		{
+			get { return fixedPanel; }
+			set	{
+				fixedPanel = value;
+				UpdateColumnSizing ();
+			}
+		}
+
+		public int Position
+		{
+			get
+			{
+				if (!Widget.Loaded)
+					return position ?? 0;
+				if (splitter.ResizeDirection == swc.GridResizeDirection.Columns)
+					return (int)Control.ColumnDefinitions[0].ActualWidth;
+				else
+					return (int)Control.RowDefinitions[0].ActualHeight;
+			}
+			set
+			{
+				if (!Widget.Loaded) {
+					position = value;
+					initialWidth = this.Size.Width;
+					initialHeight = this.Size.Height;
+					return;
+				}
+				if (splitter.ResizeDirection == swc.GridResizeDirection.Columns) {
+					var col1 = Control.ColumnDefinitions[0];
+					var col2 = Control.ColumnDefinitions[2];
+					var controlWidth = Control.IsLoaded ? Control.ActualWidth : Control.Width;
+					switch (fixedPanel) {
+					case SplitterFixedPanel.None:
+						var scale = (col1.Width.Value + col2.Width.Value) / controlWidth;
+						col1.Width = new sw.GridLength (value * scale, sw.GridUnitType.Star);
+						break;
+					case SplitterFixedPanel.Panel1:
+						col1.Width = new sw.GridLength (value, sw.GridUnitType.Pixel);
+						break;
+					case SplitterFixedPanel.Panel2:
+						col2.Width = new sw.GridLength (controlWidth - value, sw.GridUnitType.Pixel);
+						break;
+					}
+				}
+				else {
+					var row1 = Control.RowDefinitions[0];
+					var row2 = Control.RowDefinitions[2];
+					var controlHeight = Control.IsLoaded ? Control.ActualHeight : Control.Height;
+					switch (fixedPanel) {
+					case SplitterFixedPanel.None:
+						var scale = (row1.Height.Value + row2.Height.Value) / controlHeight;
+						row1.Height = new sw.GridLength (value * scale, sw.GridUnitType.Star);
+						break;
+					case SplitterFixedPanel.Panel1:
+						row1.Height = new sw.GridLength (value, sw.GridUnitType.Pixel);
+						break;
+					case SplitterFixedPanel.Panel2:
+						row2.Height = new sw.GridLength (controlHeight - value, sw.GridUnitType.Pixel);
+						break;
+					}
+				}
+			}
+		}
+
+		public Control Panel1 {
+			get { return panel1; }
+			set {
+				panel1 = value;
+				pane1.Children.Clear ();
+				if (panel1 != null) {
+					var control = panel1.GetContainerControl();
+					control.Style = style;
+					//swc.DockPanel.SetDock (control, swc.Dock.Top);
+					//control.Height = double.NaN;
+					SetStretch (panel1);
+					pane1.Children.Add (control);
+				}
+			}
+		}
+
+		public Control Panel2 {
+			get { return panel2; }
+			set {
+				panel2 = value;
+				pane2.Children.Clear ();
+				if (panel2 != null) {
+					var control = panel2.GetContainerControl();
+					control.Style = style;
+					//swc.DockPanel.SetDock (control, swc.Dock.Top);
+					//control.Height = double.NaN;
+					SetStretch (panel2);
+					pane2.Children.Add (control);
+				}
+			}
+		}
+
+		public override void OnLoadComplete (EventArgs e)
+		{
+			base.OnLoadComplete (e);
+		}
+
+	}
+}
+