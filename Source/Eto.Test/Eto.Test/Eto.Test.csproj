﻿<?xml version="1.0" encoding="utf-8"?>
<Project DefaultTargets="Build" ToolsVersion="4.0" xmlns="http://schemas.microsoft.com/developer/msbuild/2003">
  <PropertyGroup>
    <Configuration Condition=" '$(Configuration)' == '' ">Debug</Configuration>
    <Platform Condition=" '$(Platform)' == '' ">AnyCPU</Platform>
    <ProductVersion>10.0.0</ProductVersion>
    <SchemaVersion>2.0</SchemaVersion>
    <ProjectGuid>{F8F400B8-A2F6-4342-82F6-D6D8B544A7E5}</ProjectGuid>
    <OutputType>Library</OutputType>
    <RootNamespace>Eto.Test</RootNamespace>
    <AssemblyName>Eto.Test</AssemblyName>
  </PropertyGroup>
  <PropertyGroup Condition=" '$(Configuration)|$(Platform)' == 'Debug|AnyCPU' ">
    <DebugSymbols>True</DebugSymbols>
    <DebugType>full</DebugType>
    <Optimize>False</Optimize>
    <OutputPath>bin\Debug</OutputPath>
    <DefineConstants>DEBUG;DESKTOP;XAML</DefineConstants>
    <ErrorReport>prompt</ErrorReport>
    <WarningLevel>4</WarningLevel>
    <ConsolePause>False</ConsolePause>
    <AllowUnsafeBlocks>True</AllowUnsafeBlocks>
  </PropertyGroup>
  <PropertyGroup Condition=" '$(Configuration)|$(Platform)' == 'Release|AnyCPU' ">
    <DebugType>none</DebugType>
    <Optimize>False</Optimize>
    <OutputPath>bin\Release</OutputPath>
    <ErrorReport>prompt</ErrorReport>
    <WarningLevel>4</WarningLevel>
    <ConsolePause>False</ConsolePause>
    <AllowUnsafeBlocks>True</AllowUnsafeBlocks>
    <DefineConstants>DESKTOP;XAML</DefineConstants>
  </PropertyGroup>
  <ItemGroup>
    <Reference Include="Accessibility" />
    <Reference Include="PresentationCore" />
    <Reference Include="PresentationFramework" />
    <Reference Include="PresentationUI, Version=4.0.0.0, Culture=neutral, PublicKeyToken=31bf3856ad364e35, processorArchitecture=MSIL" />
    <Reference Include="ReachFramework" />
    <Reference Include="System" />
    <Reference Include="System.Core" />
    <Reference Include="System.Data" />
    <Reference Include="System.Deployment" />
    <Reference Include="System.Drawing" />
    <Reference Include="System.Printing" />
    <Reference Include="System.Xaml" />
    <Reference Include="System.Xml" />
    <Reference Include="UIAutomationProvider" />
    <Reference Include="UIAutomationTypes" />
    <Reference Include="WindowsBase" />
  </ItemGroup>
  <Import Project="$(MSBuildBinPath)\Microsoft.CSharp.targets" />
  <ItemGroup>
    <Compile Include="Log.cs" />
<<<<<<< HEAD
    <Compile Include="Sections\Behaviors\BadgeLabelSection.cs">
      <SubType>Component</SubType>
    </Compile>
    <Compile Include="Sections\Controls\PasswordBoxSection.cs">
      <SubType>Component</SubType>
    </Compile>
    <Compile Include="Sections\Controls\TreeViewSection.cs">
      <SubType>Component</SubType>
    </Compile>
    <Compile Include="Sections\Dialogs\ColorDialogSection.cs">
      <SubType>Component</SubType>
    </Compile>
    <Compile Include="Sections\Dialogs\SelectFolderSection.cs">
      <SubType>Component</SubType>
    </Compile>
    <Compile Include="Sections\Drawing\BitmapSection.cs">
      <SubType>Component</SubType>
    </Compile>
    <Compile Include="Sections\Drawing\AntialiasSection.cs">
      <SubType>Component</SubType>
    </Compile>
    <Compile Include="Sections\Drawing\DrawTextSection.cs">
      <SubType>Component</SubType>
    </Compile>
    <Compile Include="Sections\Drawing\FontsSection.cs">
      <SubType>Component</SubType>
    </Compile>
    <Compile Include="Sections\Drawing\PathSection.cs">
      <SubType>Component</SubType>
    </Compile>
    <Compile Include="Sections\Layouts\TableLayoutSection\RuntimeSection.cs">
      <SubType>Component</SubType>
    </Compile>
    <Compile Include="Sections\Layouts\TableLayoutSection\SpacingSection.cs">
      <SubType>Component</SubType>
    </Compile>
    <Compile Include="TestApplication.cs">
      <SubType>Component</SubType>
    </Compile>
    <Compile Include="MainForm.cs">
      <SubType>Component</SubType>
    </Compile>
    <Compile Include="Dialogs\About.cs">
      <SubType>Component</SubType>
    </Compile>
=======
    <Compile Include="Sections\Behaviors\BadgeLabelSection.cs" />
    <Compile Include="Sections\Controls\PasswordBoxSection.cs" />
    <Compile Include="Sections\Controls\TreeViewSection.cs" />
    <Compile Include="Sections\Dialogs\ColorDialogSection.cs" />
    <Compile Include="Sections\Dialogs\SelectFolderSection.cs" />
    <Compile Include="Sections\Drawing\BitmapSection.cs" />
    <Compile Include="Sections\Drawing\AntialiasSection.cs" />
    <Compile Include="Sections\Drawing\DrawTextSection.cs" />
    <Compile Include="Sections\Drawing\FontsSection.cs" />
    <Compile Include="Sections\Drawing\PathSection.cs" />
    <Compile Include="Sections\Layouts\TableLayoutSection\RuntimeSection.cs" />
    <Compile Include="Sections\Layouts\TableLayoutSection\ScalingSection.cs" />
    <Compile Include="Sections\Layouts\TableLayoutSection\SpacingSection.cs" />
    <Compile Include="TestApplication.cs" />
    <Compile Include="MainForm.cs" />
    <Compile Include="Dialogs\About.cs" />
>>>>>>> e93516a6
    <Compile Include="Actions\About.cs" />
    <Compile Include="Actions\Quit.cs" />
    <Compile Include="Actions\Close.cs" />
    <Compile Include="Sections\Controls\ButtonSection.cs">
      <SubType>Component</SubType>
    </Compile>
    <Compile Include="Sections\Controls\CheckBoxSection.cs">
      <SubType>Component</SubType>
    </Compile>
    <Compile Include="Sections\Controls\ComboBoxSection.cs">
      <SubType>Component</SubType>
    </Compile>
    <Compile Include="Sections\Controls\DateTimePickerSection.cs">
      <SubType>Component</SubType>
    </Compile>
    <Compile Include="Sections\Controls\DrawableSection.cs">
      <SubType>Component</SubType>
    </Compile>
    <Compile Include="Sections\Dialogs\FileDialogSection.cs">
      <SubType>Component</SubType>
    </Compile>
    <Compile Include="Sections\Controls\GroupBoxSection.cs">
      <SubType>Component</SubType>
    </Compile>
    <Compile Include="Sections\Controls\LabelSection.cs">
      <SubType>Component</SubType>
    </Compile>
    <Compile Include="Sections\Controls\ListBoxSection.cs">
      <SubType>Component</SubType>
    </Compile>
    <Compile Include="Sections\Controls\NumericUpDownSection.cs">
      <SubType>Component</SubType>
    </Compile>
    <Compile Include="Sections\Controls\RadioButtonSection.cs">
      <SubType>Component</SubType>
    </Compile>
    <Compile Include="Sections\Controls\ScrollableSection.cs">
      <SubType>Component</SubType>
    </Compile>
    <Compile Include="Sections\Controls\SliderSection.cs">
      <SubType>Component</SubType>
    </Compile>
    <Compile Include="Sections\Controls\TabControlSection.cs">
      <SubType>Component</SubType>
    </Compile>
    <Compile Include="Sections\Controls\TextAreaSection.cs">
      <SubType>Component</SubType>
    </Compile>
    <Compile Include="Sections\Controls\TreeGridViewSection.cs">
      <SubType>Component</SubType>
    </Compile>
    <Compile Include="Sections\Controls\WebViewSection.cs">
      <SubType>Component</SubType>
    </Compile>
    <Compile Include="Sections\Controls\TextBoxSection.cs">
      <SubType>Component</SubType>
    </Compile>
    <Compile Include="Sections\Behaviors\MouseEventsSection.cs">
      <SubType>Component</SubType>
    </Compile>
    <Compile Include="SectionList.cs">
      <SubType>Component</SubType>
    </Compile>
    <Compile Include="Sections\Behaviors\AllControlsBase.cs">
      <SubType>Component</SubType>
    </Compile>
    <Compile Include="Sections\Behaviors\FocusEventsSection.cs">
      <SubType>Component</SubType>
    </Compile>
    <Compile Include="Sections\Behaviors\KeyEventsSection.cs">
      <SubType>Component</SubType>
    </Compile>
    <Compile Include="Sections\Behaviors\ContextMenuSection.cs">
      <SubType>Component</SubType>
    </Compile>
    <Compile Include="Sections\Drawing\IndexedBitmapSection.cs">
      <SubType>Component</SubType>
    </Compile>
    <Compile Include="Sections\Controls\GridViewSection.cs">
      <SubType>Component</SubType>
    </Compile>
    <Compile Include="Sections\Controls\ProgressBarSection.cs">
      <SubType>Component</SubType>
    </Compile>
    <Compile Include="Sections\Controls\KitchenSinkSection.cs">
      <SubType>Component</SubType>
    </Compile>
    <Compile Include="Sections\Controls\GridCellFormattingSection.cs">
      <SubType>Component</SubType>
    </Compile>
    <Compile Include="Sections\Dialogs\CustomDialogSection.cs">
      <SubType>Component</SubType>
    </Compile>
    <Compile Include="Sections\Drawing\InterpolationSection.cs">
      <SubType>Component</SubType>
    </Compile>
    <Compile Include="Sections\Serialization\Xaml\Test.cs">
      <SubType>Component</SubType>
    </Compile>
    <Compile Include="Sections\Serialization\Json\Test.cs">
      <SubType>Component</SubType>
    </Compile>
    <Compile Include="Sections\Serialization\JsonReadSection.cs">
      <SubType>Component</SubType>
    </Compile>
    <Compile Include="Sections\Serialization\XamlReadSection.cs">
      <SubType>Component</SubType>
    </Compile>
  </ItemGroup>
  <ItemGroup>
    <ProjectReference Include="..\..\Eto\Eto.csproj">
      <Project>{16289D2F-044C-49EF-83E9-9391AFF8FD2B}</Project>
      <Name>Eto</Name>
    </ProjectReference>
    <ProjectReference Include="..\..\Eto.Json\Eto.Json.csproj">
      <Project>{2F2C45E0-4142-44D0-8A0C-7264C0F925B2}</Project>
      <Name>Eto.Json</Name>
    </ProjectReference>
  </ItemGroup>
  <ItemGroup>
    <EmbeddedResource Include="TestIcon.ico" />
    <EmbeddedResource Include="Sections\Serialization\Xaml\Test.xaml">
      <SubType>Designer</SubType>
    </EmbeddedResource>
    <EmbeddedResource Include="Sections\Serialization\Json\Test.json">
      <SubType>Designer</SubType>
    </EmbeddedResource>
  </ItemGroup>
  <ItemGroup>
    <EmbeddedResource Include="TestImage.png" />
  </ItemGroup>
  <ItemGroup />
  <ItemGroup />
  <ItemGroup />
</Project><|MERGE_RESOLUTION|>--- conflicted
+++ resolved
@@ -1,253 +1,121 @@
-﻿<?xml version="1.0" encoding="utf-8"?>
-<Project DefaultTargets="Build" ToolsVersion="4.0" xmlns="http://schemas.microsoft.com/developer/msbuild/2003">
-  <PropertyGroup>
-    <Configuration Condition=" '$(Configuration)' == '' ">Debug</Configuration>
-    <Platform Condition=" '$(Platform)' == '' ">AnyCPU</Platform>
-    <ProductVersion>10.0.0</ProductVersion>
-    <SchemaVersion>2.0</SchemaVersion>
-    <ProjectGuid>{F8F400B8-A2F6-4342-82F6-D6D8B544A7E5}</ProjectGuid>
-    <OutputType>Library</OutputType>
-    <RootNamespace>Eto.Test</RootNamespace>
-    <AssemblyName>Eto.Test</AssemblyName>
-  </PropertyGroup>
-  <PropertyGroup Condition=" '$(Configuration)|$(Platform)' == 'Debug|AnyCPU' ">
-    <DebugSymbols>True</DebugSymbols>
-    <DebugType>full</DebugType>
-    <Optimize>False</Optimize>
-    <OutputPath>bin\Debug</OutputPath>
-    <DefineConstants>DEBUG;DESKTOP;XAML</DefineConstants>
-    <ErrorReport>prompt</ErrorReport>
-    <WarningLevel>4</WarningLevel>
-    <ConsolePause>False</ConsolePause>
-    <AllowUnsafeBlocks>True</AllowUnsafeBlocks>
-  </PropertyGroup>
-  <PropertyGroup Condition=" '$(Configuration)|$(Platform)' == 'Release|AnyCPU' ">
-    <DebugType>none</DebugType>
-    <Optimize>False</Optimize>
-    <OutputPath>bin\Release</OutputPath>
-    <ErrorReport>prompt</ErrorReport>
-    <WarningLevel>4</WarningLevel>
-    <ConsolePause>False</ConsolePause>
-    <AllowUnsafeBlocks>True</AllowUnsafeBlocks>
-    <DefineConstants>DESKTOP;XAML</DefineConstants>
-  </PropertyGroup>
-  <ItemGroup>
-    <Reference Include="Accessibility" />
-    <Reference Include="PresentationCore" />
-    <Reference Include="PresentationFramework" />
-    <Reference Include="PresentationUI, Version=4.0.0.0, Culture=neutral, PublicKeyToken=31bf3856ad364e35, processorArchitecture=MSIL" />
-    <Reference Include="ReachFramework" />
-    <Reference Include="System" />
-    <Reference Include="System.Core" />
-    <Reference Include="System.Data" />
-    <Reference Include="System.Deployment" />
-    <Reference Include="System.Drawing" />
-    <Reference Include="System.Printing" />
-    <Reference Include="System.Xaml" />
-    <Reference Include="System.Xml" />
-    <Reference Include="UIAutomationProvider" />
-    <Reference Include="UIAutomationTypes" />
-    <Reference Include="WindowsBase" />
-  </ItemGroup>
-  <Import Project="$(MSBuildBinPath)\Microsoft.CSharp.targets" />
-  <ItemGroup>
-    <Compile Include="Log.cs" />
-<<<<<<< HEAD
-    <Compile Include="Sections\Behaviors\BadgeLabelSection.cs">
-      <SubType>Component</SubType>
-    </Compile>
-    <Compile Include="Sections\Controls\PasswordBoxSection.cs">
-      <SubType>Component</SubType>
-    </Compile>
-    <Compile Include="Sections\Controls\TreeViewSection.cs">
-      <SubType>Component</SubType>
-    </Compile>
-    <Compile Include="Sections\Dialogs\ColorDialogSection.cs">
-      <SubType>Component</SubType>
-    </Compile>
-    <Compile Include="Sections\Dialogs\SelectFolderSection.cs">
-      <SubType>Component</SubType>
-    </Compile>
-    <Compile Include="Sections\Drawing\BitmapSection.cs">
-      <SubType>Component</SubType>
-    </Compile>
-    <Compile Include="Sections\Drawing\AntialiasSection.cs">
-      <SubType>Component</SubType>
-    </Compile>
-    <Compile Include="Sections\Drawing\DrawTextSection.cs">
-      <SubType>Component</SubType>
-    </Compile>
-    <Compile Include="Sections\Drawing\FontsSection.cs">
-      <SubType>Component</SubType>
-    </Compile>
-    <Compile Include="Sections\Drawing\PathSection.cs">
-      <SubType>Component</SubType>
-    </Compile>
-    <Compile Include="Sections\Layouts\TableLayoutSection\RuntimeSection.cs">
-      <SubType>Component</SubType>
-    </Compile>
-    <Compile Include="Sections\Layouts\TableLayoutSection\SpacingSection.cs">
-      <SubType>Component</SubType>
-    </Compile>
-    <Compile Include="TestApplication.cs">
-      <SubType>Component</SubType>
-    </Compile>
-    <Compile Include="MainForm.cs">
-      <SubType>Component</SubType>
-    </Compile>
-    <Compile Include="Dialogs\About.cs">
-      <SubType>Component</SubType>
-    </Compile>
-=======
-    <Compile Include="Sections\Behaviors\BadgeLabelSection.cs" />
-    <Compile Include="Sections\Controls\PasswordBoxSection.cs" />
-    <Compile Include="Sections\Controls\TreeViewSection.cs" />
-    <Compile Include="Sections\Dialogs\ColorDialogSection.cs" />
-    <Compile Include="Sections\Dialogs\SelectFolderSection.cs" />
-    <Compile Include="Sections\Drawing\BitmapSection.cs" />
-    <Compile Include="Sections\Drawing\AntialiasSection.cs" />
-    <Compile Include="Sections\Drawing\DrawTextSection.cs" />
-    <Compile Include="Sections\Drawing\FontsSection.cs" />
-    <Compile Include="Sections\Drawing\PathSection.cs" />
-    <Compile Include="Sections\Layouts\TableLayoutSection\RuntimeSection.cs" />
-    <Compile Include="Sections\Layouts\TableLayoutSection\ScalingSection.cs" />
-    <Compile Include="Sections\Layouts\TableLayoutSection\SpacingSection.cs" />
-    <Compile Include="TestApplication.cs" />
-    <Compile Include="MainForm.cs" />
-    <Compile Include="Dialogs\About.cs" />
->>>>>>> e93516a6
-    <Compile Include="Actions\About.cs" />
-    <Compile Include="Actions\Quit.cs" />
-    <Compile Include="Actions\Close.cs" />
-    <Compile Include="Sections\Controls\ButtonSection.cs">
-      <SubType>Component</SubType>
-    </Compile>
-    <Compile Include="Sections\Controls\CheckBoxSection.cs">
-      <SubType>Component</SubType>
-    </Compile>
-    <Compile Include="Sections\Controls\ComboBoxSection.cs">
-      <SubType>Component</SubType>
-    </Compile>
-    <Compile Include="Sections\Controls\DateTimePickerSection.cs">
-      <SubType>Component</SubType>
-    </Compile>
-    <Compile Include="Sections\Controls\DrawableSection.cs">
-      <SubType>Component</SubType>
-    </Compile>
-    <Compile Include="Sections\Dialogs\FileDialogSection.cs">
-      <SubType>Component</SubType>
-    </Compile>
-    <Compile Include="Sections\Controls\GroupBoxSection.cs">
-      <SubType>Component</SubType>
-    </Compile>
-    <Compile Include="Sections\Controls\LabelSection.cs">
-      <SubType>Component</SubType>
-    </Compile>
-    <Compile Include="Sections\Controls\ListBoxSection.cs">
-      <SubType>Component</SubType>
-    </Compile>
-    <Compile Include="Sections\Controls\NumericUpDownSection.cs">
-      <SubType>Component</SubType>
-    </Compile>
-    <Compile Include="Sections\Controls\RadioButtonSection.cs">
-      <SubType>Component</SubType>
-    </Compile>
-    <Compile Include="Sections\Controls\ScrollableSection.cs">
-      <SubType>Component</SubType>
-    </Compile>
-    <Compile Include="Sections\Controls\SliderSection.cs">
-      <SubType>Component</SubType>
-    </Compile>
-    <Compile Include="Sections\Controls\TabControlSection.cs">
-      <SubType>Component</SubType>
-    </Compile>
-    <Compile Include="Sections\Controls\TextAreaSection.cs">
-      <SubType>Component</SubType>
-    </Compile>
-    <Compile Include="Sections\Controls\TreeGridViewSection.cs">
-      <SubType>Component</SubType>
-    </Compile>
-    <Compile Include="Sections\Controls\WebViewSection.cs">
-      <SubType>Component</SubType>
-    </Compile>
-    <Compile Include="Sections\Controls\TextBoxSection.cs">
-      <SubType>Component</SubType>
-    </Compile>
-    <Compile Include="Sections\Behaviors\MouseEventsSection.cs">
-      <SubType>Component</SubType>
-    </Compile>
-    <Compile Include="SectionList.cs">
-      <SubType>Component</SubType>
-    </Compile>
-    <Compile Include="Sections\Behaviors\AllControlsBase.cs">
-      <SubType>Component</SubType>
-    </Compile>
-    <Compile Include="Sections\Behaviors\FocusEventsSection.cs">
-      <SubType>Component</SubType>
-    </Compile>
-    <Compile Include="Sections\Behaviors\KeyEventsSection.cs">
-      <SubType>Component</SubType>
-    </Compile>
-    <Compile Include="Sections\Behaviors\ContextMenuSection.cs">
-      <SubType>Component</SubType>
-    </Compile>
-    <Compile Include="Sections\Drawing\IndexedBitmapSection.cs">
-      <SubType>Component</SubType>
-    </Compile>
-    <Compile Include="Sections\Controls\GridViewSection.cs">
-      <SubType>Component</SubType>
-    </Compile>
-    <Compile Include="Sections\Controls\ProgressBarSection.cs">
-      <SubType>Component</SubType>
-    </Compile>
-    <Compile Include="Sections\Controls\KitchenSinkSection.cs">
-      <SubType>Component</SubType>
-    </Compile>
-    <Compile Include="Sections\Controls\GridCellFormattingSection.cs">
-      <SubType>Component</SubType>
-    </Compile>
-    <Compile Include="Sections\Dialogs\CustomDialogSection.cs">
-      <SubType>Component</SubType>
-    </Compile>
-    <Compile Include="Sections\Drawing\InterpolationSection.cs">
-      <SubType>Component</SubType>
-    </Compile>
-    <Compile Include="Sections\Serialization\Xaml\Test.cs">
-      <SubType>Component</SubType>
-    </Compile>
-    <Compile Include="Sections\Serialization\Json\Test.cs">
-      <SubType>Component</SubType>
-    </Compile>
-    <Compile Include="Sections\Serialization\JsonReadSection.cs">
-      <SubType>Component</SubType>
-    </Compile>
-    <Compile Include="Sections\Serialization\XamlReadSection.cs">
-      <SubType>Component</SubType>
-    </Compile>
-  </ItemGroup>
-  <ItemGroup>
-    <ProjectReference Include="..\..\Eto\Eto.csproj">
-      <Project>{16289D2F-044C-49EF-83E9-9391AFF8FD2B}</Project>
-      <Name>Eto</Name>
-    </ProjectReference>
-    <ProjectReference Include="..\..\Eto.Json\Eto.Json.csproj">
-      <Project>{2F2C45E0-4142-44D0-8A0C-7264C0F925B2}</Project>
-      <Name>Eto.Json</Name>
-    </ProjectReference>
-  </ItemGroup>
-  <ItemGroup>
-    <EmbeddedResource Include="TestIcon.ico" />
-    <EmbeddedResource Include="Sections\Serialization\Xaml\Test.xaml">
-      <SubType>Designer</SubType>
-    </EmbeddedResource>
-    <EmbeddedResource Include="Sections\Serialization\Json\Test.json">
-      <SubType>Designer</SubType>
-    </EmbeddedResource>
-  </ItemGroup>
-  <ItemGroup>
-    <EmbeddedResource Include="TestImage.png" />
-  </ItemGroup>
-  <ItemGroup />
-  <ItemGroup />
-  <ItemGroup />
+﻿<?xml version="1.0" encoding="utf-8"?>
+<Project DefaultTargets="Build" ToolsVersion="4.0" xmlns="http://schemas.microsoft.com/developer/msbuild/2003">
+  <PropertyGroup>
+    <Configuration Condition=" '$(Configuration)' == '' ">Debug</Configuration>
+    <Platform Condition=" '$(Platform)' == '' ">AnyCPU</Platform>
+    <ProductVersion>10.0.0</ProductVersion>
+    <SchemaVersion>2.0</SchemaVersion>
+    <ProjectGuid>{F8F400B8-A2F6-4342-82F6-D6D8B544A7E5}</ProjectGuid>
+    <OutputType>Library</OutputType>
+    <RootNamespace>Eto.Test</RootNamespace>
+    <AssemblyName>Eto.Test</AssemblyName>
+  </PropertyGroup>
+  <PropertyGroup Condition=" '$(Configuration)|$(Platform)' == 'Debug|AnyCPU' ">
+    <DebugSymbols>True</DebugSymbols>
+    <DebugType>full</DebugType>
+    <Optimize>False</Optimize>
+    <OutputPath>bin\Debug</OutputPath>
+    <DefineConstants>DEBUG;DESKTOP;XAML</DefineConstants>
+    <ErrorReport>prompt</ErrorReport>
+    <WarningLevel>4</WarningLevel>
+    <ConsolePause>False</ConsolePause>
+    <AllowUnsafeBlocks>True</AllowUnsafeBlocks>
+  </PropertyGroup>
+  <PropertyGroup Condition=" '$(Configuration)|$(Platform)' == 'Release|AnyCPU' ">
+    <DebugType>none</DebugType>
+    <Optimize>False</Optimize>
+    <OutputPath>bin\Release</OutputPath>
+    <ErrorReport>prompt</ErrorReport>
+    <WarningLevel>4</WarningLevel>
+    <ConsolePause>False</ConsolePause>
+    <AllowUnsafeBlocks>True</AllowUnsafeBlocks>
+    <DefineConstants>DESKTOP;XAML</DefineConstants>
+  </PropertyGroup>
+  <ItemGroup>
+    <Reference Include="System" />
+    <Reference Include="System.Core" />
+  </ItemGroup>
+  <Import Project="$(MSBuildBinPath)\Microsoft.CSharp.targets" />
+  <ItemGroup>
+    <Compile Include="Log.cs" />
+    <Compile Include="Sections\Behaviors\BadgeLabelSection.cs" />
+    <Compile Include="Sections\Controls\PasswordBoxSection.cs" />
+    <Compile Include="Sections\Controls\TreeViewSection.cs" />
+    <Compile Include="Sections\Dialogs\ColorDialogSection.cs" />
+    <Compile Include="Sections\Dialogs\SelectFolderSection.cs" />
+    <Compile Include="Sections\Drawing\BitmapSection.cs" />
+    <Compile Include="Sections\Drawing\AntialiasSection.cs" />
+    <Compile Include="Sections\Drawing\DrawTextSection.cs" />
+    <Compile Include="Sections\Drawing\FontsSection.cs" />
+    <Compile Include="Sections\Drawing\PathSection.cs" />
+    <Compile Include="Sections\Layouts\TableLayoutSection\RuntimeSection.cs" />
+    <Compile Include="Sections\Layouts\TableLayoutSection\ScalingSection.cs" />
+    <Compile Include="Sections\Layouts\TableLayoutSection\SpacingSection.cs" />
+    <Compile Include="TestApplication.cs" />
+    <Compile Include="MainForm.cs" />
+    <Compile Include="Dialogs\About.cs" />
+    <Compile Include="Actions\About.cs" />
+    <Compile Include="Actions\Quit.cs" />
+    <Compile Include="Actions\Close.cs" />
+    <Compile Include="Sections\Controls\ButtonSection.cs" />
+    <Compile Include="Sections\Controls\CheckBoxSection.cs" />
+    <Compile Include="Sections\Controls\ComboBoxSection.cs" />
+    <Compile Include="Sections\Controls\DateTimePickerSection.cs" />
+    <Compile Include="Sections\Controls\DrawableSection.cs" />
+    <Compile Include="Sections\Dialogs\FileDialogSection.cs" />
+    <Compile Include="Sections\Controls\GroupBoxSection.cs" />
+    <Compile Include="Sections\Controls\LabelSection.cs" />
+    <Compile Include="Sections\Controls\ListBoxSection.cs" />
+    <Compile Include="Sections\Controls\NumericUpDownSection.cs" />
+    <Compile Include="Sections\Controls\RadioButtonSection.cs" />
+    <Compile Include="Sections\Controls\ScrollableSection.cs" />
+    <Compile Include="Sections\Controls\SliderSection.cs" />
+    <Compile Include="Sections\Controls\TabControlSection.cs" />
+    <Compile Include="Sections\Controls\TextAreaSection.cs" />
+    <Compile Include="Sections\Controls\TreeGridViewSection.cs" />
+    <Compile Include="Sections\Controls\WebViewSection.cs" />
+    <Compile Include="Sections\Controls\TextBoxSection.cs" />
+    <Compile Include="Sections\Behaviors\MouseEventsSection.cs" />
+    <Compile Include="SectionList.cs" />
+    <Compile Include="Sections\Behaviors\AllControlsBase.cs" />
+    <Compile Include="Sections\Behaviors\FocusEventsSection.cs" />
+    <Compile Include="Sections\Behaviors\KeyEventsSection.cs" />
+    <Compile Include="Sections\Behaviors\ContextMenuSection.cs" />
+    <Compile Include="Sections\Drawing\IndexedBitmapSection.cs" />
+    <Compile Include="Sections\Controls\GridViewSection.cs" />
+    <Compile Include="Sections\Controls\ProgressBarSection.cs" />
+    <Compile Include="Sections\Controls\KitchenSinkSection.cs" />
+    <Compile Include="Sections\Controls\GridCellFormattingSection.cs" />
+    <Compile Include="Sections\Dialogs\CustomDialogSection.cs" />
+    <Compile Include="Sections\Drawing\InterpolationSection.cs" />
+    <Compile Include="Sections\Serialization\Xaml\Test.cs" />
+    <Compile Include="Sections\Serialization\Json\Test.cs" />
+    <Compile Include="Sections\Serialization\JsonReadSection.cs" />
+    <Compile Include="Sections\Serialization\XamlReadSection.cs" />
+  </ItemGroup>
+  <ItemGroup>
+    <ProjectReference Include="..\..\Eto\Eto.csproj">
+      <Project>{16289D2F-044C-49EF-83E9-9391AFF8FD2B}</Project>
+      <Name>Eto</Name>
+    </ProjectReference>
+    <ProjectReference Include="..\..\Eto.Json\Eto.Json.csproj">
+      <Project>{2F2C45E0-4142-44D0-8A0C-7264C0F925B2}</Project>
+      <Name>Eto.Json</Name>
+    </ProjectReference>
+  </ItemGroup>
+  <ItemGroup>
+    <EmbeddedResource Include="TestIcon.ico" />
+    <EmbeddedResource Include="Sections\Serialization\Xaml\Test.xaml">
+      <SubType>Designer</SubType>
+    </EmbeddedResource>
+    <EmbeddedResource Include="Sections\Serialization\Json\Test.json">
+      <SubType>Designer</SubType>
+    </EmbeddedResource>
+  </ItemGroup>
+  <ItemGroup>
+    <EmbeddedResource Include="TestImage.png" />
+  </ItemGroup>
+  <ItemGroup />
+  <ItemGroup />
+  <ItemGroup />
 </Project>