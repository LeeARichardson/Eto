--- conflicted
+++ resolved
@@ -219,11 +219,8 @@
     <Compile Include="UnitTests\Forms\Controls\ControlTests.cs" />
     <Compile Include="UnitTests\Forms\Controls\GridViewTests.cs" />
     <Compile Include="UnitTests\Forms\Controls\TreeGridViewTests.cs" />
-<<<<<<< HEAD
     <Compile Include="UnitTests\Forms\Controls\DocumentControlTests.cs" />
-=======
     <Compile Include="UnitTests\Forms\Controls\TextAreaTests.cs" />
->>>>>>> d32a1157
   </ItemGroup>
   <ItemGroup>
     <EmbeddedResource Include="Sections\Serialization\Json\Test.json">
