﻿<?xml version="1.0" encoding="utf-8"?>
<Project DefaultTargets="Build" xmlns="http://schemas.microsoft.com/developer/msbuild/2003">

  <PropertyGroup Condition="$([System.Version]::Parse($([MSBuild]::ValueOrDefault('$(VisualStudioVersion)', '1.0')))) &gt;= $([System.Version]::Parse('16.0'))">
    <HaveWindowsDesktopSdk>true</HaveWindowsDesktopSdk>
  </PropertyGroup>

  <PropertyGroup>
    <TargetFrameworks></TargetFrameworks>
    <TargetFrameworks Condition="'$(NoNetFramework)'=='' or '$(NoNetFramework)'=='false'">$(TargetFrameworks);net461</TargetFrameworks>
    <TargetFrameworks Condition="'$(HaveWindowsDesktopSdk)' == 'true'">$(TargetFrameworks);netcoreapp3.0</TargetFrameworks>
  </PropertyGroup>

  <Import Condition="'$(HaveWindowsDesktopSdk)' != 'true'"
          Sdk="Microsoft.NET.Sdk" Project="Sdk.props" />
  <Import Condition="'$(HaveWindowsDesktopSdk)' == 'true'"
          Sdk="Microsoft.NET.Sdk.WindowsDesktop" Project="Sdk.props" />

  <PropertyGroup>
    <OutputType>WinExe</OutputType>
    <AppDesignerFolder>Properties</AppDesignerFolder>
    <RootNamespace>EmbedWpfInEto</RootNamespace>
    <AssemblyName>EmbedWpfInEto</AssemblyName>
<<<<<<< HEAD
    <TargetFrameworkVersion>v4.6.1</TargetFrameworkVersion>
    <FileAlignment>512</FileAlignment>
    <AutoGenerateBindingRedirects>true</AutoGenerateBindingRedirects>
  </PropertyGroup>
  <PropertyGroup Condition=" '$(Configuration)|$(Platform)' == 'Debug|AnyCPU' ">
    <PlatformTarget>AnyCPU</PlatformTarget>
    <DebugSymbols>true</DebugSymbols>
    <DebugType>full</DebugType>
    <Optimize>false</Optimize>
    <OutputPath>..\..\..\artifacts\samples\Debug\net461</OutputPath>
    <DefineConstants>DEBUG;TRACE</DefineConstants>
    <ErrorReport>prompt</ErrorReport>
    <WarningLevel>4</WarningLevel>
=======
    <GenerateAssemblyInfo>false</GenerateAssemblyInfo>
    <OutputPath>..\..\..\artifacts\samples\$(Configuration)\</OutputPath>
    <UseWPF>true</UseWPF>
    <AutoGenerateBindingRedirects>true</AutoGenerateBindingRedirects>
>>>>>>> eb775209
  </PropertyGroup>

  <ItemGroup Condition="'$(TargetFramework)'=='net461'">
    <Reference Include="PresentationCore" />
    <Reference Include="PresentationFramework" />
    <Reference Include="System" />
    <Reference Include="System.Core" />
    <Reference Include="System.Xaml" />
    <Reference Include="System.Xml.Linq" />
    <Reference Include="System.Data.DataSetExtensions" />
    <Reference Include="Microsoft.CSharp" />
    <Reference Include="System.Data" />
    <Reference Include="System.Xml" />
    <Reference Include="WindowsBase" />
  </ItemGroup>

  <ItemGroup>
    <Compile Update="MyNativeControl.xaml.cs">
      <DependentUpon>MyNativeControl.xaml</DependentUpon>
    </Compile>
  </ItemGroup>
  
  <ItemGroup>
    <None Include="App.config" />
  </ItemGroup>

  <!-- Automatically added by WindowsDesktop SDK -->
  <ItemGroup Condition="'$(HaveWindowsDesktopSdk)' != 'true'">
    <Page Include="MyNativeControl.xaml">
      <SubType>Designer</SubType>
      <Generator>MSBuild:Compile</Generator>
    </Page>
  </ItemGroup>
  
  <ItemGroup>
    <ProjectReference Include="..\..\..\src\Eto.Wpf\Eto.Wpf.csproj" />
    <ProjectReference Include="..\..\..\src\Eto\Eto.csproj" />
  </ItemGroup>

  <Import Condition="'$(HaveWindowsDesktopSdk)' != 'true'"
          Sdk="Microsoft.NET.Sdk" Project="Sdk.targets" />
  <Import Condition="'$(HaveWindowsDesktopSdk)' == 'true'"
          Sdk="Microsoft.NET.Sdk.WindowsDesktop" Project="Sdk.targets" />

</Project><|MERGE_RESOLUTION|>--- conflicted
+++ resolved
@@ -21,26 +21,10 @@
     <AppDesignerFolder>Properties</AppDesignerFolder>
     <RootNamespace>EmbedWpfInEto</RootNamespace>
     <AssemblyName>EmbedWpfInEto</AssemblyName>
-<<<<<<< HEAD
-    <TargetFrameworkVersion>v4.6.1</TargetFrameworkVersion>
-    <FileAlignment>512</FileAlignment>
-    <AutoGenerateBindingRedirects>true</AutoGenerateBindingRedirects>
-  </PropertyGroup>
-  <PropertyGroup Condition=" '$(Configuration)|$(Platform)' == 'Debug|AnyCPU' ">
-    <PlatformTarget>AnyCPU</PlatformTarget>
-    <DebugSymbols>true</DebugSymbols>
-    <DebugType>full</DebugType>
-    <Optimize>false</Optimize>
-    <OutputPath>..\..\..\artifacts\samples\Debug\net461</OutputPath>
-    <DefineConstants>DEBUG;TRACE</DefineConstants>
-    <ErrorReport>prompt</ErrorReport>
-    <WarningLevel>4</WarningLevel>
-=======
     <GenerateAssemblyInfo>false</GenerateAssemblyInfo>
     <OutputPath>..\..\..\artifacts\samples\$(Configuration)\</OutputPath>
     <UseWPF>true</UseWPF>
     <AutoGenerateBindingRedirects>true</AutoGenerateBindingRedirects>
->>>>>>> eb775209
   </PropertyGroup>
 
   <ItemGroup Condition="'$(TargetFramework)'=='net461'">
