--- conflicted
+++ resolved
@@ -1,219 +1,108 @@
-<<<<<<< HEAD
-﻿using System;
-using System.Collections.Generic;
-using System.Linq;
-using System.Text;
-using Eto.Forms;
-using swc = System.Windows.Controls;
-using sw = System.Windows;
-using swd = System.Windows.Data;
-using swm = System.Windows.Media;
-using Eto.Platform.Wpf.Drawing;
-using Eto.Drawing;
-
-namespace Eto.Platform.Wpf.Forms.Controls
-{
-	public class ImageTextCellHandler : CellHandler<ImageTextCellHandler.Column, ImageTextCell>, IImageTextCell
-	{
-		object GetImageValue (object dataItem)
-		{
-			if (Widget.ImageBinding != null) {
-				var image = Widget.ImageBinding.GetValue (dataItem) as Image;
-				if (image != null)
-					return ((IWpfImage)image.Handler).GetImageClosestToSize (16);
-			}
-			return null;
-		}
-
-		string GetTextValue (object dataItem)
-		{
-			if (Widget.TextBinding != null) {
-				return Convert.ToString(Widget.TextBinding.GetValue (dataItem));
-			}
-			return null;
-		}
-
-		void SetTextValue (object dataItem, string value)
-		{
-			if (Widget.TextBinding != null) {
-				Widget.TextBinding.SetValue (dataItem, value);
-			}
-		}
-
-		public class Column : swc.DataGridTextColumn
-		{
-			public ImageTextCellHandler Handler { get; set; }
-
-			swc.Image Image ()
-			{
-				var image = new swc.Image { MaxWidth = 16, MaxHeight = 16, StretchDirection = swc.StretchDirection.DownOnly, Margin = new sw.Thickness (0, 2, 2, 2) };
-				image.DataContextChanged += (sender, e) => {
-					var img = sender as swc.Image;
-					img.Source = Handler.GetImageValue (img.DataContext) as swm.ImageSource;
-				};
-				return image;
-			}
-
-			sw.FrameworkElement SetupCell (sw.FrameworkElement element)
-			{
-				swc.StackPanel container = new swc.StackPanel { Orientation = swc.Orientation.Horizontal };
-				container.Children.Add (Image ());
-				container.Children.Add (element);
-				return Handler.SetupCell (container);
-			}
-
-			protected override sw.FrameworkElement GenerateElement (swc.DataGridCell cell, object dataItem)
-			{
-				var element = base.GenerateElement (cell, dataItem);
-				element.DataContextChanged += (sender, e) => {
-					var control = sender as swc.TextBlock;
-					control.Text = Handler.GetTextValue (control.DataContext);
-					Handler.FormatCell (control, cell, control.DataContext);
-				};
-				return SetupCell (element);
-			}
-
-			protected override object PrepareCellForEdit (sw.FrameworkElement editingElement, sw.RoutedEventArgs editingEventArgs)
-			{
-				var control = editingElement as swc.TextBox ?? editingElement.FindChild<swc.TextBox> ("control");
-				return base.PrepareCellForEdit (control, editingEventArgs);
-			}
-
-			protected override sw.FrameworkElement GenerateEditingElement (swc.DataGridCell cell, object dataItem)
-			{
-				var element = base.GenerateEditingElement (cell, dataItem) as swc.TextBox;
-				element.Name = "control";
-				element.DataContextChanged += (sender, e) => {
-					var control = sender as swc.TextBox;
-					control.Text = Handler.GetTextValue (control.DataContext);
-					Handler.FormatCell (control, cell, control.DataContext);
-				};
-				return SetupCell (element);
-			}
-
-			protected override bool CommitCellEdit (sw.FrameworkElement editingElement)
-			{
-				var control = editingElement as swc.TextBox ?? editingElement.FindChild<swc.TextBox> ("control");
-				Handler.SetTextValue (control.DataContext, control.Text);
-				return true;
-			}
-
-		}
-
-
-		public ImageTextCellHandler ()
-		{
-			Control = new Column { Handler = this };
-		}
-	}
-}
-=======
-using System;
-using System.Collections.Generic;
-using System.Linq;
-using System.Text;
-using Eto.Forms;
-using swc = System.Windows.Controls;
-using sw = System.Windows;
-using swd = System.Windows.Data;
-using swm = System.Windows.Media;
-using Eto.Platform.Wpf.Drawing;
-using Eto.Drawing;
-
-namespace Eto.Platform.Wpf.Forms.Controls
-{
-	public class ImageTextCellHandler : CellHandler<ImageTextCellHandler.Column, ImageTextCell>, IImageTextCell
-	{
-		object GetImageValue (object dataItem)
-		{
-			if (Widget.ImageBinding != null) {
-				var image = Widget.ImageBinding.GetValue (dataItem) as Image;
-				if (image != null)
-					return ((IWpfImage)image.Handler).GetImageClosestToSize (16);
-			}
-			return null;
-		}
-
-		string GetTextValue (object dataItem)
-		{
-			if (Widget.TextBinding != null) {
-				return Convert.ToString(Widget.TextBinding.GetValue (dataItem));
-			}
-			return null;
-		}
-
-		void SetTextValue (object dataItem, string value)
-		{
-			if (Widget.TextBinding != null) {
-				Widget.TextBinding.SetValue (dataItem, value);
-			}
-		}
-
-		public class Column : swc.DataGridTextColumn
-		{
-			public ImageTextCellHandler Handler { get; set; }
-
-			swc.Image Image ()
-			{
-				var image = new swc.Image { MaxWidth = 16, MaxHeight = 16, StretchDirection = swc.StretchDirection.DownOnly, Margin = new sw.Thickness (0, 2, 2, 2) };
-				image.DataContextChanged += (sender, e) => {
-					var img = sender as swc.Image;
-					img.Source = Handler.GetImageValue (img.DataContext) as swm.ImageSource;
-				};
-				return image;
-			}
-
-			sw.FrameworkElement SetupCell (sw.FrameworkElement element)
-			{
-				swc.StackPanel container = new swc.StackPanel { Orientation = swc.Orientation.Horizontal };
-				container.Children.Add (Image ());
-				container.Children.Add (element);
-				return Handler.SetupCell (container);
-			}
-
-			protected override sw.FrameworkElement GenerateElement (swc.DataGridCell cell, object dataItem)
-			{
-				var element = base.GenerateElement (cell, dataItem);
-				element.DataContextChanged += (sender, e) => {
-					var control = sender as swc.TextBlock;
-					control.Text = Handler.GetTextValue (control.DataContext);
-					Handler.FormatCell (control, cell, control.DataContext);
-				};
-				return SetupCell (element);
-			}
-
-			protected override object PrepareCellForEdit (sw.FrameworkElement editingElement, sw.RoutedEventArgs editingEventArgs)
-			{
-				var control = editingElement as swc.TextBox ?? editingElement.FindChild<swc.TextBox> ("control");
-				return base.PrepareCellForEdit (control, editingEventArgs);
-			}
-
-			protected override sw.FrameworkElement GenerateEditingElement (swc.DataGridCell cell, object dataItem)
-			{
-				var element = base.GenerateEditingElement (cell, dataItem) as swc.TextBox;
-				element.Name = "control";
-				element.DataContextChanged += (sender, e) => {
-					var control = sender as swc.TextBox;
-					control.Text = Handler.GetTextValue (control.DataContext);
-					Handler.FormatCell (control, cell, control.DataContext);
-				};
-				return SetupCell (element);
-			}
-
-			protected override bool CommitCellEdit (sw.FrameworkElement editingElement)
-			{
-				var control = editingElement as swc.TextBox ?? editingElement.FindChild<swc.TextBox> ("control");
-				Handler.SetTextValue (control.DataContext, control.Text);
-				return true;
-			}
-
-		}
-
-
-		public ImageTextCellHandler ()
-		{
-			Control = new Column { Handler = this };
-		}
-	}
-}
->>>>>>> 6b739447
+using System;
+using System.Collections.Generic;
+using System.Linq;
+using System.Text;
+using Eto.Forms;
+using swc = System.Windows.Controls;
+using sw = System.Windows;
+using swd = System.Windows.Data;
+using swm = System.Windows.Media;
+using Eto.Platform.Wpf.Drawing;
+using Eto.Drawing;
+
+namespace Eto.Platform.Wpf.Forms.Controls
+{
+	public class ImageTextCellHandler : CellHandler<ImageTextCellHandler.Column, ImageTextCell>, IImageTextCell
+	{
+		object GetImageValue (object dataItem)
+		{
+			if (Widget.ImageBinding != null) {
+				var image = Widget.ImageBinding.GetValue (dataItem) as Image;
+				if (image != null)
+					return ((IWpfImage)image.Handler).GetImageClosestToSize (16);
+			}
+			return null;
+		}
+
+		string GetTextValue (object dataItem)
+		{
+			if (Widget.TextBinding != null) {
+				return Convert.ToString(Widget.TextBinding.GetValue (dataItem));
+			}
+			return null;
+		}
+
+		void SetTextValue (object dataItem, string value)
+		{
+			if (Widget.TextBinding != null) {
+				Widget.TextBinding.SetValue (dataItem, value);
+			}
+		}
+
+		public class Column : swc.DataGridTextColumn
+		{
+			public ImageTextCellHandler Handler { get; set; }
+
+			swc.Image Image ()
+			{
+				var image = new swc.Image { MaxWidth = 16, MaxHeight = 16, StretchDirection = swc.StretchDirection.DownOnly, Margin = new sw.Thickness (0, 2, 2, 2) };
+				image.DataContextChanged += (sender, e) => {
+					var img = sender as swc.Image;
+					img.Source = Handler.GetImageValue (img.DataContext) as swm.ImageSource;
+				};
+				return image;
+			}
+
+			sw.FrameworkElement SetupCell (sw.FrameworkElement element)
+			{
+				swc.StackPanel container = new swc.StackPanel { Orientation = swc.Orientation.Horizontal };
+				container.Children.Add (Image ());
+				container.Children.Add (element);
+				return Handler.SetupCell (container);
+			}
+
+			protected override sw.FrameworkElement GenerateElement (swc.DataGridCell cell, object dataItem)
+			{
+				var element = base.GenerateElement (cell, dataItem);
+				element.DataContextChanged += (sender, e) => {
+					var control = sender as swc.TextBlock;
+					control.Text = Handler.GetTextValue (control.DataContext);
+					Handler.FormatCell (control, cell, control.DataContext);
+				};
+				return SetupCell (element);
+			}
+
+			protected override object PrepareCellForEdit (sw.FrameworkElement editingElement, sw.RoutedEventArgs editingEventArgs)
+			{
+				var control = editingElement as swc.TextBox ?? editingElement.FindChild<swc.TextBox> ("control");
+				return base.PrepareCellForEdit (control, editingEventArgs);
+			}
+
+			protected override sw.FrameworkElement GenerateEditingElement (swc.DataGridCell cell, object dataItem)
+			{
+				var element = base.GenerateEditingElement (cell, dataItem) as swc.TextBox;
+				element.Name = "control";
+				element.DataContextChanged += (sender, e) => {
+					var control = sender as swc.TextBox;
+					control.Text = Handler.GetTextValue (control.DataContext);
+					Handler.FormatCell (control, cell, control.DataContext);
+				};
+				return SetupCell (element);
+			}
+
+			protected override bool CommitCellEdit (sw.FrameworkElement editingElement)
+			{
+				var control = editingElement as swc.TextBox ?? editingElement.FindChild<swc.TextBox> ("control");
+				Handler.SetTextValue (control.DataContext, control.Text);
+				return true;
+			}
+
+		}
+
+
+		public ImageTextCellHandler ()
+		{
+			Control = new Column { Handler = this };
+		}
+	}
+}