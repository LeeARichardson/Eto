--- conflicted
+++ resolved
@@ -55,141 +55,7 @@
 		{
 			AddAssembly (typeof (Generator).Assembly);
 		}
-<<<<<<< HEAD
-=======
-
 		
-		public static Padding Convert(SWF.Padding padding)
-		{
-			return new Padding(padding.Left, padding.Top, padding.Right, padding.Bottom);
-		}
-		
-		public static SWF.Padding Convert(Padding padding)
-		{
-			return new SWF.Padding(padding.Left, padding.Top, padding.Right, padding.Bottom);
-		}
-
-		public static Color Convert(SD.Color color)
-		{
-			return new Color(color.R / 255f, color.G / 255f, color.B / 255f);
-		}
-
-		public static SD.Color Convert(Color color)
-		{
-			return SD.Color.FromArgb((byte)(color.R * 255), (byte)(color.G * 255), (byte)(color.B * 255));
-		}
-
-		public static Size Convert(SD.Size size)
-		{
-			return new Size(size.Width, size.Height);
-		}
-
-		public static SD.Size Convert(Size size)
-		{
-			return new SD.Size(size.Width, size.Height);
-		}
-
-		public static Size ConvertF (SD.SizeF size)
-		{
-			return new Size ((int)size.Width, (int)size.Height);
-		}
-
-		public static SizeF Convert(SD.SizeF size)
-		{
-			return new SizeF(size.Width, size.Height);
-		}
-
-		public static SD.SizeF Convert(SizeF size)
-		{
-			return new SD.SizeF(size.Width, size.Height);
-		}
-
-		public static Point Convert(SD.Point point)
-		{
-			return new Point(point.X, point.Y);
-		}
-
-		public static SD.Point Convert(Point point)
-		{
-			return new SD.Point(point.X, point.Y);
-		}
-
-		public static Rectangle Convert(SD.Rectangle rect)
-		{
-			return new Rectangle(rect.X, rect.Y, rect.Width, rect.Height);
-		}
-
-		public static SD.Rectangle Convert(Rectangle rect)
-		{
-			return new SD.Rectangle(rect.X, rect.Y, rect.Width, rect.Height);
-		}
-
-		public static DialogResult Convert(SWF.DialogResult result)
-		{
-			DialogResult ret = DialogResult.None;
-			if (result == SWF.DialogResult.OK) ret = DialogResult.Ok;
-			else if (result == SWF.DialogResult.Cancel) ret = DialogResult.Cancel;
-			else if (result == SWF.DialogResult.Yes) ret = DialogResult.Yes;
-			else if (result == SWF.DialogResult.No) ret = DialogResult.No;
-			else if (result == SWF.DialogResult.Abort) ret = DialogResult.Cancel;
-			else if (result == SWF.DialogResult.Ignore) ret = DialogResult.Ignore;
-			else if (result == SWF.DialogResult.Retry) ret = DialogResult.Retry;
-			else if (result == SWF.DialogResult.None) ret = DialogResult.None;
-			return ret;
-		}
-		
-		public static SD.Imaging.ImageFormat Convert(ImageFormat format)
-		{
-			switch (format)
-			{
-				case ImageFormat.Jpeg: return SD.Imaging.ImageFormat.Jpeg;
-				case ImageFormat.Bitmap: return SD.Imaging.ImageFormat.Bmp;
-				case ImageFormat.Gif: return SD.Imaging.ImageFormat.Gif;
-				case ImageFormat.Tiff: return SD.Imaging.ImageFormat.Tiff;
-				case ImageFormat.Png: return SD.Imaging.ImageFormat.Png;
-				default: throw new Exception("Invalid format specified");
-			}
-		}
-
-		public static ImageInterpolation Convert (SD.Drawing2D.InterpolationMode value)
-		{
-			switch (value) {
-			case SD.Drawing2D.InterpolationMode.NearestNeighbor:
-				return ImageInterpolation.None;
-			case SD.Drawing2D.InterpolationMode.Low:
-				return ImageInterpolation.Low;
-			case SD.Drawing2D.InterpolationMode.High:
-				return ImageInterpolation.Medium;
-			case SD.Drawing2D.InterpolationMode.HighQualityBilinear:
-				return ImageInterpolation.High;
-			case SD.Drawing2D.InterpolationMode.Default:
-				return ImageInterpolation.Default;
-			case SD.Drawing2D.InterpolationMode.HighQualityBicubic:
-			case SD.Drawing2D.InterpolationMode.Bicubic:
-			case SD.Drawing2D.InterpolationMode.Bilinear:
-			default:
-				throw new NotSupportedException();
-			}
-		}
-
-		public static SD.Drawing2D.InterpolationMode Convert (ImageInterpolation value)
-		{
-			switch (value) {
-			case ImageInterpolation.Default:
-				return SD.Drawing2D.InterpolationMode.Default;
-			case ImageInterpolation.None:
-				return SD.Drawing2D.InterpolationMode.NearestNeighbor;
-			case ImageInterpolation.Low:
-				return SD.Drawing2D.InterpolationMode.Low;
-			case ImageInterpolation.Medium:
-				return SD.Drawing2D.InterpolationMode.High;
-			case ImageInterpolation.High:
-				return SD.Drawing2D.InterpolationMode.HighQualityBilinear;
-			default:
-				throw new NotSupportedException();
-			}
-		}
-
 		public static FontStyle Convert (SD.FontStyle style)
 		{
 			var ret = FontStyle.Normal;
@@ -205,6 +71,5 @@
 			if (style.HasFlag (FontStyle.Italic)) ret |= SD.FontStyle.Italic;
 			return ret;
 		}
->>>>>>> 9676a8cb
 	}
 }