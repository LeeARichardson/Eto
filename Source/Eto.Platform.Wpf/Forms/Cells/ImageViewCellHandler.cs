--- conflicted
+++ resolved
@@ -1,135 +1,66 @@
-<<<<<<< HEAD
-﻿using System;
-using System.Collections.Generic;
-using System.Linq;
-using System.Text;
-using Eto.Forms;
-using swc = System.Windows.Controls;
-using sw = System.Windows;
-using swd = System.Windows.Data;
-using swm = System.Windows.Media;
-using Eto.Platform.Wpf.Drawing;
-using Eto.Drawing;
-
-namespace Eto.Platform.Wpf.Forms.Controls
-{
-	public class ImageViewCellHandler : CellHandler<swc.DataGridColumn, ImageViewCell>, IImageViewCell
-	{
-		public static int ImageSize = 16;
-
-		object GetValue (object dataItem)
-		{
-			if (Widget.Binding != null) {
-				var image = Widget.Binding.GetValue (dataItem) as Image;
-				if (image != null)
-					return ((IWpfImage)image.Handler).GetImageClosestToSize (ImageSize);
-			}
-			return null;
-		}
-
-		public class Column : swc.DataGridColumn
-		{
-			public ImageViewCellHandler Handler { get; set; }
-
-			swc.Image Image (swc.DataGridCell cell)
-			{
-				var image = new swc.Image { MaxWidth = 16, MaxHeight = 16, StretchDirection = swc.StretchDirection.DownOnly, Margin = new sw.Thickness (0, 2, 2, 2) };
-				image.DataContextChanged += (sender, e) => {
-					var img = sender as swc.Image;
-					img.Source = Handler.GetValue (img.DataContext) as swm.ImageSource;
-					Handler.FormatCell (img, cell, img.DataContext);
-				};
-				return image;
-			}
-
-			protected override sw.FrameworkElement GenerateElement (swc.DataGridCell cell, object dataItem)
-			{
-				return Handler.SetupCell (Image(cell));
-			}
-
-			protected override object PrepareCellForEdit (sw.FrameworkElement editingElement, sw.RoutedEventArgs editingEventArgs)
-			{
-				var control = editingElement as swc.TextBox ?? editingElement.FindChild<swc.TextBox> ("control");
-				return base.PrepareCellForEdit (control, editingEventArgs);
-			}
-
-			protected override sw.FrameworkElement GenerateEditingElement (swc.DataGridCell cell, object dataItem)
-			{
-				return Handler.SetupCell (Image (cell));
-			}
-		}
-
-		public ImageViewCellHandler ()
-		{
-			Control = new Column { Handler = this };
-		}
-	}
-}
-=======
-using System;
-using System.Collections.Generic;
-using System.Linq;
-using System.Text;
-using Eto.Forms;
-using swc = System.Windows.Controls;
-using sw = System.Windows;
-using swd = System.Windows.Data;
-using swm = System.Windows.Media;
-using Eto.Platform.Wpf.Drawing;
-using Eto.Drawing;
-
-namespace Eto.Platform.Wpf.Forms.Controls
-{
-	public class ImageViewCellHandler : CellHandler<swc.DataGridColumn, ImageViewCell>, IImageViewCell
-	{
-		public static int ImageSize = 16;
-
-		object GetValue (object dataItem)
-		{
-			if (Widget.Binding != null) {
-				var image = Widget.Binding.GetValue (dataItem) as Image;
-				if (image != null)
-					return ((IWpfImage)image.Handler).GetImageClosestToSize (ImageSize);
-			}
-			return null;
-		}
-
-		public class Column : swc.DataGridColumn
-		{
-			public ImageViewCellHandler Handler { get; set; }
-
-			swc.Image Image (swc.DataGridCell cell)
-			{
-				var image = new swc.Image { MaxWidth = 16, MaxHeight = 16, StretchDirection = swc.StretchDirection.DownOnly, Margin = new sw.Thickness (0, 2, 2, 2) };
-				image.DataContextChanged += (sender, e) => {
-					var img = sender as swc.Image;
-					img.Source = Handler.GetValue (img.DataContext) as swm.ImageSource;
-					Handler.FormatCell (img, cell, img.DataContext);
-				};
-				return image;
-			}
-
-			protected override sw.FrameworkElement GenerateElement (swc.DataGridCell cell, object dataItem)
-			{
-				return Handler.SetupCell (Image(cell));
-			}
-
-			protected override object PrepareCellForEdit (sw.FrameworkElement editingElement, sw.RoutedEventArgs editingEventArgs)
-			{
-				var control = editingElement as swc.TextBox ?? editingElement.FindChild<swc.TextBox> ("control");
-				return base.PrepareCellForEdit (control, editingEventArgs);
-			}
-
-			protected override sw.FrameworkElement GenerateEditingElement (swc.DataGridCell cell, object dataItem)
-			{
-				return Handler.SetupCell (Image (cell));
-			}
-		}
-
-		public ImageViewCellHandler ()
-		{
-			Control = new Column { Handler = this };
-		}
-	}
-}
->>>>>>> 6b739447
+using System;
+using System.Collections.Generic;
+using System.Linq;
+using System.Text;
+using Eto.Forms;
+using swc = System.Windows.Controls;
+using sw = System.Windows;
+using swd = System.Windows.Data;
+using swm = System.Windows.Media;
+using Eto.Platform.Wpf.Drawing;
+using Eto.Drawing;
+
+namespace Eto.Platform.Wpf.Forms.Controls
+{
+	public class ImageViewCellHandler : CellHandler<swc.DataGridColumn, ImageViewCell>, IImageViewCell
+	{
+		public static int ImageSize = 16;
+
+		object GetValue (object dataItem)
+		{
+			if (Widget.Binding != null) {
+				var image = Widget.Binding.GetValue (dataItem) as Image;
+				if (image != null)
+					return ((IWpfImage)image.Handler).GetImageClosestToSize (ImageSize);
+			}
+			return null;
+		}
+
+		public class Column : swc.DataGridColumn
+		{
+			public ImageViewCellHandler Handler { get; set; }
+
+			swc.Image Image (swc.DataGridCell cell)
+			{
+				var image = new swc.Image { MaxWidth = 16, MaxHeight = 16, StretchDirection = swc.StretchDirection.DownOnly, Margin = new sw.Thickness (0, 2, 2, 2) };
+				image.DataContextChanged += (sender, e) => {
+					var img = sender as swc.Image;
+					img.Source = Handler.GetValue (img.DataContext) as swm.ImageSource;
+					Handler.FormatCell (img, cell, img.DataContext);
+				};
+				return image;
+			}
+
+			protected override sw.FrameworkElement GenerateElement (swc.DataGridCell cell, object dataItem)
+			{
+				return Handler.SetupCell (Image(cell));
+			}
+
+			protected override object PrepareCellForEdit (sw.FrameworkElement editingElement, sw.RoutedEventArgs editingEventArgs)
+			{
+				var control = editingElement as swc.TextBox ?? editingElement.FindChild<swc.TextBox> ("control");
+				return base.PrepareCellForEdit (control, editingEventArgs);
+			}
+
+			protected override sw.FrameworkElement GenerateEditingElement (swc.DataGridCell cell, object dataItem)
+			{
+				return Handler.SetupCell (Image (cell));
+			}
+		}
+
+		public ImageViewCellHandler ()
+		{
+			Control = new Column { Handler = this };
+		}
+	}
+}