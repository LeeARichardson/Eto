<?xml version="1.0" encoding="utf-8"?>
<Project DefaultTargets="Build" ToolsVersion="4.0" xmlns="http://schemas.microsoft.com/developer/msbuild/2003">
  <PropertyGroup>
    <Configuration Condition=" '$(Configuration)' == '' ">Debug</Configuration>
    <Platform Condition=" '$(Platform)' == '' ">AnyCPU</Platform>
    <ProductVersion>10.0.0</ProductVersion>
    <SchemaVersion>2.0</SchemaVersion>
    <ProjectGuid>{83452633-C37C-490F-852A-3ADE0A2CF0D4}</ProjectGuid>
    <ProjectTypeGuids>{6BC8ED88-2882-458C-8E55-DFD12B67127B};{FAE04EC0-301F-11D3-BF4B-00C04F79EFBC}</ProjectTypeGuids>
    <OutputType>Library</OutputType>
    <RootNamespace>Eto</RootNamespace>
  </PropertyGroup>
  <PropertyGroup Condition=" '$(Configuration)|$(Platform)' == 'Debug|AnyCPU' ">
    <DebugSymbols>True</DebugSymbols>
    <DebugType>full</DebugType>
    <Optimize>False</Optimize>
    <OutputPath>bin\iOS\Debug</OutputPath>
    <DefineConstants>DEBUG;MOBILE</DefineConstants>
    <ErrorReport>prompt</ErrorReport>
    <WarningLevel>4</WarningLevel>
    <ConsolePause>False</ConsolePause>
    <AssemblyName>Eto</AssemblyName>
  </PropertyGroup>
  <PropertyGroup Condition=" '$(Configuration)|$(Platform)' == 'Release|AnyCPU' ">
    <DebugType>none</DebugType>
    <Optimize>False</Optimize>
    <OutputPath>bin\iOS\Release</OutputPath>
    <ErrorReport>prompt</ErrorReport>
    <WarningLevel>4</WarningLevel>
    <ConsolePause>False</ConsolePause>
    <DefineConstants>MOBILE</DefineConstants>
    <AssemblyName>Eto</AssemblyName>
  </PropertyGroup>
  <PropertyGroup Condition=" '$(Configuration)|$(Platform)' == 'iPhoneSimulator|AnyCPU' ">
    <DebugType>none</DebugType>
    <Optimize>False</Optimize>
    <OutputPath>bin\iPhoneSimulator</OutputPath>
    <WarningLevel>4</WarningLevel>
    <AssemblyName>EtoiOS</AssemblyName>
  </PropertyGroup>
  <PropertyGroup Condition=" '$(Configuration)|$(Platform)' == 'Debug|iPhoneSimulator' ">
    <DebugType>none</DebugType>
    <Optimize>False</Optimize>
    <OutputPath>bin\iPhoneSimulator\Debug</OutputPath>
    <WarningLevel>4</WarningLevel>
    <AssemblyName>EtoiOS</AssemblyName>
    <MtouchLink>None</MtouchLink>
  </PropertyGroup>
  <PropertyGroup Condition=" '$(Configuration)|$(Platform)' == 'Release|iPhoneSimulator' ">
    <DebugType>none</DebugType>
    <Optimize>False</Optimize>
    <OutputPath>bin\iPhoneSimulator\Release</OutputPath>
    <WarningLevel>4</WarningLevel>
    <AssemblyName>EtoiOS</AssemblyName>
    <MtouchLink>None</MtouchLink>
  </PropertyGroup>
  <PropertyGroup Condition=" '$(Configuration)|$(Platform)' == 'Ad-Hoc|iPhone' ">
    <DebugType>none</DebugType>
    <Optimize>False</Optimize>
    <OutputPath>bin\iPhone\Ad-Hoc</OutputPath>
    <WarningLevel>4</WarningLevel>
    <AssemblyName>EtoiOS</AssemblyName>
    <CodesignKey>iPhone Developer</CodesignKey>
  </PropertyGroup>
  <PropertyGroup Condition=" '$(Configuration)|$(Platform)' == 'Debug|iPhone' ">
    <DebugType>none</DebugType>
    <Optimize>False</Optimize>
    <OutputPath>bin\iPhone\Debug</OutputPath>
    <WarningLevel>4</WarningLevel>
    <AssemblyName>EtoiOS</AssemblyName>
    <CodesignKey>iPhone Developer</CodesignKey>
  </PropertyGroup>
  <PropertyGroup Condition=" '$(Configuration)|$(Platform)' == 'AppStore|iPhone' ">
    <DebugType>none</DebugType>
    <Optimize>False</Optimize>
    <OutputPath>bin\iPhone\AppStore</OutputPath>
    <WarningLevel>4</WarningLevel>
    <AssemblyName>EtoiOS</AssemblyName>
    <CodesignKey>iPhone Developer</CodesignKey>
  </PropertyGroup>
  <PropertyGroup Condition=" '$(Configuration)|$(Platform)' == 'Release|iPhone' ">
    <DebugType>none</DebugType>
    <Optimize>False</Optimize>
    <OutputPath>bin\iPhone\Release</OutputPath>
    <WarningLevel>4</WarningLevel>
    <AssemblyName>EtoiOS</AssemblyName>
    <CodesignKey>iPhone Developer</CodesignKey>
  </PropertyGroup>
  <Import Project="$(MSBuildBinPath)\Microsoft.CSharp.targets" />
  <ItemGroup>
    <Compile Include="AssemblyInfo.cs" />
    <Compile Include="EtoEnvironment.cs" />
    <Compile Include="EtoException.cs" />
    <Compile Include="Generator.cs" />
    <Compile Include="InstanceWidget.cs" />
    <Compile Include="Resources.cs" />
    <Compile Include="WeakEventHandler.cs" />
    <Compile Include="Widget.cs" />
    <Compile Include="WidgetHandler.cs" />
    <Compile Include="Drawing\Bitmap.cs" />
    <Compile Include="Drawing\Color.cs" />
    <Compile Include="Drawing\Font.cs" />
    <Compile Include="Drawing\Graphics.cs" />
    <Compile Include="Drawing\Icon.cs" />
    <Compile Include="Drawing\Image.cs" />
    <Compile Include="Drawing\IndexedBitmap.cs" />
    <Compile Include="Drawing\Padding.cs" />
    <Compile Include="Drawing\Palette.cs" />
    <Compile Include="Drawing\Point.cs" />
    <Compile Include="Drawing\PointF.cs" />
    <Compile Include="Drawing\Rectangle.cs" />
    <Compile Include="Drawing\RectangleF.cs" />
    <Compile Include="Drawing\ScreenBitmap.cs" />
    <Compile Include="Drawing\Size.cs" />
    <Compile Include="Drawing\SizeF.cs" />
    <Compile Include="IO\DiskDirectoryInfo.cs" />
    <Compile Include="IO\DiskFileInfo.cs" />
    <Compile Include="IO\EtoDirectoryInfo.cs" />
    <Compile Include="IO\EtoDriveInfo.cs" />
    <Compile Include="IO\EtoFileInfo.cs" />
    <Compile Include="IO\EtoSystemObjectInfo.cs" />
    <Compile Include="IO\SystemIcons.cs" />
    <Compile Include="IO\VirtualDirectoryInfo.cs" />
    <Compile Include="IO\VirtualDirectoryType.cs" />
    <Compile Include="IO\VirtualFileEntry.cs" />
    <Compile Include="IO\VirtualFileInfo.cs" />
    <Compile Include="Misc\Platform.cs" />
    <Compile Include="Forms\Application.cs" />
    <Compile Include="Forms\Container.cs" />
    <Compile Include="Forms\Dialog.cs" />
    <Compile Include="Forms\FileDialog.cs" />
    <Compile Include="Forms\Form.cs" />
    <Compile Include="Forms\GenerateActionArgs.cs" />
    <Compile Include="Forms\Key.cs" />
    <Compile Include="Forms\Layout.cs" />
    <Compile Include="Forms\MessageBox.cs" />
    <Compile Include="Forms\OpenFileDialog.cs" />
    <Compile Include="Forms\SaveFileDialog.cs" />
    <Compile Include="Forms\SelectFolderDialog.cs" />
    <Compile Include="Forms\Window.cs" />
    <Compile Include="Forms\Actions\ActionItem.cs" />
    <Compile Include="Forms\Actions\ActionItemCollection.cs" />
    <Compile Include="Forms\Actions\BaseAction.cs" />
    <Compile Include="Forms\Actions\ButtonAction.cs" />
    <Compile Include="Forms\Actions\CheckAction.cs" />
    <Compile Include="Forms\Actions\RadioAction.cs" />
    <Compile Include="Forms\Controls\Button.cs" />
    <Compile Include="Forms\Controls\CheckBox.cs" />
    <Compile Include="Forms\Controls\ComboBox.cs" />
    <Compile Include="Forms\Controls\Control.cs" />
    <Compile Include="Forms\Controls\Drawable.cs" />
    <Compile Include="Forms\Controls\GroupBox.cs" />
    <Compile Include="Forms\Controls\ImageView.cs" />
    <Compile Include="Forms\Controls\KeyPressEventArgs.cs" />
    <Compile Include="Forms\Controls\Label.cs" />
    <Compile Include="Forms\Controls\ListBox.cs" />
    <Compile Include="Forms\Controls\ListControl.cs" />
    <Compile Include="Forms\Controls\MouseEventArgs.cs" />
    <Compile Include="Forms\Controls\NumericUpDown.cs" />
    <Compile Include="Forms\Controls\Panel.cs" />
    <Compile Include="Forms\Controls\RadioButton.cs" />
    <Compile Include="Forms\Controls\Scrollable.cs" />
    <Compile Include="Forms\Controls\Splitter.cs" />
    <Compile Include="Forms\Controls\TabControl.cs" />
    <Compile Include="Forms\Controls\TabPage.cs" />
    <Compile Include="Forms\Controls\TextArea.cs" />
    <Compile Include="Forms\Controls\TextBox.cs" />
    <Compile Include="Forms\Controls\TextControl.cs" />
    <Compile Include="Forms\Controls\TreeView.cs" />
    <Compile Include="Forms\ToolBar\CheckToolBarButton.cs" />
    <Compile Include="Forms\ToolBar\SeparatorToolBarItem.cs" />
    <Compile Include="Forms\ToolBar\ToolBar.cs" />
    <Compile Include="Forms\ToolBar\ToolBarButton.cs" />
    <Compile Include="Forms\ToolBar\ToolBarItem.cs" />
    <Compile Include="CancelEventHandler.cs" />
    <Compile Include="Forms\Controls\Navigation.cs" />
    <Compile Include="Forms\Actions\ActionCollection.cs" />
    <Compile Include="Drawing\BitmapData.cs" />
    <Compile Include="Forms\UITimer.cs" />
    <Compile Include="Forms\Clipboard.cs" />
    <Compile Include="Forms\CommonDialog.cs" />
    <Compile Include="Drawing\GraphicsPath.cs" />
    <Compile Include="Drawing\XmlExtensions.cs" />
    <Compile Include="Forms\ColorDialog.cs" />
    <Compile Include="Forms\Controls\DateTimePicker.cs" />
    <Compile Include="Forms\Controls\WebView.cs" />
    <Compile Include="Style.cs" />
    <Compile Include="Forms\Controls\Scrollable.mobile.cs" />
    <Compile Include="Forms\ListItem.cs" />
    <Compile Include="Forms\Controls\EnumComboBox.cs" />
    <Compile Include="Drawing\ColorCMYK.cs" />
    <Compile Include="Drawing\ColorHSB.cs" />
    <Compile Include="Drawing\ColorHSL.cs" />
    <Compile Include="Forms\Controls\Slider.cs" />
    <Compile Include="Forms\Controls\NavigationItem.cs" />
    <Compile Include="Forms\Controls\Drawable.mobile.cs" />
    <Compile Include="Drawing\ColorConverter.cs" />
    <Compile Include="Drawing\PaddingConverter.cs" />
    <Compile Include="Drawing\PointConverter.cs" />
    <Compile Include="Drawing\PointFConverter.cs" />
    <Compile Include="Drawing\RectangleConverter.cs" />
    <Compile Include="Drawing\RectangleFConverter.cs" />
    <Compile Include="Drawing\SizeConverter.cs" />
    <Compile Include="Drawing\SizeFConverter.cs" />
    <Compile Include="Forms\Layout\DockLayout.cs" />
    <Compile Include="Forms\Layout\DynamicControl.cs" />
    <Compile Include="Forms\Layout\DynamicItem.cs" />
    <Compile Include="Forms\Layout\DynamicLayout.cs" />
    <Compile Include="Forms\Layout\DynamicTable.cs" />
    <Compile Include="Forms\Layout\PixelLayout.cs" />
    <Compile Include="Forms\Layout\TableLayout.cs" />
    <Compile Include="Forms\Controls\CommonControl.cs" />
    <Compile Include="Forms\Controls\GridColumn.cs" />
    <Compile Include="Forms\Controls\GridItem.cs" />
    <Compile Include="Forms\Controls\GridView.cs" />
    <Compile Include="Forms\Controls\PasswordBox.cs" />
    <Compile Include="Forms\Controls\ProgressBar.cs" />
    <Compile Include="Forms\Cursor.cs" />
    <Compile Include="Forms\DataStoreVirtualCollection.cs" />
    <Compile Include="CollectionChangedHandler.cs" />
    <Compile Include="Forms\ToolBar\ToolBarActionItem.cs" />
    <Compile Include="Forms\IDataStore.cs" />
    <Compile Include="Binding\Binding.cs" />
    <Compile Include="Binding\BindingChangedEventArgs.cs" />
    <Compile Include="Binding\BindingChangingEventArgs.cs" />
    <Compile Include="Binding\BindingCollection.cs" />
    <Compile Include="Binding\BindingExtensions.cs" />
    <Compile Include="Binding\ColumnBinding.cs" />
    <Compile Include="Binding\DualBinding.cs" />
    <Compile Include="Binding\ObjectBinding.cs" />
    <Compile Include="Binding\PropertyBinding.cs" />
    <Compile Include="ResourceNotFoundException.cs" />
    <Compile Include="Forms\Cells\Cell.cs" />
    <Compile Include="Forms\Cells\CheckBoxCell.cs" />
    <Compile Include="Forms\Cells\ComboBoxCell.cs" />
    <Compile Include="Forms\Cells\ImageTextCell.cs" />
    <Compile Include="Forms\Cells\ImageViewCell.cs" />
    <Compile Include="Forms\Cells\SingleValueCell.cs" />
    <Compile Include="Forms\Cells\TextBoxCell.cs" />
    <Compile Include="Forms\Controls\Grid.cs" />
    <Compile Include="Forms\Controls\TreeGridItem.cs" />
    <Compile Include="Forms\Controls\TreeGridView.cs" />
    <Compile Include="Forms\Controls\TreeItem.cs" />
    <Compile Include="Threading\Thread.cs" />
    <Compile Include="Binding\DirectBinding.cs" />
    <Compile Include="Binding\IndirectBinding.cs" />
    <Compile Include="Generators.cs" />
    <Compile Include="PropertyStore.cs" />
    <Compile Include="OperatingSystemPlatform.cs" />
    <Compile Include="Drawing\Colors.cs" />
    <Compile Include="XmlExtensions.cs" />
    <Compile Include="EtoMemberIdentifier.cs" />
    <Compile Include="..\GlobalAssemblyInfo.cs">
      <Link>GlobalAssemblyInfo.cs</Link>
    </Compile>
<<<<<<< HEAD
    <Compile Include="Forms\Printing\PageSettings.cs" />
    <Compile Include="Forms\Printing\PrintDialog.cs" />
    <Compile Include="Forms\Printing\PrintDocument.cs" />
    <Compile Include="Forms\Printing\PrintPageEventArgs.cs" />
    <Compile Include="Forms\Printing\PrintSettings.cs" />
=======
    <Compile Include="HandlerInvalidException.cs" />
>>>>>>> d8ac52f9
  </ItemGroup>
  <ItemGroup>
    <Folder Include="Forms\" />
    <Folder Include="Forms\Menu\" />
    <Folder Include="Threading\" />
  </ItemGroup>
  <ItemGroup>
    <None Include="Info.plist" />
  </ItemGroup>
  <ItemGroup>
    <Reference Include="System.Core" />
    <Reference Include="System" />
    <Reference Include="System.Xml" />
  </ItemGroup>
</Project><|MERGE_RESOLUTION|>--- conflicted
+++ resolved
@@ -253,15 +253,12 @@
     <Compile Include="..\GlobalAssemblyInfo.cs">
       <Link>GlobalAssemblyInfo.cs</Link>
     </Compile>
-<<<<<<< HEAD
     <Compile Include="Forms\Printing\PageSettings.cs" />
     <Compile Include="Forms\Printing\PrintDialog.cs" />
     <Compile Include="Forms\Printing\PrintDocument.cs" />
     <Compile Include="Forms\Printing\PrintPageEventArgs.cs" />
     <Compile Include="Forms\Printing\PrintSettings.cs" />
-=======
     <Compile Include="HandlerInvalidException.cs" />
->>>>>>> d8ac52f9
   </ItemGroup>
   <ItemGroup>
     <Folder Include="Forms\" />
