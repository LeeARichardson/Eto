--- conflicted
+++ resolved
@@ -467,11 +467,7 @@
 			var nsfont = FontHandler.GetControl (font);
 			var str = new NSString (text);
 			var dic = new NSMutableDictionary ();
-<<<<<<< HEAD
-			dic.Add (NSAttributedString.ForegroundColorAttributeName, color.ToNS ());
-=======
 			dic.Add (NSAttributedString.ForegroundColorAttributeName, brush.Color.ToNS ());
->>>>>>> 8fb72048
 			dic.Add (NSAttributedString.FontAttributeName, nsfont);
 			//context.SetShouldAntialias(true);
 			if (!Flipped) {
