//#define old
using Eto.Drawing;
using Eto.Forms;
using Eto.GtkSharp.Drawing;
using System;

namespace Eto.GtkSharp.Forms.Controls
{
	public class DrawableHandler : GtkPanel<Gtk.EventBox, Drawable, Drawable.ICallback>, Drawable.IHandler
	{
		Gtk.VBox content;

		public bool SupportsCreateGraphics { get { return true; } }

		public void Create()
		{
			Control = new Gtk.EventBox();
			Control.Events |= Gdk.EventMask.ExposureMask;
			//Control.ModifyBg(Gtk.StateType.Normal, new Gdk.Color(0, 0, 0));
			//Control.DoubleBuffered = false;
			Control.CanFocus = false;
			Control.CanDefault = true;
			Control.Events |= Gdk.EventMask.ButtonPressMask;

			content = new Gtk.VBox();

			Control.Add(content);
		}

		protected override void Initialize()
		{
			base.Initialize();
#if GTK2
			Control.ExposeEvent += Connector.HandleExpose;
#else
			Control.Drawn += Connector.HandleDrawn;
#endif
			Control.ButtonPressEvent += Connector.HandleDrawableButtonPressEvent;
		}

		public void Create(bool largeCanvas)
		{
			Create();
		}

		public bool CanFocus
		{
			get { return Control.CanFocus; }
			set { Control.CanFocus = value; }
		}

		protected new DrawableConnector Connector { get { return (DrawableConnector)base.Connector; } }

		protected override WeakConnector CreateConnector()
		{
			return new DrawableConnector();
		}

		protected class DrawableConnector : GtkPanelEventConnector
		{
			public new DrawableHandler Handler { get { return (DrawableHandler)base.Handler; } }

			public void HandleDrawableButtonPressEvent(object o, Gtk.ButtonPressEventArgs args)
			{
				if (Handler.CanFocus)
					Handler.Control.GrabFocus();
			}

#if GTK2
			public void HandleExpose(object o, Gtk.ExposeEventArgs args)
			{
				var h = Handler;
				if (h == null) // can happen if expose event happens after window is closed
					return;
				Gdk.EventExpose ev = args.Event;
				using (var graphics = new Graphics(new GraphicsHandler(h.Control, ev.Window)))
				{
					Rectangle rect = ev.Region.Clipbox.ToEto();
					h.Callback.OnPaint(h.Widget, new PaintEventArgs(graphics, rect));
				}
			}
#else
			[GLib.ConnectBefore]
			public void HandleDrawn(object o, Gtk.DrawnArgs args)
			{
				var h = Handler;

				var allocation = h.Control.Allocation.Size;
				args.Cr.Rectangle(new Cairo.Rectangle(0, 0, allocation.Width, allocation.Height));
				args.Cr.Clip();
				Gdk.Rectangle rect = new Gdk.Rectangle();
				if (!GraphicsHandler.GetClipRectangle(args.Cr, ref rect))
					rect = new Gdk.Rectangle(Gdk.Point.Zero, allocation);

<<<<<<< HEAD
#if old
				using (var graphics = new Graphics(new GraphicsHandler(args.Cr, h.Control.CreatePangoContext(), false)))
=======
				using (var graphics = new Graphics(new GraphicsHandler(args.Cr, h.Control.PangoContext, false)))
>>>>>>> 8b94bc9b
				{
					if (h.SelectedBackgroundColor != null)
						graphics.Clear(h.SelectedBackgroundColor.Value);

					h.Callback.OnPaint(h.Widget, new PaintEventArgs(graphics, rect.ToEto()));
				}

#else
				using (var pango = h.Control.CreatePangoContext())
				{
					using (var graphics = new Graphics(new GraphicsHandler(args.Cr, pango, false)))
					{
						if (h.SelectedBackgroundColor != null)
							graphics.Clear(h.SelectedBackgroundColor.Value);

						h.Callback.OnPaint(h.Widget, new PaintEventArgs(graphics, rect.ToEto()));
					}
				}
#endif
			}

#endif
		}

		public void Update(Rectangle rect)
		{
			using (var graphics = new Graphics(new GraphicsHandler(Control, Control.GetWindow())))
			{
				Callback.OnPaint(Widget, new PaintEventArgs(graphics, rect));
			}
		}

		public Graphics CreateGraphics()
		{
			return new Graphics(new GraphicsHandler(Control, Control.GetWindow()));
		}

		protected override void SetContainerContent(Gtk.Widget content)
		{
			this.content.Add(content);
		}

#if GTK3
		protected override void SetBackgroundColor(Color? color)
		{
			// we handle this ourselves
			//base.SetBackgroundColor(color);
			Invalidate(false);
		}
#endif
	}
}<|MERGE_RESOLUTION|>--- conflicted
+++ resolved
@@ -92,31 +92,13 @@
 				if (!GraphicsHandler.GetClipRectangle(args.Cr, ref rect))
 					rect = new Gdk.Rectangle(Gdk.Point.Zero, allocation);
 
-<<<<<<< HEAD
-#if old
-				using (var graphics = new Graphics(new GraphicsHandler(args.Cr, h.Control.CreatePangoContext(), false)))
-=======
 				using (var graphics = new Graphics(new GraphicsHandler(args.Cr, h.Control.PangoContext, false)))
->>>>>>> 8b94bc9b
 				{
 					if (h.SelectedBackgroundColor != null)
 						graphics.Clear(h.SelectedBackgroundColor.Value);
 
 					h.Callback.OnPaint(h.Widget, new PaintEventArgs(graphics, rect.ToEto()));
 				}
-
-#else
-				using (var pango = h.Control.CreatePangoContext())
-				{
-					using (var graphics = new Graphics(new GraphicsHandler(args.Cr, pango, false)))
-					{
-						if (h.SelectedBackgroundColor != null)
-							graphics.Clear(h.SelectedBackgroundColor.Value);
-
-						h.Callback.OnPaint(h.Widget, new PaintEventArgs(graphics, rect.ToEto()));
-					}
-				}
-#endif
 			}
 
 #endif
