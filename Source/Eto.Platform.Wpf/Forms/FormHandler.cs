--- conflicted
+++ resolved
@@ -1,77 +1,47 @@
-<<<<<<< HEAD
-﻿using System;
-using System.Collections.Generic;
-using System.Linq;
-using System.Text;
-using Eto.Forms;
-using sw = System.Windows;
-using swc = System.Windows.Controls;
-using Eto.Drawing;
-
-namespace Eto.Platform.Wpf.Forms
-{
-	public class FormHandler : WpfWindow<sw.Window, Form>, IForm
-	{
-		public override sw.Window CreateControl ()
-		{
-			return new sw.Window ();
-		}
-
-		public void Show()
-		{
-			Control.WindowStartupLocation = sw.WindowStartupLocation.Manual;
-			if (ApplicationHandler.Instance.IsStarted)
-				Control.Show ();
-			else
-				ApplicationHandler.Instance.DelayShownWindows.Add (Control);
-		}
-
-        public Color TransparencyKey
-        {
-            get { throw new NotImplementedException(); }
-            set { throw new NotImplementedException(); }
-        }
-
-
-        public bool KeyPreview
-        {
-            get
-            {
-                throw new NotImplementedException();
-            }
-            set
-            {
-                throw new NotImplementedException();
-            }
-        }
-    }
-}
-=======
-using System;
-using System.Collections.Generic;
-using System.Linq;
-using System.Text;
-using Eto.Forms;
-using sw = System.Windows;
-using swc = System.Windows.Controls;
-
-namespace Eto.Platform.Wpf.Forms
-{
-	public class FormHandler : WpfWindow<sw.Window, Form>, IForm
-	{
-		public override sw.Window CreateControl ()
-		{
-			return new sw.Window ();
-		}
-
-		public void Show()
-		{
-			Control.WindowStartupLocation = sw.WindowStartupLocation.Manual;
-			if (ApplicationHandler.Instance.IsStarted)
-				Control.Show ();
-			else
-				ApplicationHandler.Instance.DelayShownWindows.Add (Control);
-		}
-	}
-}
->>>>>>> 6b739447
+using System;
+using System.Collections.Generic;
+using System.Linq;
+using System.Text;
+using Eto.Forms;
+using sw = System.Windows;
+using swc = System.Windows.Controls;
+using Eto.Drawing;
+
+namespace Eto.Platform.Wpf.Forms
+{
+	public class FormHandler : WpfWindow<sw.Window, Form>, IForm
+	{
+		public override sw.Window CreateControl ()
+		{
+			return new sw.Window ();
+		}
+
+		public void Show()
+		{
+			Control.WindowStartupLocation = sw.WindowStartupLocation.Manual;
+			if (ApplicationHandler.Instance.IsStarted)
+				Control.Show ();
+			else
+				ApplicationHandler.Instance.DelayShownWindows.Add (Control);
+		}
+
+        public Color TransparencyKey
+        {
+            get { throw new NotImplementedException(); }
+            set { throw new NotImplementedException(); }
+        }
+
+
+        public bool KeyPreview
+        {
+            get
+            {
+                throw new NotImplementedException();
+            }
+            set
+            {
+                throw new NotImplementedException();
+            }
+        }
+    }
+}