--- conflicted
+++ resolved
@@ -1,135 +1,68 @@
-<<<<<<< HEAD
-﻿<?xml version="1.0" encoding="utf-8"?>
-<Project DefaultTargets="Build" ToolsVersion="4.0" xmlns="http://schemas.microsoft.com/developer/msbuild/2003">
-  <PropertyGroup>
-    <Configuration Condition=" '$(Configuration)' == '' ">Debug</Configuration>
-    <Platform Condition=" '$(Platform)' == '' ">AnyCPU</Platform>
-    <ProductVersion>10.0.0</ProductVersion>
-    <SchemaVersion>2.0</SchemaVersion>
-    <ProjectGuid>{2F2C45E0-4142-44D0-8A0C-7264C0F925B2}</ProjectGuid>
-    <OutputType>Library</OutputType>
-    <RootNamespace>Eto.Json</RootNamespace>
-    <AssemblyName>Eto.Json</AssemblyName>
-  </PropertyGroup>
-  <PropertyGroup Condition=" '$(Configuration)|$(Platform)' == 'Debug|AnyCPU' ">
-    <DebugSymbols>True</DebugSymbols>
-    <DebugType>full</DebugType>
-    <Optimize>False</Optimize>
-    <OutputPath>..\..\BuildOutput\Debug</OutputPath>
-    <DefineConstants>DEBUG;</DefineConstants>
-    <ErrorReport>prompt</ErrorReport>
-    <WarningLevel>4</WarningLevel>
-    <ConsolePause>False</ConsolePause>
-  </PropertyGroup>
-  <PropertyGroup Condition=" '$(Configuration)|$(Platform)' == 'Release|AnyCPU' ">
-    <DebugType>pdbonly</DebugType>
-    <Optimize>True</Optimize>
-    <OutputPath>..\..\BuildOutput\Release</OutputPath>
-    <ErrorReport>prompt</ErrorReport>
-    <WarningLevel>4</WarningLevel>
-    <ConsolePause>False</ConsolePause>
-    <DebugSymbols>True</DebugSymbols>
-  </PropertyGroup>
-  <PropertyGroup>
-    <OutputRoot>..\..\..</OutputRoot>  
-  </PropertyGroup>
-  <Import Condition = "Exists('../../../Common.targets')" Project="../../../Common.targets" />  
-  <ItemGroup>
-    <Reference Include="System" />
-    <Reference Include="Newtonsoft.Json">
-      <HintPath>..\..\Libraries\Json.NET\Bin\Net40\Newtonsoft.Json.dll</HintPath>
-    </Reference>
-    <Reference Include="System.Xaml" />
-    <Reference Include="System.Core" />
-  </ItemGroup>
-  <ItemGroup>
-    <Compile Include="AssemblyInfo.cs" />
-    <Compile Include="JsonReader.cs" />
-    <Compile Include="DynamicLayoutConverter.cs" />
-    <Compile Include="DelegateConverter.cs" />
-    <Compile Include="EventValueProvider.cs" />
-    <Compile Include="EtoContractResolver.cs" />
-    <Compile Include="PropertyStoreConverter.cs" />
-    <Compile Include="NamespaceManager.cs" />
-    <Compile Include="EtoBinder.cs" />
-    <Compile Include="NameConverter.cs" />
-    <Compile Include="..\GlobalAssemblyInfo.cs">
-      <Link>GlobalAssemblyInfo.cs</Link>
-    </Compile>
-    <Compile Include="DefaultNamespaceManager.cs" />
-    <Compile Include="ImageConverter.cs" />
-  </ItemGroup>
-  <Import Project="$(MSBuildBinPath)\Microsoft.CSharp.targets" />
-  <ItemGroup>
-    <ProjectReference Include="..\Eto\Eto.csproj">
-      <Project>{16289D2F-044C-49EF-83E9-9391AFF8FD2B}</Project>
-      <Name>Eto</Name>
-    </ProjectReference>
-  </ItemGroup>
-=======
-<?xml version="1.0" encoding="utf-8"?>
-<Project DefaultTargets="Build" ToolsVersion="4.0" xmlns="http://schemas.microsoft.com/developer/msbuild/2003">
-  <PropertyGroup>
-    <Configuration Condition=" '$(Configuration)' == '' ">Debug</Configuration>
-    <Platform Condition=" '$(Platform)' == '' ">AnyCPU</Platform>
-    <ProductVersion>10.0.0</ProductVersion>
-    <SchemaVersion>2.0</SchemaVersion>
-    <ProjectGuid>{2F2C45E0-4142-44D0-8A0C-7264C0F925B2}</ProjectGuid>
-    <OutputType>Library</OutputType>
-    <RootNamespace>Eto.Json</RootNamespace>
-    <AssemblyName>Eto.Json</AssemblyName>
-  </PropertyGroup>
-  <PropertyGroup Condition=" '$(Configuration)|$(Platform)' == 'Debug|AnyCPU' ">
-    <DebugSymbols>True</DebugSymbols>
-    <DebugType>full</DebugType>
-    <Optimize>False</Optimize>
-    <OutputPath>..\..\BuildOutput\Debug</OutputPath>
-    <DefineConstants>DEBUG;</DefineConstants>
-    <ErrorReport>prompt</ErrorReport>
-    <WarningLevel>4</WarningLevel>
-    <ConsolePause>False</ConsolePause>
-  </PropertyGroup>
-  <PropertyGroup Condition=" '$(Configuration)|$(Platform)' == 'Release|AnyCPU' ">
-    <DebugType>pdbonly</DebugType>
-    <Optimize>True</Optimize>
-    <OutputPath>..\..\BuildOutput\Release</OutputPath>
-    <ErrorReport>prompt</ErrorReport>
-    <WarningLevel>4</WarningLevel>
-    <ConsolePause>False</ConsolePause>
-    <DebugSymbols>True</DebugSymbols>
-  </PropertyGroup>
-  <Import Condition="Exists('../../../Eto.Common.targets')" Project="../../../Eto.Common.targets" />
-  <ItemGroup>
-    <Reference Include="System" />
-    <Reference Include="Newtonsoft.Json">
-      <HintPath>..\..\Libraries\Json.NET\Bin\Net40\Newtonsoft.Json.dll</HintPath>
-    </Reference>
-    <Reference Include="System.Xaml" />
-    <Reference Include="System.Core" />
-  </ItemGroup>
-  <ItemGroup>
-    <Compile Include="AssemblyInfo.cs" />
-    <Compile Include="JsonReader.cs" />
-    <Compile Include="DynamicLayoutConverter.cs" />
-    <Compile Include="DelegateConverter.cs" />
-    <Compile Include="EventValueProvider.cs" />
-    <Compile Include="EtoContractResolver.cs" />
-    <Compile Include="PropertyStoreConverter.cs" />
-    <Compile Include="NamespaceManager.cs" />
-    <Compile Include="EtoBinder.cs" />
-    <Compile Include="NameConverter.cs" />
-    <Compile Include="..\GlobalAssemblyInfo.cs">
-      <Link>GlobalAssemblyInfo.cs</Link>
-    </Compile>
-    <Compile Include="DefaultNamespaceManager.cs" />
-    <Compile Include="ImageConverter.cs" />
-  </ItemGroup>
-  <Import Project="$(MSBuildBinPath)\Microsoft.CSharp.targets" />
-  <ItemGroup>
-    <ProjectReference Include="..\Eto\Eto.csproj">
-      <Project>{16289D2F-044C-49EF-83E9-9391AFF8FD2B}</Project>
-      <Name>Eto</Name>
-    </ProjectReference>
-  </ItemGroup>
->>>>>>> 6b739447
+<?xml version="1.0" encoding="utf-8"?>
+<Project DefaultTargets="Build" ToolsVersion="4.0" xmlns="http://schemas.microsoft.com/developer/msbuild/2003">
+  <PropertyGroup>
+    <Configuration Condition=" '$(Configuration)' == '' ">Debug</Configuration>
+    <Platform Condition=" '$(Platform)' == '' ">AnyCPU</Platform>
+    <ProductVersion>10.0.0</ProductVersion>
+    <SchemaVersion>2.0</SchemaVersion>
+    <ProjectGuid>{2F2C45E0-4142-44D0-8A0C-7264C0F925B2}</ProjectGuid>
+    <OutputType>Library</OutputType>
+    <RootNamespace>Eto.Json</RootNamespace>
+    <AssemblyName>Eto.Json</AssemblyName>
+  </PropertyGroup>
+  <PropertyGroup Condition=" '$(Configuration)|$(Platform)' == 'Debug|AnyCPU' ">
+    <DebugSymbols>True</DebugSymbols>
+    <DebugType>full</DebugType>
+    <Optimize>False</Optimize>
+    <OutputPath>..\..\BuildOutput\Debug</OutputPath>
+    <DefineConstants>DEBUG;</DefineConstants>
+    <ErrorReport>prompt</ErrorReport>
+    <WarningLevel>4</WarningLevel>
+    <ConsolePause>False</ConsolePause>
+  </PropertyGroup>
+  <PropertyGroup Condition=" '$(Configuration)|$(Platform)' == 'Release|AnyCPU' ">
+    <DebugType>pdbonly</DebugType>
+    <Optimize>True</Optimize>
+    <OutputPath>..\..\BuildOutput\Release</OutputPath>
+    <ErrorReport>prompt</ErrorReport>
+    <WarningLevel>4</WarningLevel>
+    <ConsolePause>False</ConsolePause>
+    <DebugSymbols>True</DebugSymbols>
+  </PropertyGroup>
+  <PropertyGroup>
+    <OutputRoot>..\..\..</OutputRoot>  
+  </PropertyGroup>
+  <Import Condition = "Exists('../../../Common.targets')" Project="../../../Common.targets" />  
+  <ItemGroup>
+    <Reference Include="System" />
+    <Reference Include="Newtonsoft.Json">
+      <HintPath>..\..\Libraries\Json.NET\Bin\Net40\Newtonsoft.Json.dll</HintPath>
+    </Reference>
+    <Reference Include="System.Xaml" />
+    <Reference Include="System.Core" />
+  </ItemGroup>
+  <ItemGroup>
+    <Compile Include="AssemblyInfo.cs" />
+    <Compile Include="JsonReader.cs" />
+    <Compile Include="DynamicLayoutConverter.cs" />
+    <Compile Include="DelegateConverter.cs" />
+    <Compile Include="EventValueProvider.cs" />
+    <Compile Include="EtoContractResolver.cs" />
+    <Compile Include="PropertyStoreConverter.cs" />
+    <Compile Include="NamespaceManager.cs" />
+    <Compile Include="EtoBinder.cs" />
+    <Compile Include="NameConverter.cs" />
+    <Compile Include="..\GlobalAssemblyInfo.cs">
+      <Link>GlobalAssemblyInfo.cs</Link>
+    </Compile>
+    <Compile Include="DefaultNamespaceManager.cs" />
+    <Compile Include="ImageConverter.cs" />
+  </ItemGroup>
+  <Import Project="$(MSBuildBinPath)\Microsoft.CSharp.targets" />
+  <ItemGroup>
+    <ProjectReference Include="..\Eto\Eto.csproj">
+      <Project>{16289D2F-044C-49EF-83E9-9391AFF8FD2B}</Project>
+      <Name>Eto</Name>
+    </ProjectReference>
+  </ItemGroup>
 </Project>