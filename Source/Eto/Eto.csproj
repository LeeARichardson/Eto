<<<<<<< HEAD
﻿<?xml version="1.0" encoding="utf-8"?>
<Project DefaultTargets="Build" xmlns="http://schemas.microsoft.com/developer/msbuild/2003" ToolsVersion="4.0">
  <PropertyGroup>
    <ProjectType>Local</ProjectType>
    <ProductVersion>8.0.50727</ProductVersion>
    <SchemaVersion>2.0</SchemaVersion>
    <ProjectGuid>{16289D2F-044C-49EF-83E9-9391AFF8FD2B}</ProjectGuid>
    <Configuration Condition=" '$(Configuration)' == '' ">Debug</Configuration>
    <Platform Condition=" '$(Platform)' == '' ">AnyCPU</Platform>
    <AssemblyKeyContainerName>
    </AssemblyKeyContainerName>
    <AssemblyName>Eto</AssemblyName>
    <DefaultClientScript>JScript</DefaultClientScript>
    <DefaultHTMLPageLayout>Grid</DefaultHTMLPageLayout>
    <DefaultTargetSchema>IE50</DefaultTargetSchema>
    <DelaySign>false</DelaySign>
    <OutputType>Library</OutputType>
    <AppDesignerFolder>
    </AppDesignerFolder>
    <RootNamespace>Eto</RootNamespace>
    <FileUpgradeFlags>
    </FileUpgradeFlags>
  </PropertyGroup>
  <PropertyGroup>
    <OutputRoot>..\..\..</OutputRoot>
  </PropertyGroup>
  <Import Condition="Exists('../../../Common.targets')" Project="../../../Common.targets" />
  <PropertyGroup>
    <DefineConstants>$(DefineConstants);DESKTOP;XAML</DefineConstants>
  </PropertyGroup>
  <!--MSbuild determines the configurations by trolling all condition expressions.-->
  <PropertyGroup Condition=" '$(Configuration)|$(Platform)' == 'Debug|iPhoneSimulator' ">
    <OutputPath>$(OutputRoot)\bin\iPhoneSimulator\Debug</OutputPath>
    <DebugType>none</DebugType>
    <WarningLevel>4</WarningLevel>
    <Optimize>false</Optimize>
  </PropertyGroup>
  <PropertyGroup Condition=" '$(Configuration)|$(Platform)' == 'Release|iPhoneSimulator' ">
    <OutputPath>$(OutputRoot)\bin\iPhoneSimulator\Release</OutputPath>
    <DebugType>none</DebugType>
    <WarningLevel>4</WarningLevel>
    <Optimize>false</Optimize>
  </PropertyGroup>
  <PropertyGroup Condition=" '$(Configuration)|$(Platform)' == 'Debug|iPhone' ">
    <OutputPath>$(OutputRoot)\bin\iPhone\Debug</OutputPath>
    <DebugType>none</DebugType>
    <WarningLevel>4</WarningLevel>
    <Optimize>false</Optimize>
  </PropertyGroup>
  <PropertyGroup Condition=" '$(Configuration)|$(Platform)' == 'Release|iPhone' ">
    <OutputPath>$(OutputRoot)\bin\iPhone\Release</OutputPath>
    <DebugType>none</DebugType>
    <WarningLevel>4</WarningLevel>
    <Optimize>false</Optimize>
  </PropertyGroup>
  <PropertyGroup Condition=" '$(Configuration)|$(Platform)' == 'Debug|Mac' ">
    <OutputPath>$(OutputRoot)\bin\Mac\Debug</OutputPath>
    <Optimize>false</Optimize>
    <WarningLevel>4</WarningLevel>
    <Optimize>false</Optimize>
  </PropertyGroup>
  <PropertyGroup Condition=" '$(Configuration)|$(Platform)' == 'Release|Mac' ">
    <OutputPath>$(OutputRoot)\bin\Mac\Release</OutputPath>
    <DebugType>none</DebugType>
    <WarningLevel>4</WarningLevel>
    <Optimize>false</Optimize>
  </PropertyGroup>
  <PropertyGroup Condition=" '$(Configuration)|$(Platform)' == 'Release|AnyCPU' ">
    <BaseAddress>285212672</BaseAddress>
    <ConfigurationOverrideFile>
    </ConfigurationOverrideFile>
    <DefineConstants>TRACE;DESKTOP;XAML</DefineConstants>
    <DocumentationFile>..\..\BuildOutput\Release\Eto.xml</DocumentationFile>
    <FileAlignment>4096</FileAlignment>
    <Optimize>True</Optimize>
    <OutputPath>..\..\BuildOutput\Release\</OutputPath>
    <RegisterForComInterop>False</RegisterForComInterop>
    <RemoveIntegerChecks>False</RemoveIntegerChecks>
    <WarningLevel>4</WarningLevel>
    <DebugType>pdbonly</DebugType>
    <GenerateDocumentation>True</GenerateDocumentation>
    <DebugSymbols>True</DebugSymbols>
  </PropertyGroup>
  <PropertyGroup Condition=" '$(Configuration)|$(Platform)' == 'Debug|AnyCPU' ">
    <BaseAddress>285212672</BaseAddress>
    <ConfigurationOverrideFile>
    </ConfigurationOverrideFile>
    <DefineConstants>TRACE;DEBUG;DESKTOP;XAML</DefineConstants>
    <DocumentationFile>..\..\BuildOutput\Debug\Eto.xml</DocumentationFile>
    <DebugSymbols>True</DebugSymbols>
    <FileAlignment>4096</FileAlignment>
    <Optimize>False</Optimize>
    <OutputPath>..\..\BuildOutput\Debug\</OutputPath>
    <RegisterForComInterop>False</RegisterForComInterop>
    <RemoveIntegerChecks>False</RemoveIntegerChecks>
    <WarningLevel>4</WarningLevel>
    <DebugType>full</DebugType>
    <GenerateDocumentation>True</GenerateDocumentation>
  </PropertyGroup>
  <ItemGroup Condition="'$(XTarget)' == 'x86' or $(XTarget) == 'AnyCPU'">
    <Reference Include="System.Drawing" />
  </ItemGroup>
  <ItemGroup>
    <Reference Include="System">
      <Name>System</Name>
    </Reference>
    <Reference Include="System.Xml">
      <Name>System.Xml</Name>
    </Reference>
    <Reference Include="System.Core" />
    <Reference Include="System.Xaml" />
  </ItemGroup>
  <ItemGroup>
  </ItemGroup>
  <ItemGroup>
    <Compile Include="AssemblyInfo.cs">
      <SubType>Code</SubType>
    </Compile>
    <Compile Include="Binding\ColumnBinding.cs" />
    <Compile Include="Cache\BrushCache.cs" />
    <Compile Include="Cache\PenCache.cs" />
    <Compile Include="CancelEventHandler.cs">
      <SubType>Code</SubType>
    </Compile>
    <Compile Include="ContentProperty.cs" />
    <Compile Include="Drawing\Colors.cs" />
    <Compile Include="Cache\FontCache.cs" />
    <Compile Include="Drawing\ImageConverter.cs" />
    <Compile Include="Drawing\ImageInterpolation.cs" />
    <Compile Include="Drawing\PixelOffsetMode.cs" />
    <Compile Include="Drawing\Region.cs" />
    <Compile Include="Drawing\Brush.cs" />
    <Compile Include="Drawing\Constants.cs" />
    <Compile Include="Drawing\Matrix.cs" />
    <Compile Include="Drawing\Pen.cs" />
    <Compile Include="Drawing\StringAlignment.cs" />
    <Compile Include="Drawing\TextAlign.cs" />
    <Compile Include="Drawing\TransformStack.cs" />
    <Compile Include="Drawing\VerticalMetrics.cs" />
    <Compile Include="EtoEnvironment.cs">
      <SubType>Code</SubType>
    </Compile>
    <Compile Include="EtoException.cs">
      <SubType>Code</SubType>
    </Compile>
    <Compile Include="Forms\Controls\DataObject.cs" />
    <Compile Include="Forms\Controls\DragDrop.cs" />
    <Compile Include="Forms\Controls\DragDropInputSource.cs" />
    <Compile Include="Forms\Controls\Grid.cs" />
    <Compile Include="Forms\Controls\PasswordBox.cs" />
    <Compile Include="Forms\Controls\ProgressBar.cs" />
    <Compile Include="Forms\Controls\TreeItem.cs" />
    <Compile Include="Forms\Controls\TreeView.cs" />
    <Compile Include="Forms\Controls\TreeView.desktop.cs" />
    <Compile Include="Forms\DataStoreVirtualCollection.cs" />
    <Compile Include="Forms\Layout\DynamicControl.cs" />
    <Compile Include="Forms\Layout\DynamicItem.cs" />
    <Compile Include="Forms\Layout\DynamicTable.cs" />
    <Compile Include="Forms\Printing\PageSettings.cs" />
    <Compile Include="Forms\Printing\PrintDocument.cs" />
    <Compile Include="Forms\Printing\PrintSettings.cs" />
    <Compile Include="Generator.cs">
      <SubType>Code</SubType>
    </Compile>
    <Compile Include="Generators.cs" />
    <Compile Include="In32ArrayConverter.cs" />
    <Compile Include="InstanceWidget.cs" />
    <Compile Include="NamespaceInfo.cs" />
    <Compile Include="OperatingSystemPlatform.cs" />
    <Compile Include="PropertyStore.cs" />
    <Compile Include="Interface\IDragDropInputSource.cs" />
    <Compile Include="Interface\IKeyboardInputSource.cs" />
    <Compile Include="Interface\IMouseInputSource.cs" />
    <Compile Include="Math\MathUtil.cs" />
    <Compile Include="ResourceNotFoundException.cs" />
    <Compile Include="Resources.cs" />
    <Compile Include="WeakEventHandler.cs">
      <SubType>Code</SubType>
    </Compile>
    <Compile Include="Widget.cs" />
    <Compile Include="WidgetHandler.cs">
      <SubType>Code</SubType>
    </Compile>
    <Compile Include="Forms\Application.cs" />
    <Compile Include="Forms\Container.cs" />
    <Compile Include="Forms\Dialog.cs" />
    <Compile Include="Forms\Layout\DockLayout.cs" />
    <Compile Include="Forms\FileDialog.cs" />
    <Compile Include="Forms\Form.cs" />
    <Compile Include="Forms\GenerateActionArgs.cs">
      <SubType>Code</SubType>
    </Compile>
    <Compile Include="Forms\Key.cs">
      <SubType>Code</SubType>
    </Compile>
    <Compile Include="Forms\Layout\Layout.cs" />
    <Compile Include="Forms\MessageBox.cs">
      <SubType>Code</SubType>
    </Compile>
    <Compile Include="Forms\OpenFileDialog.cs" />
    <Compile Include="Forms\Layout\PixelLayout.cs" />
    <Compile Include="Forms\SaveFileDialog.cs" />
    <Compile Include="Forms\SelectFolderDialog.cs" />
    <Compile Include="Forms\Layout\TableLayout.cs" />
    <Compile Include="Forms\UITimer.cs" />
    <Compile Include="Forms\Window.cs" />
    <Compile Include="Forms\Window.desktop.cs" />
    <Compile Include="Forms\Actions\ActionCollection.cs">
      <SubType>Code</SubType>
    </Compile>
    <Compile Include="Forms\Actions\ActionItem.cs">
      <SubType>Code</SubType>
    </Compile>
    <Compile Include="Forms\Actions\ActionItem.desktop.cs">
      <SubType>Code</SubType>
    </Compile>
    <Compile Include="Forms\Actions\ActionItemCollection.cs">
      <SubType>Code</SubType>
    </Compile>
    <Compile Include="Forms\Actions\ActionItemCollection.desktop.cs">
      <SubType>Code</SubType>
    </Compile>
    <Compile Include="Forms\Actions\BaseAction.cs">
      <SubType>Code</SubType>
    </Compile>
    <Compile Include="Forms\Actions\BaseAction.desktop.cs">
      <SubType>Code</SubType>
    </Compile>
    <Compile Include="Forms\Actions\ButtonAction.cs">
      <SubType>Code</SubType>
    </Compile>
    <Compile Include="Forms\Actions\ButtonAction.desktop.cs">
      <SubType>Code</SubType>
    </Compile>
    <Compile Include="Forms\Actions\CheckAction.cs">
      <SubType>Code</SubType>
    </Compile>
    <Compile Include="Forms\Actions\CheckAction.desktop.cs">
      <SubType>Code</SubType>
    </Compile>
    <Compile Include="Forms\Actions\RadioAction.cs">
      <SubType>Code</SubType>
    </Compile>
    <Compile Include="Forms\Actions\RadioAction.desktop.cs">
      <SubType>Code</SubType>
    </Compile>
    <Compile Include="Forms\Controls\Button.cs" />
    <Compile Include="Forms\Controls\CheckBox.cs" />
    <Compile Include="Forms\Controls\ComboBox.cs" />
    <Compile Include="Forms\Controls\Control.cs" />
    <Compile Include="Forms\Controls\Drawable.cs" />
    <Compile Include="Forms\Controls\GroupBox.cs" />
    <Compile Include="Forms\Controls\ImageView.cs" />
    <Compile Include="Forms\Controls\KeyPressEventArgs.cs">
      <SubType>Code</SubType>
    </Compile>
    <Compile Include="Forms\Controls\Label.cs" />
    <Compile Include="Forms\Controls\ListBox.cs" />
    <Compile Include="Forms\Controls\ListControl.cs" />
    <Compile Include="Forms\Controls\MouseEventArgs.cs">
      <SubType>Code</SubType>
    </Compile>
    <Compile Include="Forms\Controls\NumericUpDown.cs" />
    <Compile Include="Forms\Controls\Panel.cs" />
    <Compile Include="Forms\Controls\RadioButton.cs" />
    <Compile Include="Forms\Controls\Scrollable.cs" />
    <Compile Include="Forms\Controls\Splitter.cs" />
    <Compile Include="Forms\Controls\TabControl.cs" />
    <Compile Include="Forms\Controls\TabPage.cs" />
    <Compile Include="Forms\Controls\TextArea.cs" />
    <Compile Include="Forms\Controls\TextBox.cs" />
    <Compile Include="Forms\Controls\TextControl.cs" />
    <Compile Include="Forms\Controls\TreeGridView.cs" />
    <Compile Include="Forms\Menu\CheckMenuItem.cs" />
    <Compile Include="Forms\Menu\ImageMenuItem.cs" />
    <Compile Include="Forms\Menu\Menu.cs" />
    <Compile Include="Forms\Menu\MenuActionItem.cs" />
    <Compile Include="Forms\Menu\MenuBar.cs" />
    <Compile Include="Forms\Menu\MenuItem.cs" />
    <Compile Include="Forms\Menu\RadioMenuItem.cs" />
    <Compile Include="Forms\Menu\SeparatorMenuItem.cs" />
    <Compile Include="Forms\ToolBar\CheckToolBarButton.cs" />
    <Compile Include="Forms\ToolBar\SeparatorToolBarItem.cs" />
    <Compile Include="Forms\ToolBar\ToolBar.cs" />
    <Compile Include="Forms\ToolBar\ToolBarButton.cs" />
    <Compile Include="Forms\ToolBar\ToolBarActionItem.cs" />
    <Compile Include="Forms\ToolBar\ToolBarItem.cs" />
    <Compile Include="IO\DiskDirectoryInfo.cs">
      <SubType>Code</SubType>
    </Compile>
    <Compile Include="IO\DiskFileInfo.cs">
      <SubType>Code</SubType>
    </Compile>
    <Compile Include="IO\EtoDirectoryInfo.cs">
      <SubType>Code</SubType>
    </Compile>
    <Compile Include="IO\EtoDriveInfo.cs">
      <SubType>Code</SubType>
    </Compile>
    <Compile Include="IO\EtoFileInfo.cs">
      <SubType>Code</SubType>
    </Compile>
    <Compile Include="IO\EtoSystemObjectInfo.cs">
      <SubType>Code</SubType>
    </Compile>
    <Compile Include="IO\SystemIcons.cs" />
    <Compile Include="IO\VirtualDirectoryInfo.cs">
      <SubType>Code</SubType>
    </Compile>
    <Compile Include="IO\VirtualDirectoryType.cs">
      <SubType>Code</SubType>
    </Compile>
    <Compile Include="IO\VirtualFileEntry.cs">
      <SubType>Code</SubType>
    </Compile>
    <Compile Include="IO\VirtualFileInfo.cs">
      <SubType>Code</SubType>
    </Compile>
    <Compile Include="Misc\Platform.cs">
      <SubType>Code</SubType>
    </Compile>
    <Compile Include="Xaml\EtoXamlSchemaContext.cs" />
    <Compile Include="Xaml\Extensions\ResourceExtension.cs" />
    <Compile Include="Xaml\XamlReader.cs" />
    <Compile Include="XmlExtensions.cs">
      <SubType>Code</SubType>
    </Compile>
    <Compile Include="..\GlobalAssemblyInfo.cs">
      <Link>GlobalAssemblyInfo.cs</Link>
    </Compile>
    <Compile Include="Forms\Controls\WebView.cs" />
    <Compile Include="Forms\Clipboard.cs" />
    <Compile Include="Forms\Application.desktop.cs" />
    <Compile Include="Forms\CommonDialog.cs" />
    <Compile Include="Forms\ColorDialog.cs" />
    <Compile Include="Forms\Controls\DateTimePicker.cs" />
    <Compile Include="Style.cs" />
    <Compile Include="Forms\Menu\ContextMenu.cs" />
    <Compile Include="Forms\Menu\SubMenu.cs" />
    <Compile Include="Forms\Layout\DynamicLayout.cs" />
    <Compile Include="Forms\ListItem.cs" />
    <Compile Include="Forms\Container.desktop.cs" />
    <Compile Include="Forms\Controls\ListBox.desktop.cs" />
    <Compile Include="Forms\Controls\CommonControl.cs" />
    <Compile Include="Forms\Controls\Slider.cs" />
    <Compile Include="Forms\Cursor.cs" />
    <Compile Include="Forms\Controls\Control.desktop.cs" />
    <Compile Include="Drawing\Bitmap.cs" />
    <Compile Include="Drawing\Color.cs">
      <SubType>Code</SubType>
    </Compile>
    <Compile Include="Drawing\Font.cs" />
    <Compile Include="Drawing\Graphics.cs" />
    <Compile Include="Drawing\Icon.cs" />
    <Compile Include="Drawing\Image.cs" />
    <Compile Include="Drawing\IndexedBitmap.cs" />
    <Compile Include="Drawing\Padding.cs">
      <SubType>Code</SubType>
    </Compile>
    <Compile Include="Drawing\Palette.cs">
      <SubType>Code</SubType>
    </Compile>
    <Compile Include="Drawing\Point.cs">
      <SubType>Code</SubType>
    </Compile>
    <Compile Include="Drawing\PointF.cs">
      <SubType>Code</SubType>
    </Compile>
    <Compile Include="Drawing\Rectangle.cs">
      <SubType>Code</SubType>
    </Compile>
    <Compile Include="Drawing\RectangleF.cs">
      <SubType>Code</SubType>
    </Compile>
    <Compile Include="Drawing\Size.cs">
      <SubType>Code</SubType>
    </Compile>
    <Compile Include="Drawing\SizeF.cs">
      <SubType>Code</SubType>
    </Compile>
    <Compile Include="Drawing\BitmapData.cs" />
    <Compile Include="Drawing\XmlExtensions.cs" />
    <Compile Include="Drawing\GraphicsPath.cs" />
    <Compile Include="Drawing\ColorHSB.cs" />
    <Compile Include="Drawing\ColorHSL.cs" />
    <Compile Include="Drawing\ColorCMYK.cs" />
    <Compile Include="Drawing\ColorConverter.cs" />
    <Compile Include="Drawing\SizeConverter.cs" />
    <Compile Include="Drawing\SizeFConverter.cs" />
    <Compile Include="Drawing\RectangleConverter.cs" />
    <Compile Include="Drawing\RectangleFConverter.cs" />
    <Compile Include="Drawing\PointConverter.cs" />
    <Compile Include="Drawing\PointFConverter.cs" />
    <Compile Include="Drawing\PaddingConverter.cs" />
    <Compile Include="Forms\Controls\GridView.cs" />
    <Compile Include="Forms\Controls\GridItem.cs" />
    <Compile Include="Forms\IDataStore.cs" />
    <Compile Include="CollectionChangedHandler.cs" />
    <Compile Include="Forms\Controls\GridColumn.cs" />
    <Compile Include="Forms\Cells\Cell.cs" />
    <Compile Include="Forms\Cells\ComboBoxCell.cs" />
    <Compile Include="Forms\Cells\ImageTextCell.cs" />
    <Compile Include="Forms\Cells\SingleValueCell.cs" />
    <Compile Include="Forms\Controls\TreeGridItem.cs" />
    <Compile Include="Forms\Cells\TextBoxCell.cs" />
    <Compile Include="Forms\Cells\ImageViewCell.cs" />
    <Compile Include="Forms\Controls\GridView.desktop.cs" />
    <Compile Include="Forms\Controls\TreeGridView.desktop.cs" />
    <Compile Include="Forms\Cells\CheckBoxCell.cs" />
    <Compile Include="Forms\Controls\EnumComboBox.cs" />
    <Compile Include="Binding\Binding.cs" />
    <Compile Include="Binding\BindingCollection.cs" />
    <Compile Include="Binding\BindingChangingEventArgs.cs" />
    <Compile Include="Binding\BindingChangedEventArgs.cs" />
    <Compile Include="Binding\IndirectBinding.cs" />
    <Compile Include="Binding\PropertyBinding.cs" />
    <Compile Include="Binding\DirectBinding.cs" />
    <Compile Include="Binding\ObjectBinding.cs" />
    <Compile Include="Binding\DualBinding.cs" />
    <Compile Include="Binding\BindingExtensions.cs" />
    <Compile Include="Forms\Printing\PrintDialog.cs" />
    <Compile Include="Forms\Printing\PrintPageEventArgs.cs" />
    <Compile Include="Widget.xaml.cs" />
    <Compile Include="EtoMemberIdentifier.cs" />
    <Compile Include="HandlerInvalidException.cs" />
    <Compile Include="Forms\Range.cs" />
    <Compile Include="Xaml\Extensions\FileExtension.cs" />
    <Compile Include="Forms\Controls\Navigation.cs" />
    <Compile Include="Forms\Controls\NavigationItem.cs" />
    <Compile Include="Forms\FontDialog.cs" />
    <Compile Include="Drawing\FontFamily.cs" />
    <Compile Include="Drawing\FontTypeface.cs" />
    <Compile Include="Drawing\Fonts.cs" />
    <Compile Include="Drawing\FontFamilies.cs" />
    <Compile Include="Forms\Cursors.cs" />
    <Compile Include="ObjectCache.cs" />
  </ItemGroup>
  <Import Project="$(MSBuildBinPath)\Microsoft.CSHARP.Targets" />
  <PropertyGroup>
    <PreBuildEvent>
    </PreBuildEvent>
    <PostBuildEvent>
    </PostBuildEvent>
  </PropertyGroup>
  <ItemGroup />
  <ItemGroup />
  <ItemGroup />
  <ItemGroup>
    <Content Include="..\..\LICENSE">
      <Link>LICENSE</Link>
      <CopyToOutputDirectory>PreserveNewest</CopyToOutputDirectory>
    </Content>
  </ItemGroup>
=======
<?xml version="1.0" encoding="utf-8"?>
<Project DefaultTargets="Build" xmlns="http://schemas.microsoft.com/developer/msbuild/2003" ToolsVersion="4.0">
  <PropertyGroup>
    <ProjectType>Local</ProjectType>
    <ProductVersion>8.0.50727</ProductVersion>
    <SchemaVersion>2.0</SchemaVersion>
    <ProjectGuid>{16289D2F-044C-49EF-83E9-9391AFF8FD2B}</ProjectGuid>
    <Configuration Condition=" '$(Configuration)' == '' ">Debug</Configuration>
    <Platform Condition=" '$(Platform)' == '' ">AnyCPU</Platform>
    <AssemblyKeyContainerName>
    </AssemblyKeyContainerName>
    <AssemblyName>Eto</AssemblyName>
    <DefaultClientScript>JScript</DefaultClientScript>
    <DefaultHTMLPageLayout>Grid</DefaultHTMLPageLayout>
    <DefaultTargetSchema>IE50</DefaultTargetSchema>
    <DelaySign>false</DelaySign>
    <OutputType>Library</OutputType>
    <AppDesignerFolder>
    </AppDesignerFolder>
    <RootNamespace>Eto</RootNamespace>
    <FileUpgradeFlags>
    </FileUpgradeFlags>
  </PropertyGroup>
  <Import Condition="Exists('../../../Eto.Common.targets')" Project="../../../Eto.Common.targets" />
  <PropertyGroup Condition=" '$(Configuration)|$(Platform)' == 'Release|AnyCPU' ">
    <BaseAddress>285212672</BaseAddress>
    <ConfigurationOverrideFile>
    </ConfigurationOverrideFile>
    <DefineConstants>TRACE;DESKTOP;XAML</DefineConstants>
    <DocumentationFile>..\..\BuildOutput\Release\Eto.xml</DocumentationFile>
    <FileAlignment>4096</FileAlignment>
    <Optimize>True</Optimize>
    <OutputPath>..\..\BuildOutput\Release\</OutputPath>
    <RegisterForComInterop>False</RegisterForComInterop>
    <RemoveIntegerChecks>False</RemoveIntegerChecks>
    <WarningLevel>4</WarningLevel>
    <DebugType>pdbonly</DebugType>
    <GenerateDocumentation>True</GenerateDocumentation>
    <DebugSymbols>True</DebugSymbols>
  </PropertyGroup>
  <PropertyGroup Condition=" '$(Configuration)|$(Platform)' == 'Debug|AnyCPU' ">
    <BaseAddress>285212672</BaseAddress>
    <ConfigurationOverrideFile>
    </ConfigurationOverrideFile>
    <DefineConstants>TRACE;DEBUG;DESKTOP;XAML</DefineConstants>
    <DocumentationFile>..\..\BuildOutput\Debug\Eto.xml</DocumentationFile>
    <DebugSymbols>True</DebugSymbols>
    <FileAlignment>4096</FileAlignment>
    <Optimize>False</Optimize>
    <OutputPath>..\..\BuildOutput\Debug\</OutputPath>
    <RegisterForComInterop>False</RegisterForComInterop>
    <RemoveIntegerChecks>False</RemoveIntegerChecks>
    <WarningLevel>4</WarningLevel>
    <DebugType>full</DebugType>
    <GenerateDocumentation>True</GenerateDocumentation>
  </PropertyGroup>
  <ItemGroup>
    <Reference Include="System">
      <Name>System</Name>
    </Reference>
    <Reference Include="System.Xml">
      <Name>System.Xml</Name>
    </Reference>
    <Reference Include="System.Core" />
    <Reference Include="System.Xaml" />
  </ItemGroup>
  <ItemGroup>
  </ItemGroup>
  <ItemGroup>
    <Compile Include="AssemblyInfo.cs">
      <SubType>Code</SubType>
    </Compile>
    <Compile Include="Binding\ColumnBinding.cs" />
    <Compile Include="CancelEventHandler.cs">
      <SubType>Code</SubType>
    </Compile>
    <Compile Include="ContentProperty.cs" />
    <Compile Include="Drawing\Colors.cs" />
    <Compile Include="Drawing\ImageConverter.cs" />
    <Compile Include="Drawing\ImageInterpolation.cs" />
    <Compile Include="Drawing\PixelOffsetMode.cs" />
    <Compile Include="Drawing\Region.cs" />
    <Compile Include="Drawing\Matrix.cs" />
    <Compile Include="EtoEnvironment.cs">
      <SubType>Code</SubType>
    </Compile>
    <Compile Include="EtoException.cs">
      <SubType>Code</SubType>
    </Compile>
    <Compile Include="Forms\Controls\Grid.cs" />
    <Compile Include="Forms\Controls\PasswordBox.cs" />
    <Compile Include="Forms\Controls\ProgressBar.cs" />
    <Compile Include="Forms\Controls\TreeItem.cs" />
    <Compile Include="Forms\Controls\TreeView.cs" />
    <Compile Include="Forms\Controls\TreeView.desktop.cs" />
    <Compile Include="Forms\DataStoreVirtualCollection.cs" />
    <Compile Include="Forms\Layout\DynamicControl.cs" />
    <Compile Include="Forms\Layout\DynamicItem.cs" />
    <Compile Include="Forms\Layout\DynamicTable.cs" />
    <Compile Include="Forms\Printing\PageSettings.cs" />
    <Compile Include="Forms\Printing\PrintDocument.cs" />
    <Compile Include="Forms\Printing\PrintSettings.cs" />
    <Compile Include="Generator.cs">
      <SubType>Code</SubType>
    </Compile>
    <Compile Include="Generators.cs" />
    <Compile Include="In32ArrayConverter.cs" />
    <Compile Include="InstanceWidget.cs" />
    <Compile Include="NamespaceInfo.cs" />
    <Compile Include="OperatingSystemPlatform.cs" />
    <Compile Include="PropertyStore.cs" />
    <Compile Include="ResourceNotFoundException.cs" />
    <Compile Include="Resources.cs" />
    <Compile Include="WeakEventHandler.cs">
      <SubType>Code</SubType>
    </Compile>
    <Compile Include="Widget.cs" />
    <Compile Include="WidgetHandler.cs">
      <SubType>Code</SubType>
    </Compile>
    <Compile Include="Forms\Application.cs" />
    <Compile Include="Forms\Container.cs" />
    <Compile Include="Forms\Dialog.cs" />
    <Compile Include="Forms\Layout\DockLayout.cs" />
    <Compile Include="Forms\FileDialog.cs" />
    <Compile Include="Forms\Form.cs" />
    <Compile Include="Forms\GenerateActionArgs.cs">
      <SubType>Code</SubType>
    </Compile>
    <Compile Include="Forms\Key.cs">
      <SubType>Code</SubType>
    </Compile>
    <Compile Include="Forms\Layout\Layout.cs" />
    <Compile Include="Forms\MessageBox.cs">
      <SubType>Code</SubType>
    </Compile>
    <Compile Include="Forms\OpenFileDialog.cs" />
    <Compile Include="Forms\Layout\PixelLayout.cs" />
    <Compile Include="Forms\SaveFileDialog.cs" />
    <Compile Include="Forms\SelectFolderDialog.cs" />
    <Compile Include="Forms\Layout\TableLayout.cs" />
    <Compile Include="Forms\UITimer.cs" />
    <Compile Include="Forms\Window.cs" />
    <Compile Include="Forms\Window.desktop.cs" />
    <Compile Include="Forms\Actions\ActionCollection.cs">
      <SubType>Code</SubType>
    </Compile>
    <Compile Include="Forms\Actions\ActionItem.cs">
      <SubType>Code</SubType>
    </Compile>
    <Compile Include="Forms\Actions\ActionItem.desktop.cs">
      <SubType>Code</SubType>
    </Compile>
    <Compile Include="Forms\Actions\ActionItemCollection.cs">
      <SubType>Code</SubType>
    </Compile>
    <Compile Include="Forms\Actions\ActionItemCollection.desktop.cs">
      <SubType>Code</SubType>
    </Compile>
    <Compile Include="Forms\Actions\BaseAction.cs">
      <SubType>Code</SubType>
    </Compile>
    <Compile Include="Forms\Actions\BaseAction.desktop.cs">
      <SubType>Code</SubType>
    </Compile>
    <Compile Include="Forms\Actions\ButtonAction.cs">
      <SubType>Code</SubType>
    </Compile>
    <Compile Include="Forms\Actions\ButtonAction.desktop.cs">
      <SubType>Code</SubType>
    </Compile>
    <Compile Include="Forms\Actions\CheckAction.cs">
      <SubType>Code</SubType>
    </Compile>
    <Compile Include="Forms\Actions\CheckAction.desktop.cs">
      <SubType>Code</SubType>
    </Compile>
    <Compile Include="Forms\Actions\RadioAction.cs">
      <SubType>Code</SubType>
    </Compile>
    <Compile Include="Forms\Actions\RadioAction.desktop.cs">
      <SubType>Code</SubType>
    </Compile>
    <Compile Include="Forms\Controls\Button.cs" />
    <Compile Include="Forms\Controls\CheckBox.cs" />
    <Compile Include="Forms\Controls\ComboBox.cs" />
    <Compile Include="Forms\Controls\Control.cs" />
    <Compile Include="Forms\Controls\Drawable.cs" />
    <Compile Include="Forms\Controls\GroupBox.cs" />
    <Compile Include="Forms\Controls\ImageView.cs" />
    <Compile Include="Forms\Controls\KeyPressEventArgs.cs">
      <SubType>Code</SubType>
    </Compile>
    <Compile Include="Forms\Controls\Label.cs" />
    <Compile Include="Forms\Controls\ListBox.cs" />
    <Compile Include="Forms\Controls\ListControl.cs" />
    <Compile Include="Forms\Controls\MouseEventArgs.cs">
      <SubType>Code</SubType>
    </Compile>
    <Compile Include="Forms\Controls\NumericUpDown.cs" />
    <Compile Include="Forms\Controls\Panel.cs" />
    <Compile Include="Forms\Controls\RadioButton.cs" />
    <Compile Include="Forms\Controls\Scrollable.cs" />
    <Compile Include="Forms\Controls\Splitter.cs" />
    <Compile Include="Forms\Controls\TabControl.cs" />
    <Compile Include="Forms\Controls\TabPage.cs" />
    <Compile Include="Forms\Controls\TextArea.cs" />
    <Compile Include="Forms\Controls\TextBox.cs" />
    <Compile Include="Forms\Controls\TextControl.cs" />
    <Compile Include="Forms\Controls\TreeGridView.cs" />
    <Compile Include="Forms\Menu\CheckMenuItem.cs" />
    <Compile Include="Forms\Menu\ImageMenuItem.cs" />
    <Compile Include="Forms\Menu\Menu.cs" />
    <Compile Include="Forms\Menu\MenuActionItem.cs" />
    <Compile Include="Forms\Menu\MenuBar.cs" />
    <Compile Include="Forms\Menu\MenuItem.cs" />
    <Compile Include="Forms\Menu\RadioMenuItem.cs" />
    <Compile Include="Forms\Menu\SeparatorMenuItem.cs" />
    <Compile Include="Forms\ToolBar\CheckToolBarButton.cs" />
    <Compile Include="Forms\ToolBar\SeparatorToolBarItem.cs" />
    <Compile Include="Forms\ToolBar\ToolBar.cs" />
    <Compile Include="Forms\ToolBar\ToolBarButton.cs" />
    <Compile Include="Forms\ToolBar\ToolBarActionItem.cs" />
    <Compile Include="Forms\ToolBar\ToolBarItem.cs" />
    <Compile Include="IO\DiskDirectoryInfo.cs">
      <SubType>Code</SubType>
    </Compile>
    <Compile Include="IO\DiskFileInfo.cs">
      <SubType>Code</SubType>
    </Compile>
    <Compile Include="IO\EtoDirectoryInfo.cs">
      <SubType>Code</SubType>
    </Compile>
    <Compile Include="IO\EtoDriveInfo.cs">
      <SubType>Code</SubType>
    </Compile>
    <Compile Include="IO\EtoFileInfo.cs">
      <SubType>Code</SubType>
    </Compile>
    <Compile Include="IO\EtoSystemObjectInfo.cs">
      <SubType>Code</SubType>
    </Compile>
    <Compile Include="IO\SystemIcons.cs" />
    <Compile Include="IO\VirtualDirectoryInfo.cs">
      <SubType>Code</SubType>
    </Compile>
    <Compile Include="IO\VirtualDirectoryType.cs">
      <SubType>Code</SubType>
    </Compile>
    <Compile Include="IO\VirtualFileEntry.cs">
      <SubType>Code</SubType>
    </Compile>
    <Compile Include="IO\VirtualFileInfo.cs">
      <SubType>Code</SubType>
    </Compile>
    <Compile Include="Misc\Platform.cs">
      <SubType>Code</SubType>
    </Compile>
    <Compile Include="Xaml\EtoXamlSchemaContext.cs" />
    <Compile Include="Xaml\Extensions\ResourceExtension.cs" />
    <Compile Include="Xaml\XamlReader.cs" />
    <Compile Include="XmlExtensions.cs">
      <SubType>Code</SubType>
    </Compile>
    <Compile Include="..\GlobalAssemblyInfo.cs">
      <Link>GlobalAssemblyInfo.cs</Link>
    </Compile>
    <Compile Include="Forms\Controls\WebView.cs" />
    <Compile Include="Forms\Clipboard.cs" />
    <Compile Include="Forms\Application.desktop.cs" />
    <Compile Include="Forms\CommonDialog.cs" />
    <Compile Include="Forms\ColorDialog.cs" />
    <Compile Include="Forms\Controls\DateTimePicker.cs" />
    <Compile Include="Style.cs" />
    <Compile Include="Forms\Menu\ContextMenu.cs" />
    <Compile Include="Forms\Menu\SubMenu.cs" />
    <Compile Include="Forms\Layout\DynamicLayout.cs" />
    <Compile Include="Forms\ListItem.cs" />
    <Compile Include="Forms\Container.desktop.cs" />
    <Compile Include="Forms\Controls\ListBox.desktop.cs" />
    <Compile Include="Forms\Controls\CommonControl.cs" />
    <Compile Include="Forms\Controls\Slider.cs" />
    <Compile Include="Forms\Cursor.cs" />
    <Compile Include="Forms\Controls\Control.desktop.cs" />
    <Compile Include="Drawing\Bitmap.cs" />
    <Compile Include="Drawing\Color.cs">
      <SubType>Code</SubType>
    </Compile>
    <Compile Include="Drawing\Font.cs" />
    <Compile Include="Drawing\Graphics.cs" />
    <Compile Include="Drawing\Icon.cs" />
    <Compile Include="Drawing\Image.cs" />
    <Compile Include="Drawing\IndexedBitmap.cs" />
    <Compile Include="Drawing\Padding.cs">
      <SubType>Code</SubType>
    </Compile>
    <Compile Include="Drawing\Palette.cs">
      <SubType>Code</SubType>
    </Compile>
    <Compile Include="Drawing\Point.cs">
      <SubType>Code</SubType>
    </Compile>
    <Compile Include="Drawing\PointF.cs">
      <SubType>Code</SubType>
    </Compile>
    <Compile Include="Drawing\Rectangle.cs">
      <SubType>Code</SubType>
    </Compile>
    <Compile Include="Drawing\RectangleF.cs">
      <SubType>Code</SubType>
    </Compile>
    <Compile Include="Drawing\Size.cs">
      <SubType>Code</SubType>
    </Compile>
    <Compile Include="Drawing\SizeF.cs">
      <SubType>Code</SubType>
    </Compile>
    <Compile Include="Drawing\BitmapData.cs" />
    <Compile Include="Drawing\XmlExtensions.cs" />
    <Compile Include="Drawing\GraphicsPath.cs" />
    <Compile Include="Drawing\ColorHSB.cs" />
    <Compile Include="Drawing\ColorHSL.cs" />
    <Compile Include="Drawing\ColorCMYK.cs" />
    <Compile Include="Drawing\ColorConverter.cs" />
    <Compile Include="Drawing\SizeConverter.cs" />
    <Compile Include="Drawing\SizeFConverter.cs" />
    <Compile Include="Drawing\RectangleConverter.cs" />
    <Compile Include="Drawing\RectangleFConverter.cs" />
    <Compile Include="Drawing\PointConverter.cs" />
    <Compile Include="Drawing\PointFConverter.cs" />
    <Compile Include="Drawing\PaddingConverter.cs" />
    <Compile Include="Forms\Controls\GridView.cs" />
    <Compile Include="Forms\Controls\GridItem.cs" />
    <Compile Include="Forms\IDataStore.cs" />
    <Compile Include="CollectionChangedHandler.cs" />
    <Compile Include="Forms\Controls\GridColumn.cs" />
    <Compile Include="Forms\Cells\Cell.cs" />
    <Compile Include="Forms\Cells\ComboBoxCell.cs" />
    <Compile Include="Forms\Cells\ImageTextCell.cs" />
    <Compile Include="Forms\Cells\SingleValueCell.cs" />
    <Compile Include="Forms\Controls\TreeGridItem.cs" />
    <Compile Include="Forms\Cells\TextBoxCell.cs" />
    <Compile Include="Forms\Cells\ImageViewCell.cs" />
    <Compile Include="Forms\Controls\GridView.desktop.cs" />
    <Compile Include="Forms\Controls\TreeGridView.desktop.cs" />
    <Compile Include="Forms\Cells\CheckBoxCell.cs" />
    <Compile Include="Forms\Controls\EnumComboBox.cs" />
    <Compile Include="Binding\Binding.cs" />
    <Compile Include="Binding\BindingCollection.cs" />
    <Compile Include="Binding\BindingChangingEventArgs.cs" />
    <Compile Include="Binding\BindingChangedEventArgs.cs" />
    <Compile Include="Binding\IndirectBinding.cs" />
    <Compile Include="Binding\PropertyBinding.cs" />
    <Compile Include="Binding\DirectBinding.cs" />
    <Compile Include="Binding\ObjectBinding.cs" />
    <Compile Include="Binding\DualBinding.cs" />
    <Compile Include="Binding\BindingExtensions.cs" />
    <Compile Include="Forms\Printing\PrintDialog.cs" />
    <Compile Include="Forms\Printing\PrintPageEventArgs.cs" />
    <Compile Include="Widget.xaml.cs" />
    <Compile Include="EtoMemberIdentifier.cs" />
    <Compile Include="HandlerInvalidException.cs" />
    <Compile Include="Forms\Range.cs" />
    <Compile Include="Xaml\Extensions\FileExtension.cs" />
    <Compile Include="Forms\Controls\Navigation.cs" />
    <Compile Include="Forms\Controls\NavigationItem.cs" />
    <Compile Include="Forms\FontDialog.cs" />
    <Compile Include="Drawing\FontFamily.cs" />
    <Compile Include="Drawing\FontTypeface.cs" />
    <Compile Include="Drawing\Fonts.cs" />
    <Compile Include="Drawing\FontFamilies.cs" />
    <Compile Include="Forms\Cursors.cs" />
    <Compile Include="ObjectCache.cs" />
  </ItemGroup>
  <Import Project="$(MSBuildBinPath)\Microsoft.CSHARP.Targets" />
  <PropertyGroup>
    <PreBuildEvent>
    </PreBuildEvent>
    <PostBuildEvent>
    </PostBuildEvent>
  </PropertyGroup>
  <ItemGroup />
  <ItemGroup />
  <ItemGroup />
  <ItemGroup>
    <Content Include="..\..\LICENSE">
      <Link>LICENSE</Link>
      <CopyToOutputDirectory>PreserveNewest</CopyToOutputDirectory>
    </Content>
  </ItemGroup>
>>>>>>> 6b739447
</Project><|MERGE_RESOLUTION|>--- conflicted
+++ resolved
@@ -1,847 +1,454 @@
-<<<<<<< HEAD
-﻿<?xml version="1.0" encoding="utf-8"?>
-<Project DefaultTargets="Build" xmlns="http://schemas.microsoft.com/developer/msbuild/2003" ToolsVersion="4.0">
-  <PropertyGroup>
-    <ProjectType>Local</ProjectType>
-    <ProductVersion>8.0.50727</ProductVersion>
-    <SchemaVersion>2.0</SchemaVersion>
-    <ProjectGuid>{16289D2F-044C-49EF-83E9-9391AFF8FD2B}</ProjectGuid>
-    <Configuration Condition=" '$(Configuration)' == '' ">Debug</Configuration>
-    <Platform Condition=" '$(Platform)' == '' ">AnyCPU</Platform>
-    <AssemblyKeyContainerName>
-    </AssemblyKeyContainerName>
-    <AssemblyName>Eto</AssemblyName>
-    <DefaultClientScript>JScript</DefaultClientScript>
-    <DefaultHTMLPageLayout>Grid</DefaultHTMLPageLayout>
-    <DefaultTargetSchema>IE50</DefaultTargetSchema>
-    <DelaySign>false</DelaySign>
-    <OutputType>Library</OutputType>
-    <AppDesignerFolder>
-    </AppDesignerFolder>
-    <RootNamespace>Eto</RootNamespace>
-    <FileUpgradeFlags>
-    </FileUpgradeFlags>
-  </PropertyGroup>
-  <PropertyGroup>
-    <OutputRoot>..\..\..</OutputRoot>
-  </PropertyGroup>
-  <Import Condition="Exists('../../../Common.targets')" Project="../../../Common.targets" />
-  <PropertyGroup>
-    <DefineConstants>$(DefineConstants);DESKTOP;XAML</DefineConstants>
-  </PropertyGroup>
-  <!--MSbuild determines the configurations by trolling all condition expressions.-->
-  <PropertyGroup Condition=" '$(Configuration)|$(Platform)' == 'Debug|iPhoneSimulator' ">
-    <OutputPath>$(OutputRoot)\bin\iPhoneSimulator\Debug</OutputPath>
-    <DebugType>none</DebugType>
-    <WarningLevel>4</WarningLevel>
-    <Optimize>false</Optimize>
-  </PropertyGroup>
-  <PropertyGroup Condition=" '$(Configuration)|$(Platform)' == 'Release|iPhoneSimulator' ">
-    <OutputPath>$(OutputRoot)\bin\iPhoneSimulator\Release</OutputPath>
-    <DebugType>none</DebugType>
-    <WarningLevel>4</WarningLevel>
-    <Optimize>false</Optimize>
-  </PropertyGroup>
-  <PropertyGroup Condition=" '$(Configuration)|$(Platform)' == 'Debug|iPhone' ">
-    <OutputPath>$(OutputRoot)\bin\iPhone\Debug</OutputPath>
-    <DebugType>none</DebugType>
-    <WarningLevel>4</WarningLevel>
-    <Optimize>false</Optimize>
-  </PropertyGroup>
-  <PropertyGroup Condition=" '$(Configuration)|$(Platform)' == 'Release|iPhone' ">
-    <OutputPath>$(OutputRoot)\bin\iPhone\Release</OutputPath>
-    <DebugType>none</DebugType>
-    <WarningLevel>4</WarningLevel>
-    <Optimize>false</Optimize>
-  </PropertyGroup>
-  <PropertyGroup Condition=" '$(Configuration)|$(Platform)' == 'Debug|Mac' ">
-    <OutputPath>$(OutputRoot)\bin\Mac\Debug</OutputPath>
-    <Optimize>false</Optimize>
-    <WarningLevel>4</WarningLevel>
-    <Optimize>false</Optimize>
-  </PropertyGroup>
-  <PropertyGroup Condition=" '$(Configuration)|$(Platform)' == 'Release|Mac' ">
-    <OutputPath>$(OutputRoot)\bin\Mac\Release</OutputPath>
-    <DebugType>none</DebugType>
-    <WarningLevel>4</WarningLevel>
-    <Optimize>false</Optimize>
-  </PropertyGroup>
-  <PropertyGroup Condition=" '$(Configuration)|$(Platform)' == 'Release|AnyCPU' ">
-    <BaseAddress>285212672</BaseAddress>
-    <ConfigurationOverrideFile>
-    </ConfigurationOverrideFile>
-    <DefineConstants>TRACE;DESKTOP;XAML</DefineConstants>
-    <DocumentationFile>..\..\BuildOutput\Release\Eto.xml</DocumentationFile>
-    <FileAlignment>4096</FileAlignment>
-    <Optimize>True</Optimize>
-    <OutputPath>..\..\BuildOutput\Release\</OutputPath>
-    <RegisterForComInterop>False</RegisterForComInterop>
-    <RemoveIntegerChecks>False</RemoveIntegerChecks>
-    <WarningLevel>4</WarningLevel>
-    <DebugType>pdbonly</DebugType>
-    <GenerateDocumentation>True</GenerateDocumentation>
-    <DebugSymbols>True</DebugSymbols>
-  </PropertyGroup>
-  <PropertyGroup Condition=" '$(Configuration)|$(Platform)' == 'Debug|AnyCPU' ">
-    <BaseAddress>285212672</BaseAddress>
-    <ConfigurationOverrideFile>
-    </ConfigurationOverrideFile>
-    <DefineConstants>TRACE;DEBUG;DESKTOP;XAML</DefineConstants>
-    <DocumentationFile>..\..\BuildOutput\Debug\Eto.xml</DocumentationFile>
-    <DebugSymbols>True</DebugSymbols>
-    <FileAlignment>4096</FileAlignment>
-    <Optimize>False</Optimize>
-    <OutputPath>..\..\BuildOutput\Debug\</OutputPath>
-    <RegisterForComInterop>False</RegisterForComInterop>
-    <RemoveIntegerChecks>False</RemoveIntegerChecks>
-    <WarningLevel>4</WarningLevel>
-    <DebugType>full</DebugType>
-    <GenerateDocumentation>True</GenerateDocumentation>
-  </PropertyGroup>
-  <ItemGroup Condition="'$(XTarget)' == 'x86' or $(XTarget) == 'AnyCPU'">
-    <Reference Include="System.Drawing" />
-  </ItemGroup>
-  <ItemGroup>
-    <Reference Include="System">
-      <Name>System</Name>
-    </Reference>
-    <Reference Include="System.Xml">
-      <Name>System.Xml</Name>
-    </Reference>
-    <Reference Include="System.Core" />
-    <Reference Include="System.Xaml" />
-  </ItemGroup>
-  <ItemGroup>
-  </ItemGroup>
-  <ItemGroup>
-    <Compile Include="AssemblyInfo.cs">
-      <SubType>Code</SubType>
-    </Compile>
-    <Compile Include="Binding\ColumnBinding.cs" />
-    <Compile Include="Cache\BrushCache.cs" />
-    <Compile Include="Cache\PenCache.cs" />
-    <Compile Include="CancelEventHandler.cs">
-      <SubType>Code</SubType>
-    </Compile>
-    <Compile Include="ContentProperty.cs" />
-    <Compile Include="Drawing\Colors.cs" />
-    <Compile Include="Cache\FontCache.cs" />
-    <Compile Include="Drawing\ImageConverter.cs" />
-    <Compile Include="Drawing\ImageInterpolation.cs" />
-    <Compile Include="Drawing\PixelOffsetMode.cs" />
-    <Compile Include="Drawing\Region.cs" />
-    <Compile Include="Drawing\Brush.cs" />
-    <Compile Include="Drawing\Constants.cs" />
-    <Compile Include="Drawing\Matrix.cs" />
-    <Compile Include="Drawing\Pen.cs" />
-    <Compile Include="Drawing\StringAlignment.cs" />
-    <Compile Include="Drawing\TextAlign.cs" />
-    <Compile Include="Drawing\TransformStack.cs" />
-    <Compile Include="Drawing\VerticalMetrics.cs" />
-    <Compile Include="EtoEnvironment.cs">
-      <SubType>Code</SubType>
-    </Compile>
-    <Compile Include="EtoException.cs">
-      <SubType>Code</SubType>
-    </Compile>
-    <Compile Include="Forms\Controls\DataObject.cs" />
-    <Compile Include="Forms\Controls\DragDrop.cs" />
-    <Compile Include="Forms\Controls\DragDropInputSource.cs" />
-    <Compile Include="Forms\Controls\Grid.cs" />
-    <Compile Include="Forms\Controls\PasswordBox.cs" />
-    <Compile Include="Forms\Controls\ProgressBar.cs" />
-    <Compile Include="Forms\Controls\TreeItem.cs" />
-    <Compile Include="Forms\Controls\TreeView.cs" />
-    <Compile Include="Forms\Controls\TreeView.desktop.cs" />
-    <Compile Include="Forms\DataStoreVirtualCollection.cs" />
-    <Compile Include="Forms\Layout\DynamicControl.cs" />
-    <Compile Include="Forms\Layout\DynamicItem.cs" />
-    <Compile Include="Forms\Layout\DynamicTable.cs" />
-    <Compile Include="Forms\Printing\PageSettings.cs" />
-    <Compile Include="Forms\Printing\PrintDocument.cs" />
-    <Compile Include="Forms\Printing\PrintSettings.cs" />
-    <Compile Include="Generator.cs">
-      <SubType>Code</SubType>
-    </Compile>
-    <Compile Include="Generators.cs" />
-    <Compile Include="In32ArrayConverter.cs" />
-    <Compile Include="InstanceWidget.cs" />
-    <Compile Include="NamespaceInfo.cs" />
-    <Compile Include="OperatingSystemPlatform.cs" />
-    <Compile Include="PropertyStore.cs" />
-    <Compile Include="Interface\IDragDropInputSource.cs" />
-    <Compile Include="Interface\IKeyboardInputSource.cs" />
-    <Compile Include="Interface\IMouseInputSource.cs" />
-    <Compile Include="Math\MathUtil.cs" />
-    <Compile Include="ResourceNotFoundException.cs" />
-    <Compile Include="Resources.cs" />
-    <Compile Include="WeakEventHandler.cs">
-      <SubType>Code</SubType>
-    </Compile>
-    <Compile Include="Widget.cs" />
-    <Compile Include="WidgetHandler.cs">
-      <SubType>Code</SubType>
-    </Compile>
-    <Compile Include="Forms\Application.cs" />
-    <Compile Include="Forms\Container.cs" />
-    <Compile Include="Forms\Dialog.cs" />
-    <Compile Include="Forms\Layout\DockLayout.cs" />
-    <Compile Include="Forms\FileDialog.cs" />
-    <Compile Include="Forms\Form.cs" />
-    <Compile Include="Forms\GenerateActionArgs.cs">
-      <SubType>Code</SubType>
-    </Compile>
-    <Compile Include="Forms\Key.cs">
-      <SubType>Code</SubType>
-    </Compile>
-    <Compile Include="Forms\Layout\Layout.cs" />
-    <Compile Include="Forms\MessageBox.cs">
-      <SubType>Code</SubType>
-    </Compile>
-    <Compile Include="Forms\OpenFileDialog.cs" />
-    <Compile Include="Forms\Layout\PixelLayout.cs" />
-    <Compile Include="Forms\SaveFileDialog.cs" />
-    <Compile Include="Forms\SelectFolderDialog.cs" />
-    <Compile Include="Forms\Layout\TableLayout.cs" />
-    <Compile Include="Forms\UITimer.cs" />
-    <Compile Include="Forms\Window.cs" />
-    <Compile Include="Forms\Window.desktop.cs" />
-    <Compile Include="Forms\Actions\ActionCollection.cs">
-      <SubType>Code</SubType>
-    </Compile>
-    <Compile Include="Forms\Actions\ActionItem.cs">
-      <SubType>Code</SubType>
-    </Compile>
-    <Compile Include="Forms\Actions\ActionItem.desktop.cs">
-      <SubType>Code</SubType>
-    </Compile>
-    <Compile Include="Forms\Actions\ActionItemCollection.cs">
-      <SubType>Code</SubType>
-    </Compile>
-    <Compile Include="Forms\Actions\ActionItemCollection.desktop.cs">
-      <SubType>Code</SubType>
-    </Compile>
-    <Compile Include="Forms\Actions\BaseAction.cs">
-      <SubType>Code</SubType>
-    </Compile>
-    <Compile Include="Forms\Actions\BaseAction.desktop.cs">
-      <SubType>Code</SubType>
-    </Compile>
-    <Compile Include="Forms\Actions\ButtonAction.cs">
-      <SubType>Code</SubType>
-    </Compile>
-    <Compile Include="Forms\Actions\ButtonAction.desktop.cs">
-      <SubType>Code</SubType>
-    </Compile>
-    <Compile Include="Forms\Actions\CheckAction.cs">
-      <SubType>Code</SubType>
-    </Compile>
-    <Compile Include="Forms\Actions\CheckAction.desktop.cs">
-      <SubType>Code</SubType>
-    </Compile>
-    <Compile Include="Forms\Actions\RadioAction.cs">
-      <SubType>Code</SubType>
-    </Compile>
-    <Compile Include="Forms\Actions\RadioAction.desktop.cs">
-      <SubType>Code</SubType>
-    </Compile>
-    <Compile Include="Forms\Controls\Button.cs" />
-    <Compile Include="Forms\Controls\CheckBox.cs" />
-    <Compile Include="Forms\Controls\ComboBox.cs" />
-    <Compile Include="Forms\Controls\Control.cs" />
-    <Compile Include="Forms\Controls\Drawable.cs" />
-    <Compile Include="Forms\Controls\GroupBox.cs" />
-    <Compile Include="Forms\Controls\ImageView.cs" />
-    <Compile Include="Forms\Controls\KeyPressEventArgs.cs">
-      <SubType>Code</SubType>
-    </Compile>
-    <Compile Include="Forms\Controls\Label.cs" />
-    <Compile Include="Forms\Controls\ListBox.cs" />
-    <Compile Include="Forms\Controls\ListControl.cs" />
-    <Compile Include="Forms\Controls\MouseEventArgs.cs">
-      <SubType>Code</SubType>
-    </Compile>
-    <Compile Include="Forms\Controls\NumericUpDown.cs" />
-    <Compile Include="Forms\Controls\Panel.cs" />
-    <Compile Include="Forms\Controls\RadioButton.cs" />
-    <Compile Include="Forms\Controls\Scrollable.cs" />
-    <Compile Include="Forms\Controls\Splitter.cs" />
-    <Compile Include="Forms\Controls\TabControl.cs" />
-    <Compile Include="Forms\Controls\TabPage.cs" />
-    <Compile Include="Forms\Controls\TextArea.cs" />
-    <Compile Include="Forms\Controls\TextBox.cs" />
-    <Compile Include="Forms\Controls\TextControl.cs" />
-    <Compile Include="Forms\Controls\TreeGridView.cs" />
-    <Compile Include="Forms\Menu\CheckMenuItem.cs" />
-    <Compile Include="Forms\Menu\ImageMenuItem.cs" />
-    <Compile Include="Forms\Menu\Menu.cs" />
-    <Compile Include="Forms\Menu\MenuActionItem.cs" />
-    <Compile Include="Forms\Menu\MenuBar.cs" />
-    <Compile Include="Forms\Menu\MenuItem.cs" />
-    <Compile Include="Forms\Menu\RadioMenuItem.cs" />
-    <Compile Include="Forms\Menu\SeparatorMenuItem.cs" />
-    <Compile Include="Forms\ToolBar\CheckToolBarButton.cs" />
-    <Compile Include="Forms\ToolBar\SeparatorToolBarItem.cs" />
-    <Compile Include="Forms\ToolBar\ToolBar.cs" />
-    <Compile Include="Forms\ToolBar\ToolBarButton.cs" />
-    <Compile Include="Forms\ToolBar\ToolBarActionItem.cs" />
-    <Compile Include="Forms\ToolBar\ToolBarItem.cs" />
-    <Compile Include="IO\DiskDirectoryInfo.cs">
-      <SubType>Code</SubType>
-    </Compile>
-    <Compile Include="IO\DiskFileInfo.cs">
-      <SubType>Code</SubType>
-    </Compile>
-    <Compile Include="IO\EtoDirectoryInfo.cs">
-      <SubType>Code</SubType>
-    </Compile>
-    <Compile Include="IO\EtoDriveInfo.cs">
-      <SubType>Code</SubType>
-    </Compile>
-    <Compile Include="IO\EtoFileInfo.cs">
-      <SubType>Code</SubType>
-    </Compile>
-    <Compile Include="IO\EtoSystemObjectInfo.cs">
-      <SubType>Code</SubType>
-    </Compile>
-    <Compile Include="IO\SystemIcons.cs" />
-    <Compile Include="IO\VirtualDirectoryInfo.cs">
-      <SubType>Code</SubType>
-    </Compile>
-    <Compile Include="IO\VirtualDirectoryType.cs">
-      <SubType>Code</SubType>
-    </Compile>
-    <Compile Include="IO\VirtualFileEntry.cs">
-      <SubType>Code</SubType>
-    </Compile>
-    <Compile Include="IO\VirtualFileInfo.cs">
-      <SubType>Code</SubType>
-    </Compile>
-    <Compile Include="Misc\Platform.cs">
-      <SubType>Code</SubType>
-    </Compile>
-    <Compile Include="Xaml\EtoXamlSchemaContext.cs" />
-    <Compile Include="Xaml\Extensions\ResourceExtension.cs" />
-    <Compile Include="Xaml\XamlReader.cs" />
-    <Compile Include="XmlExtensions.cs">
-      <SubType>Code</SubType>
-    </Compile>
-    <Compile Include="..\GlobalAssemblyInfo.cs">
-      <Link>GlobalAssemblyInfo.cs</Link>
-    </Compile>
-    <Compile Include="Forms\Controls\WebView.cs" />
-    <Compile Include="Forms\Clipboard.cs" />
-    <Compile Include="Forms\Application.desktop.cs" />
-    <Compile Include="Forms\CommonDialog.cs" />
-    <Compile Include="Forms\ColorDialog.cs" />
-    <Compile Include="Forms\Controls\DateTimePicker.cs" />
-    <Compile Include="Style.cs" />
-    <Compile Include="Forms\Menu\ContextMenu.cs" />
-    <Compile Include="Forms\Menu\SubMenu.cs" />
-    <Compile Include="Forms\Layout\DynamicLayout.cs" />
-    <Compile Include="Forms\ListItem.cs" />
-    <Compile Include="Forms\Container.desktop.cs" />
-    <Compile Include="Forms\Controls\ListBox.desktop.cs" />
-    <Compile Include="Forms\Controls\CommonControl.cs" />
-    <Compile Include="Forms\Controls\Slider.cs" />
-    <Compile Include="Forms\Cursor.cs" />
-    <Compile Include="Forms\Controls\Control.desktop.cs" />
-    <Compile Include="Drawing\Bitmap.cs" />
-    <Compile Include="Drawing\Color.cs">
-      <SubType>Code</SubType>
-    </Compile>
-    <Compile Include="Drawing\Font.cs" />
-    <Compile Include="Drawing\Graphics.cs" />
-    <Compile Include="Drawing\Icon.cs" />
-    <Compile Include="Drawing\Image.cs" />
-    <Compile Include="Drawing\IndexedBitmap.cs" />
-    <Compile Include="Drawing\Padding.cs">
-      <SubType>Code</SubType>
-    </Compile>
-    <Compile Include="Drawing\Palette.cs">
-      <SubType>Code</SubType>
-    </Compile>
-    <Compile Include="Drawing\Point.cs">
-      <SubType>Code</SubType>
-    </Compile>
-    <Compile Include="Drawing\PointF.cs">
-      <SubType>Code</SubType>
-    </Compile>
-    <Compile Include="Drawing\Rectangle.cs">
-      <SubType>Code</SubType>
-    </Compile>
-    <Compile Include="Drawing\RectangleF.cs">
-      <SubType>Code</SubType>
-    </Compile>
-    <Compile Include="Drawing\Size.cs">
-      <SubType>Code</SubType>
-    </Compile>
-    <Compile Include="Drawing\SizeF.cs">
-      <SubType>Code</SubType>
-    </Compile>
-    <Compile Include="Drawing\BitmapData.cs" />
-    <Compile Include="Drawing\XmlExtensions.cs" />
-    <Compile Include="Drawing\GraphicsPath.cs" />
-    <Compile Include="Drawing\ColorHSB.cs" />
-    <Compile Include="Drawing\ColorHSL.cs" />
-    <Compile Include="Drawing\ColorCMYK.cs" />
-    <Compile Include="Drawing\ColorConverter.cs" />
-    <Compile Include="Drawing\SizeConverter.cs" />
-    <Compile Include="Drawing\SizeFConverter.cs" />
-    <Compile Include="Drawing\RectangleConverter.cs" />
-    <Compile Include="Drawing\RectangleFConverter.cs" />
-    <Compile Include="Drawing\PointConverter.cs" />
-    <Compile Include="Drawing\PointFConverter.cs" />
-    <Compile Include="Drawing\PaddingConverter.cs" />
-    <Compile Include="Forms\Controls\GridView.cs" />
-    <Compile Include="Forms\Controls\GridItem.cs" />
-    <Compile Include="Forms\IDataStore.cs" />
-    <Compile Include="CollectionChangedHandler.cs" />
-    <Compile Include="Forms\Controls\GridColumn.cs" />
-    <Compile Include="Forms\Cells\Cell.cs" />
-    <Compile Include="Forms\Cells\ComboBoxCell.cs" />
-    <Compile Include="Forms\Cells\ImageTextCell.cs" />
-    <Compile Include="Forms\Cells\SingleValueCell.cs" />
-    <Compile Include="Forms\Controls\TreeGridItem.cs" />
-    <Compile Include="Forms\Cells\TextBoxCell.cs" />
-    <Compile Include="Forms\Cells\ImageViewCell.cs" />
-    <Compile Include="Forms\Controls\GridView.desktop.cs" />
-    <Compile Include="Forms\Controls\TreeGridView.desktop.cs" />
-    <Compile Include="Forms\Cells\CheckBoxCell.cs" />
-    <Compile Include="Forms\Controls\EnumComboBox.cs" />
-    <Compile Include="Binding\Binding.cs" />
-    <Compile Include="Binding\BindingCollection.cs" />
-    <Compile Include="Binding\BindingChangingEventArgs.cs" />
-    <Compile Include="Binding\BindingChangedEventArgs.cs" />
-    <Compile Include="Binding\IndirectBinding.cs" />
-    <Compile Include="Binding\PropertyBinding.cs" />
-    <Compile Include="Binding\DirectBinding.cs" />
-    <Compile Include="Binding\ObjectBinding.cs" />
-    <Compile Include="Binding\DualBinding.cs" />
-    <Compile Include="Binding\BindingExtensions.cs" />
-    <Compile Include="Forms\Printing\PrintDialog.cs" />
-    <Compile Include="Forms\Printing\PrintPageEventArgs.cs" />
-    <Compile Include="Widget.xaml.cs" />
-    <Compile Include="EtoMemberIdentifier.cs" />
-    <Compile Include="HandlerInvalidException.cs" />
-    <Compile Include="Forms\Range.cs" />
-    <Compile Include="Xaml\Extensions\FileExtension.cs" />
-    <Compile Include="Forms\Controls\Navigation.cs" />
-    <Compile Include="Forms\Controls\NavigationItem.cs" />
-    <Compile Include="Forms\FontDialog.cs" />
-    <Compile Include="Drawing\FontFamily.cs" />
-    <Compile Include="Drawing\FontTypeface.cs" />
-    <Compile Include="Drawing\Fonts.cs" />
-    <Compile Include="Drawing\FontFamilies.cs" />
-    <Compile Include="Forms\Cursors.cs" />
-    <Compile Include="ObjectCache.cs" />
-  </ItemGroup>
-  <Import Project="$(MSBuildBinPath)\Microsoft.CSHARP.Targets" />
-  <PropertyGroup>
-    <PreBuildEvent>
-    </PreBuildEvent>
-    <PostBuildEvent>
-    </PostBuildEvent>
-  </PropertyGroup>
-  <ItemGroup />
-  <ItemGroup />
-  <ItemGroup />
-  <ItemGroup>
-    <Content Include="..\..\LICENSE">
-      <Link>LICENSE</Link>
-      <CopyToOutputDirectory>PreserveNewest</CopyToOutputDirectory>
-    </Content>
-  </ItemGroup>
-=======
-<?xml version="1.0" encoding="utf-8"?>
-<Project DefaultTargets="Build" xmlns="http://schemas.microsoft.com/developer/msbuild/2003" ToolsVersion="4.0">
-  <PropertyGroup>
-    <ProjectType>Local</ProjectType>
-    <ProductVersion>8.0.50727</ProductVersion>
-    <SchemaVersion>2.0</SchemaVersion>
-    <ProjectGuid>{16289D2F-044C-49EF-83E9-9391AFF8FD2B}</ProjectGuid>
-    <Configuration Condition=" '$(Configuration)' == '' ">Debug</Configuration>
-    <Platform Condition=" '$(Platform)' == '' ">AnyCPU</Platform>
-    <AssemblyKeyContainerName>
-    </AssemblyKeyContainerName>
-    <AssemblyName>Eto</AssemblyName>
-    <DefaultClientScript>JScript</DefaultClientScript>
-    <DefaultHTMLPageLayout>Grid</DefaultHTMLPageLayout>
-    <DefaultTargetSchema>IE50</DefaultTargetSchema>
-    <DelaySign>false</DelaySign>
-    <OutputType>Library</OutputType>
-    <AppDesignerFolder>
-    </AppDesignerFolder>
-    <RootNamespace>Eto</RootNamespace>
-    <FileUpgradeFlags>
-    </FileUpgradeFlags>
-  </PropertyGroup>
-  <Import Condition="Exists('../../../Eto.Common.targets')" Project="../../../Eto.Common.targets" />
-  <PropertyGroup Condition=" '$(Configuration)|$(Platform)' == 'Release|AnyCPU' ">
-    <BaseAddress>285212672</BaseAddress>
-    <ConfigurationOverrideFile>
-    </ConfigurationOverrideFile>
-    <DefineConstants>TRACE;DESKTOP;XAML</DefineConstants>
-    <DocumentationFile>..\..\BuildOutput\Release\Eto.xml</DocumentationFile>
-    <FileAlignment>4096</FileAlignment>
-    <Optimize>True</Optimize>
-    <OutputPath>..\..\BuildOutput\Release\</OutputPath>
-    <RegisterForComInterop>False</RegisterForComInterop>
-    <RemoveIntegerChecks>False</RemoveIntegerChecks>
-    <WarningLevel>4</WarningLevel>
-    <DebugType>pdbonly</DebugType>
-    <GenerateDocumentation>True</GenerateDocumentation>
-    <DebugSymbols>True</DebugSymbols>
-  </PropertyGroup>
-  <PropertyGroup Condition=" '$(Configuration)|$(Platform)' == 'Debug|AnyCPU' ">
-    <BaseAddress>285212672</BaseAddress>
-    <ConfigurationOverrideFile>
-    </ConfigurationOverrideFile>
-    <DefineConstants>TRACE;DEBUG;DESKTOP;XAML</DefineConstants>
-    <DocumentationFile>..\..\BuildOutput\Debug\Eto.xml</DocumentationFile>
-    <DebugSymbols>True</DebugSymbols>
-    <FileAlignment>4096</FileAlignment>
-    <Optimize>False</Optimize>
-    <OutputPath>..\..\BuildOutput\Debug\</OutputPath>
-    <RegisterForComInterop>False</RegisterForComInterop>
-    <RemoveIntegerChecks>False</RemoveIntegerChecks>
-    <WarningLevel>4</WarningLevel>
-    <DebugType>full</DebugType>
-    <GenerateDocumentation>True</GenerateDocumentation>
-  </PropertyGroup>
-  <ItemGroup>
-    <Reference Include="System">
-      <Name>System</Name>
-    </Reference>
-    <Reference Include="System.Xml">
-      <Name>System.Xml</Name>
-    </Reference>
-    <Reference Include="System.Core" />
-    <Reference Include="System.Xaml" />
-  </ItemGroup>
-  <ItemGroup>
-  </ItemGroup>
-  <ItemGroup>
-    <Compile Include="AssemblyInfo.cs">
-      <SubType>Code</SubType>
-    </Compile>
-    <Compile Include="Binding\ColumnBinding.cs" />
-    <Compile Include="CancelEventHandler.cs">
-      <SubType>Code</SubType>
-    </Compile>
-    <Compile Include="ContentProperty.cs" />
-    <Compile Include="Drawing\Colors.cs" />
-    <Compile Include="Drawing\ImageConverter.cs" />
-    <Compile Include="Drawing\ImageInterpolation.cs" />
-    <Compile Include="Drawing\PixelOffsetMode.cs" />
-    <Compile Include="Drawing\Region.cs" />
-    <Compile Include="Drawing\Matrix.cs" />
-    <Compile Include="EtoEnvironment.cs">
-      <SubType>Code</SubType>
-    </Compile>
-    <Compile Include="EtoException.cs">
-      <SubType>Code</SubType>
-    </Compile>
-    <Compile Include="Forms\Controls\Grid.cs" />
-    <Compile Include="Forms\Controls\PasswordBox.cs" />
-    <Compile Include="Forms\Controls\ProgressBar.cs" />
-    <Compile Include="Forms\Controls\TreeItem.cs" />
-    <Compile Include="Forms\Controls\TreeView.cs" />
-    <Compile Include="Forms\Controls\TreeView.desktop.cs" />
-    <Compile Include="Forms\DataStoreVirtualCollection.cs" />
-    <Compile Include="Forms\Layout\DynamicControl.cs" />
-    <Compile Include="Forms\Layout\DynamicItem.cs" />
-    <Compile Include="Forms\Layout\DynamicTable.cs" />
-    <Compile Include="Forms\Printing\PageSettings.cs" />
-    <Compile Include="Forms\Printing\PrintDocument.cs" />
-    <Compile Include="Forms\Printing\PrintSettings.cs" />
-    <Compile Include="Generator.cs">
-      <SubType>Code</SubType>
-    </Compile>
-    <Compile Include="Generators.cs" />
-    <Compile Include="In32ArrayConverter.cs" />
-    <Compile Include="InstanceWidget.cs" />
-    <Compile Include="NamespaceInfo.cs" />
-    <Compile Include="OperatingSystemPlatform.cs" />
-    <Compile Include="PropertyStore.cs" />
-    <Compile Include="ResourceNotFoundException.cs" />
-    <Compile Include="Resources.cs" />
-    <Compile Include="WeakEventHandler.cs">
-      <SubType>Code</SubType>
-    </Compile>
-    <Compile Include="Widget.cs" />
-    <Compile Include="WidgetHandler.cs">
-      <SubType>Code</SubType>
-    </Compile>
-    <Compile Include="Forms\Application.cs" />
-    <Compile Include="Forms\Container.cs" />
-    <Compile Include="Forms\Dialog.cs" />
-    <Compile Include="Forms\Layout\DockLayout.cs" />
-    <Compile Include="Forms\FileDialog.cs" />
-    <Compile Include="Forms\Form.cs" />
-    <Compile Include="Forms\GenerateActionArgs.cs">
-      <SubType>Code</SubType>
-    </Compile>
-    <Compile Include="Forms\Key.cs">
-      <SubType>Code</SubType>
-    </Compile>
-    <Compile Include="Forms\Layout\Layout.cs" />
-    <Compile Include="Forms\MessageBox.cs">
-      <SubType>Code</SubType>
-    </Compile>
-    <Compile Include="Forms\OpenFileDialog.cs" />
-    <Compile Include="Forms\Layout\PixelLayout.cs" />
-    <Compile Include="Forms\SaveFileDialog.cs" />
-    <Compile Include="Forms\SelectFolderDialog.cs" />
-    <Compile Include="Forms\Layout\TableLayout.cs" />
-    <Compile Include="Forms\UITimer.cs" />
-    <Compile Include="Forms\Window.cs" />
-    <Compile Include="Forms\Window.desktop.cs" />
-    <Compile Include="Forms\Actions\ActionCollection.cs">
-      <SubType>Code</SubType>
-    </Compile>
-    <Compile Include="Forms\Actions\ActionItem.cs">
-      <SubType>Code</SubType>
-    </Compile>
-    <Compile Include="Forms\Actions\ActionItem.desktop.cs">
-      <SubType>Code</SubType>
-    </Compile>
-    <Compile Include="Forms\Actions\ActionItemCollection.cs">
-      <SubType>Code</SubType>
-    </Compile>
-    <Compile Include="Forms\Actions\ActionItemCollection.desktop.cs">
-      <SubType>Code</SubType>
-    </Compile>
-    <Compile Include="Forms\Actions\BaseAction.cs">
-      <SubType>Code</SubType>
-    </Compile>
-    <Compile Include="Forms\Actions\BaseAction.desktop.cs">
-      <SubType>Code</SubType>
-    </Compile>
-    <Compile Include="Forms\Actions\ButtonAction.cs">
-      <SubType>Code</SubType>
-    </Compile>
-    <Compile Include="Forms\Actions\ButtonAction.desktop.cs">
-      <SubType>Code</SubType>
-    </Compile>
-    <Compile Include="Forms\Actions\CheckAction.cs">
-      <SubType>Code</SubType>
-    </Compile>
-    <Compile Include="Forms\Actions\CheckAction.desktop.cs">
-      <SubType>Code</SubType>
-    </Compile>
-    <Compile Include="Forms\Actions\RadioAction.cs">
-      <SubType>Code</SubType>
-    </Compile>
-    <Compile Include="Forms\Actions\RadioAction.desktop.cs">
-      <SubType>Code</SubType>
-    </Compile>
-    <Compile Include="Forms\Controls\Button.cs" />
-    <Compile Include="Forms\Controls\CheckBox.cs" />
-    <Compile Include="Forms\Controls\ComboBox.cs" />
-    <Compile Include="Forms\Controls\Control.cs" />
-    <Compile Include="Forms\Controls\Drawable.cs" />
-    <Compile Include="Forms\Controls\GroupBox.cs" />
-    <Compile Include="Forms\Controls\ImageView.cs" />
-    <Compile Include="Forms\Controls\KeyPressEventArgs.cs">
-      <SubType>Code</SubType>
-    </Compile>
-    <Compile Include="Forms\Controls\Label.cs" />
-    <Compile Include="Forms\Controls\ListBox.cs" />
-    <Compile Include="Forms\Controls\ListControl.cs" />
-    <Compile Include="Forms\Controls\MouseEventArgs.cs">
-      <SubType>Code</SubType>
-    </Compile>
-    <Compile Include="Forms\Controls\NumericUpDown.cs" />
-    <Compile Include="Forms\Controls\Panel.cs" />
-    <Compile Include="Forms\Controls\RadioButton.cs" />
-    <Compile Include="Forms\Controls\Scrollable.cs" />
-    <Compile Include="Forms\Controls\Splitter.cs" />
-    <Compile Include="Forms\Controls\TabControl.cs" />
-    <Compile Include="Forms\Controls\TabPage.cs" />
-    <Compile Include="Forms\Controls\TextArea.cs" />
-    <Compile Include="Forms\Controls\TextBox.cs" />
-    <Compile Include="Forms\Controls\TextControl.cs" />
-    <Compile Include="Forms\Controls\TreeGridView.cs" />
-    <Compile Include="Forms\Menu\CheckMenuItem.cs" />
-    <Compile Include="Forms\Menu\ImageMenuItem.cs" />
-    <Compile Include="Forms\Menu\Menu.cs" />
-    <Compile Include="Forms\Menu\MenuActionItem.cs" />
-    <Compile Include="Forms\Menu\MenuBar.cs" />
-    <Compile Include="Forms\Menu\MenuItem.cs" />
-    <Compile Include="Forms\Menu\RadioMenuItem.cs" />
-    <Compile Include="Forms\Menu\SeparatorMenuItem.cs" />
-    <Compile Include="Forms\ToolBar\CheckToolBarButton.cs" />
-    <Compile Include="Forms\ToolBar\SeparatorToolBarItem.cs" />
-    <Compile Include="Forms\ToolBar\ToolBar.cs" />
-    <Compile Include="Forms\ToolBar\ToolBarButton.cs" />
-    <Compile Include="Forms\ToolBar\ToolBarActionItem.cs" />
-    <Compile Include="Forms\ToolBar\ToolBarItem.cs" />
-    <Compile Include="IO\DiskDirectoryInfo.cs">
-      <SubType>Code</SubType>
-    </Compile>
-    <Compile Include="IO\DiskFileInfo.cs">
-      <SubType>Code</SubType>
-    </Compile>
-    <Compile Include="IO\EtoDirectoryInfo.cs">
-      <SubType>Code</SubType>
-    </Compile>
-    <Compile Include="IO\EtoDriveInfo.cs">
-      <SubType>Code</SubType>
-    </Compile>
-    <Compile Include="IO\EtoFileInfo.cs">
-      <SubType>Code</SubType>
-    </Compile>
-    <Compile Include="IO\EtoSystemObjectInfo.cs">
-      <SubType>Code</SubType>
-    </Compile>
-    <Compile Include="IO\SystemIcons.cs" />
-    <Compile Include="IO\VirtualDirectoryInfo.cs">
-      <SubType>Code</SubType>
-    </Compile>
-    <Compile Include="IO\VirtualDirectoryType.cs">
-      <SubType>Code</SubType>
-    </Compile>
-    <Compile Include="IO\VirtualFileEntry.cs">
-      <SubType>Code</SubType>
-    </Compile>
-    <Compile Include="IO\VirtualFileInfo.cs">
-      <SubType>Code</SubType>
-    </Compile>
-    <Compile Include="Misc\Platform.cs">
-      <SubType>Code</SubType>
-    </Compile>
-    <Compile Include="Xaml\EtoXamlSchemaContext.cs" />
-    <Compile Include="Xaml\Extensions\ResourceExtension.cs" />
-    <Compile Include="Xaml\XamlReader.cs" />
-    <Compile Include="XmlExtensions.cs">
-      <SubType>Code</SubType>
-    </Compile>
-    <Compile Include="..\GlobalAssemblyInfo.cs">
-      <Link>GlobalAssemblyInfo.cs</Link>
-    </Compile>
-    <Compile Include="Forms\Controls\WebView.cs" />
-    <Compile Include="Forms\Clipboard.cs" />
-    <Compile Include="Forms\Application.desktop.cs" />
-    <Compile Include="Forms\CommonDialog.cs" />
-    <Compile Include="Forms\ColorDialog.cs" />
-    <Compile Include="Forms\Controls\DateTimePicker.cs" />
-    <Compile Include="Style.cs" />
-    <Compile Include="Forms\Menu\ContextMenu.cs" />
-    <Compile Include="Forms\Menu\SubMenu.cs" />
-    <Compile Include="Forms\Layout\DynamicLayout.cs" />
-    <Compile Include="Forms\ListItem.cs" />
-    <Compile Include="Forms\Container.desktop.cs" />
-    <Compile Include="Forms\Controls\ListBox.desktop.cs" />
-    <Compile Include="Forms\Controls\CommonControl.cs" />
-    <Compile Include="Forms\Controls\Slider.cs" />
-    <Compile Include="Forms\Cursor.cs" />
-    <Compile Include="Forms\Controls\Control.desktop.cs" />
-    <Compile Include="Drawing\Bitmap.cs" />
-    <Compile Include="Drawing\Color.cs">
-      <SubType>Code</SubType>
-    </Compile>
-    <Compile Include="Drawing\Font.cs" />
-    <Compile Include="Drawing\Graphics.cs" />
-    <Compile Include="Drawing\Icon.cs" />
-    <Compile Include="Drawing\Image.cs" />
-    <Compile Include="Drawing\IndexedBitmap.cs" />
-    <Compile Include="Drawing\Padding.cs">
-      <SubType>Code</SubType>
-    </Compile>
-    <Compile Include="Drawing\Palette.cs">
-      <SubType>Code</SubType>
-    </Compile>
-    <Compile Include="Drawing\Point.cs">
-      <SubType>Code</SubType>
-    </Compile>
-    <Compile Include="Drawing\PointF.cs">
-      <SubType>Code</SubType>
-    </Compile>
-    <Compile Include="Drawing\Rectangle.cs">
-      <SubType>Code</SubType>
-    </Compile>
-    <Compile Include="Drawing\RectangleF.cs">
-      <SubType>Code</SubType>
-    </Compile>
-    <Compile Include="Drawing\Size.cs">
-      <SubType>Code</SubType>
-    </Compile>
-    <Compile Include="Drawing\SizeF.cs">
-      <SubType>Code</SubType>
-    </Compile>
-    <Compile Include="Drawing\BitmapData.cs" />
-    <Compile Include="Drawing\XmlExtensions.cs" />
-    <Compile Include="Drawing\GraphicsPath.cs" />
-    <Compile Include="Drawing\ColorHSB.cs" />
-    <Compile Include="Drawing\ColorHSL.cs" />
-    <Compile Include="Drawing\ColorCMYK.cs" />
-    <Compile Include="Drawing\ColorConverter.cs" />
-    <Compile Include="Drawing\SizeConverter.cs" />
-    <Compile Include="Drawing\SizeFConverter.cs" />
-    <Compile Include="Drawing\RectangleConverter.cs" />
-    <Compile Include="Drawing\RectangleFConverter.cs" />
-    <Compile Include="Drawing\PointConverter.cs" />
-    <Compile Include="Drawing\PointFConverter.cs" />
-    <Compile Include="Drawing\PaddingConverter.cs" />
-    <Compile Include="Forms\Controls\GridView.cs" />
-    <Compile Include="Forms\Controls\GridItem.cs" />
-    <Compile Include="Forms\IDataStore.cs" />
-    <Compile Include="CollectionChangedHandler.cs" />
-    <Compile Include="Forms\Controls\GridColumn.cs" />
-    <Compile Include="Forms\Cells\Cell.cs" />
-    <Compile Include="Forms\Cells\ComboBoxCell.cs" />
-    <Compile Include="Forms\Cells\ImageTextCell.cs" />
-    <Compile Include="Forms\Cells\SingleValueCell.cs" />
-    <Compile Include="Forms\Controls\TreeGridItem.cs" />
-    <Compile Include="Forms\Cells\TextBoxCell.cs" />
-    <Compile Include="Forms\Cells\ImageViewCell.cs" />
-    <Compile Include="Forms\Controls\GridView.desktop.cs" />
-    <Compile Include="Forms\Controls\TreeGridView.desktop.cs" />
-    <Compile Include="Forms\Cells\CheckBoxCell.cs" />
-    <Compile Include="Forms\Controls\EnumComboBox.cs" />
-    <Compile Include="Binding\Binding.cs" />
-    <Compile Include="Binding\BindingCollection.cs" />
-    <Compile Include="Binding\BindingChangingEventArgs.cs" />
-    <Compile Include="Binding\BindingChangedEventArgs.cs" />
-    <Compile Include="Binding\IndirectBinding.cs" />
-    <Compile Include="Binding\PropertyBinding.cs" />
-    <Compile Include="Binding\DirectBinding.cs" />
-    <Compile Include="Binding\ObjectBinding.cs" />
-    <Compile Include="Binding\DualBinding.cs" />
-    <Compile Include="Binding\BindingExtensions.cs" />
-    <Compile Include="Forms\Printing\PrintDialog.cs" />
-    <Compile Include="Forms\Printing\PrintPageEventArgs.cs" />
-    <Compile Include="Widget.xaml.cs" />
-    <Compile Include="EtoMemberIdentifier.cs" />
-    <Compile Include="HandlerInvalidException.cs" />
-    <Compile Include="Forms\Range.cs" />
-    <Compile Include="Xaml\Extensions\FileExtension.cs" />
-    <Compile Include="Forms\Controls\Navigation.cs" />
-    <Compile Include="Forms\Controls\NavigationItem.cs" />
-    <Compile Include="Forms\FontDialog.cs" />
-    <Compile Include="Drawing\FontFamily.cs" />
-    <Compile Include="Drawing\FontTypeface.cs" />
-    <Compile Include="Drawing\Fonts.cs" />
-    <Compile Include="Drawing\FontFamilies.cs" />
-    <Compile Include="Forms\Cursors.cs" />
-    <Compile Include="ObjectCache.cs" />
-  </ItemGroup>
-  <Import Project="$(MSBuildBinPath)\Microsoft.CSHARP.Targets" />
-  <PropertyGroup>
-    <PreBuildEvent>
-    </PreBuildEvent>
-    <PostBuildEvent>
-    </PostBuildEvent>
-  </PropertyGroup>
-  <ItemGroup />
-  <ItemGroup />
-  <ItemGroup />
-  <ItemGroup>
-    <Content Include="..\..\LICENSE">
-      <Link>LICENSE</Link>
-      <CopyToOutputDirectory>PreserveNewest</CopyToOutputDirectory>
-    </Content>
-  </ItemGroup>
->>>>>>> 6b739447
+<?xml version="1.0" encoding="utf-8"?>
+<Project DefaultTargets="Build" xmlns="http://schemas.microsoft.com/developer/msbuild/2003" ToolsVersion="4.0">
+  <PropertyGroup>
+    <ProjectType>Local</ProjectType>
+    <ProductVersion>8.0.50727</ProductVersion>
+    <SchemaVersion>2.0</SchemaVersion>
+    <ProjectGuid>{16289D2F-044C-49EF-83E9-9391AFF8FD2B}</ProjectGuid>
+    <Configuration Condition=" '$(Configuration)' == '' ">Debug</Configuration>
+    <Platform Condition=" '$(Platform)' == '' ">AnyCPU</Platform>
+    <AssemblyKeyContainerName>
+    </AssemblyKeyContainerName>
+    <AssemblyName>Eto</AssemblyName>
+    <DefaultClientScript>JScript</DefaultClientScript>
+    <DefaultHTMLPageLayout>Grid</DefaultHTMLPageLayout>
+    <DefaultTargetSchema>IE50</DefaultTargetSchema>
+    <DelaySign>false</DelaySign>
+    <OutputType>Library</OutputType>
+    <AppDesignerFolder>
+    </AppDesignerFolder>
+    <RootNamespace>Eto</RootNamespace>
+    <FileUpgradeFlags>
+    </FileUpgradeFlags>
+  </PropertyGroup>
+  <PropertyGroup>
+    <OutputRoot>..\..\..</OutputRoot>
+  </PropertyGroup>
+  <Import Condition="Exists('../../../Common.targets')" Project="../../../Common.targets" />
+  <PropertyGroup>
+    <DefineConstants>$(DefineConstants);DESKTOP;XAML</DefineConstants>
+  </PropertyGroup>
+  <!--MSbuild determines the configurations by trolling all condition expressions.-->
+  <PropertyGroup Condition=" '$(Configuration)|$(Platform)' == 'Debug|iPhoneSimulator' ">
+    <OutputPath>$(OutputRoot)\bin\iPhoneSimulator\Debug</OutputPath>
+    <DebugType>none</DebugType>
+    <WarningLevel>4</WarningLevel>
+    <Optimize>false</Optimize>
+  </PropertyGroup>
+  <PropertyGroup Condition=" '$(Configuration)|$(Platform)' == 'Release|iPhoneSimulator' ">
+    <OutputPath>$(OutputRoot)\bin\iPhoneSimulator\Release</OutputPath>
+    <DebugType>none</DebugType>
+    <WarningLevel>4</WarningLevel>
+    <Optimize>false</Optimize>
+  </PropertyGroup>
+  <PropertyGroup Condition=" '$(Configuration)|$(Platform)' == 'Debug|iPhone' ">
+    <OutputPath>$(OutputRoot)\bin\iPhone\Debug</OutputPath>
+    <DebugType>none</DebugType>
+    <WarningLevel>4</WarningLevel>
+    <Optimize>false</Optimize>
+  </PropertyGroup>
+  <PropertyGroup Condition=" '$(Configuration)|$(Platform)' == 'Release|iPhone' ">
+    <OutputPath>$(OutputRoot)\bin\iPhone\Release</OutputPath>
+    <DebugType>none</DebugType>
+    <WarningLevel>4</WarningLevel>
+    <Optimize>false</Optimize>
+  </PropertyGroup>
+  <PropertyGroup Condition=" '$(Configuration)|$(Platform)' == 'Debug|Mac' ">
+    <OutputPath>$(OutputRoot)\bin\Mac\Debug</OutputPath>
+    <Optimize>false</Optimize>
+    <WarningLevel>4</WarningLevel>
+    <Optimize>false</Optimize>
+  </PropertyGroup>
+  <PropertyGroup Condition=" '$(Configuration)|$(Platform)' == 'Release|Mac' ">
+    <OutputPath>$(OutputRoot)\bin\Mac\Release</OutputPath>
+    <DebugType>none</DebugType>
+    <WarningLevel>4</WarningLevel>
+    <Optimize>false</Optimize>
+  </PropertyGroup>
+  <PropertyGroup Condition=" '$(Configuration)|$(Platform)' == 'Release|AnyCPU' ">
+    <BaseAddress>285212672</BaseAddress>
+    <ConfigurationOverrideFile>
+    </ConfigurationOverrideFile>
+    <DefineConstants>TRACE;DESKTOP;XAML</DefineConstants>
+    <DocumentationFile>..\..\BuildOutput\Release\Eto.xml</DocumentationFile>
+    <FileAlignment>4096</FileAlignment>
+    <Optimize>True</Optimize>
+    <OutputPath>..\..\BuildOutput\Release\</OutputPath>
+    <RegisterForComInterop>False</RegisterForComInterop>
+    <RemoveIntegerChecks>False</RemoveIntegerChecks>
+    <WarningLevel>4</WarningLevel>
+    <DebugType>pdbonly</DebugType>
+    <GenerateDocumentation>True</GenerateDocumentation>
+    <DebugSymbols>True</DebugSymbols>
+  </PropertyGroup>
+  <PropertyGroup Condition=" '$(Configuration)|$(Platform)' == 'Debug|AnyCPU' ">
+    <BaseAddress>285212672</BaseAddress>
+    <ConfigurationOverrideFile>
+    </ConfigurationOverrideFile>
+    <DefineConstants>TRACE;DEBUG;DESKTOP;XAML</DefineConstants>
+    <DocumentationFile>..\..\BuildOutput\Debug\Eto.xml</DocumentationFile>
+    <DebugSymbols>True</DebugSymbols>
+    <FileAlignment>4096</FileAlignment>
+    <Optimize>False</Optimize>
+    <OutputPath>..\..\BuildOutput\Debug\</OutputPath>
+    <RegisterForComInterop>False</RegisterForComInterop>
+    <RemoveIntegerChecks>False</RemoveIntegerChecks>
+    <WarningLevel>4</WarningLevel>
+    <DebugType>full</DebugType>
+    <GenerateDocumentation>True</GenerateDocumentation>
+  </PropertyGroup>
+  <ItemGroup Condition="'$(XTarget)' == 'x86' or $(XTarget) == 'AnyCPU'">
+    <Reference Include="System.Drawing" />
+  </ItemGroup>
+  <ItemGroup>
+    <Reference Include="System">
+      <Name>System</Name>
+    </Reference>
+    <Reference Include="System.Xml">
+      <Name>System.Xml</Name>
+    </Reference>
+    <Reference Include="System.Core" />
+    <Reference Include="System.Xaml" />
+  </ItemGroup>
+  <ItemGroup>
+  </ItemGroup>
+  <ItemGroup>
+    <Compile Include="AssemblyInfo.cs">
+      <SubType>Code</SubType>
+    </Compile>
+    <Compile Include="Binding\ColumnBinding.cs" />
+    <Compile Include="Cache\BrushCache.cs" />
+    <Compile Include="Cache\PenCache.cs" />
+    <Compile Include="CancelEventHandler.cs">
+      <SubType>Code</SubType>
+    </Compile>
+    <Compile Include="ContentProperty.cs" />
+    <Compile Include="Drawing\Colors.cs" />
+    <Compile Include="Cache\FontCache.cs" />
+    <Compile Include="Drawing\ImageConverter.cs" />
+    <Compile Include="Drawing\ImageInterpolation.cs" />
+    <Compile Include="Drawing\PixelOffsetMode.cs" />
+    <Compile Include="Drawing\Region.cs" />
+    <Compile Include="Drawing\Brush.cs" />
+    <Compile Include="Drawing\Constants.cs" />
+    <Compile Include="Drawing\Matrix.cs" />
+    <Compile Include="Drawing\Pen.cs" />
+    <Compile Include="Drawing\StringAlignment.cs" />
+    <Compile Include="Drawing\TextAlign.cs" />
+    <Compile Include="Drawing\TransformStack.cs" />
+    <Compile Include="Drawing\VerticalMetrics.cs" />
+    <Compile Include="EtoEnvironment.cs">
+      <SubType>Code</SubType>
+    </Compile>
+    <Compile Include="EtoException.cs">
+      <SubType>Code</SubType>
+    </Compile>
+    <Compile Include="Forms\Controls\DataObject.cs" />
+    <Compile Include="Forms\Controls\DragDrop.cs" />
+    <Compile Include="Forms\Controls\DragDropInputSource.cs" />
+    <Compile Include="Forms\Controls\Grid.cs" />
+    <Compile Include="Forms\Controls\PasswordBox.cs" />
+    <Compile Include="Forms\Controls\ProgressBar.cs" />
+    <Compile Include="Forms\Controls\TreeItem.cs" />
+    <Compile Include="Forms\Controls\TreeView.cs" />
+    <Compile Include="Forms\Controls\TreeView.desktop.cs" />
+    <Compile Include="Forms\DataStoreVirtualCollection.cs" />
+    <Compile Include="Forms\Layout\DynamicControl.cs" />
+    <Compile Include="Forms\Layout\DynamicItem.cs" />
+    <Compile Include="Forms\Layout\DynamicTable.cs" />
+    <Compile Include="Forms\Printing\PageSettings.cs" />
+    <Compile Include="Forms\Printing\PrintDocument.cs" />
+    <Compile Include="Forms\Printing\PrintSettings.cs" />
+    <Compile Include="Generator.cs">
+      <SubType>Code</SubType>
+    </Compile>
+    <Compile Include="Generators.cs" />
+    <Compile Include="In32ArrayConverter.cs" />
+    <Compile Include="InstanceWidget.cs" />
+    <Compile Include="NamespaceInfo.cs" />
+    <Compile Include="OperatingSystemPlatform.cs" />
+    <Compile Include="PropertyStore.cs" />
+    <Compile Include="Interface\IDragDropInputSource.cs" />
+    <Compile Include="Interface\IKeyboardInputSource.cs" />
+    <Compile Include="Interface\IMouseInputSource.cs" />
+    <Compile Include="Math\MathUtil.cs" />
+    <Compile Include="ResourceNotFoundException.cs" />
+    <Compile Include="Resources.cs" />
+    <Compile Include="WeakEventHandler.cs">
+      <SubType>Code</SubType>
+    </Compile>
+    <Compile Include="Widget.cs" />
+    <Compile Include="WidgetHandler.cs">
+      <SubType>Code</SubType>
+    </Compile>
+    <Compile Include="Forms\Application.cs" />
+    <Compile Include="Forms\Container.cs" />
+    <Compile Include="Forms\Dialog.cs" />
+    <Compile Include="Forms\Layout\DockLayout.cs" />
+    <Compile Include="Forms\FileDialog.cs" />
+    <Compile Include="Forms\Form.cs" />
+    <Compile Include="Forms\GenerateActionArgs.cs">
+      <SubType>Code</SubType>
+    </Compile>
+    <Compile Include="Forms\Key.cs">
+      <SubType>Code</SubType>
+    </Compile>
+    <Compile Include="Forms\Layout\Layout.cs" />
+    <Compile Include="Forms\MessageBox.cs">
+      <SubType>Code</SubType>
+    </Compile>
+    <Compile Include="Forms\OpenFileDialog.cs" />
+    <Compile Include="Forms\Layout\PixelLayout.cs" />
+    <Compile Include="Forms\SaveFileDialog.cs" />
+    <Compile Include="Forms\SelectFolderDialog.cs" />
+    <Compile Include="Forms\Layout\TableLayout.cs" />
+    <Compile Include="Forms\UITimer.cs" />
+    <Compile Include="Forms\Window.cs" />
+    <Compile Include="Forms\Window.desktop.cs" />
+    <Compile Include="Forms\Actions\ActionCollection.cs">
+      <SubType>Code</SubType>
+    </Compile>
+    <Compile Include="Forms\Actions\ActionItem.cs">
+      <SubType>Code</SubType>
+    </Compile>
+    <Compile Include="Forms\Actions\ActionItem.desktop.cs">
+      <SubType>Code</SubType>
+    </Compile>
+    <Compile Include="Forms\Actions\ActionItemCollection.cs">
+      <SubType>Code</SubType>
+    </Compile>
+    <Compile Include="Forms\Actions\ActionItemCollection.desktop.cs">
+      <SubType>Code</SubType>
+    </Compile>
+    <Compile Include="Forms\Actions\BaseAction.cs">
+      <SubType>Code</SubType>
+    </Compile>
+    <Compile Include="Forms\Actions\BaseAction.desktop.cs">
+      <SubType>Code</SubType>
+    </Compile>
+    <Compile Include="Forms\Actions\ButtonAction.cs">
+      <SubType>Code</SubType>
+    </Compile>
+    <Compile Include="Forms\Actions\ButtonAction.desktop.cs">
+      <SubType>Code</SubType>
+    </Compile>
+    <Compile Include="Forms\Actions\CheckAction.cs">
+      <SubType>Code</SubType>
+    </Compile>
+    <Compile Include="Forms\Actions\CheckAction.desktop.cs">
+      <SubType>Code</SubType>
+    </Compile>
+    <Compile Include="Forms\Actions\RadioAction.cs">
+      <SubType>Code</SubType>
+    </Compile>
+    <Compile Include="Forms\Actions\RadioAction.desktop.cs">
+      <SubType>Code</SubType>
+    </Compile>
+    <Compile Include="Forms\Controls\Button.cs" />
+    <Compile Include="Forms\Controls\CheckBox.cs" />
+    <Compile Include="Forms\Controls\ComboBox.cs" />
+    <Compile Include="Forms\Controls\Control.cs" />
+    <Compile Include="Forms\Controls\Drawable.cs" />
+    <Compile Include="Forms\Controls\GroupBox.cs" />
+    <Compile Include="Forms\Controls\ImageView.cs" />
+    <Compile Include="Forms\Controls\KeyPressEventArgs.cs">
+      <SubType>Code</SubType>
+    </Compile>
+    <Compile Include="Forms\Controls\Label.cs" />
+    <Compile Include="Forms\Controls\ListBox.cs" />
+    <Compile Include="Forms\Controls\ListControl.cs" />
+    <Compile Include="Forms\Controls\MouseEventArgs.cs">
+      <SubType>Code</SubType>
+    </Compile>
+    <Compile Include="Forms\Controls\NumericUpDown.cs" />
+    <Compile Include="Forms\Controls\Panel.cs" />
+    <Compile Include="Forms\Controls\RadioButton.cs" />
+    <Compile Include="Forms\Controls\Scrollable.cs" />
+    <Compile Include="Forms\Controls\Splitter.cs" />
+    <Compile Include="Forms\Controls\TabControl.cs" />
+    <Compile Include="Forms\Controls\TabPage.cs" />
+    <Compile Include="Forms\Controls\TextArea.cs" />
+    <Compile Include="Forms\Controls\TextBox.cs" />
+    <Compile Include="Forms\Controls\TextControl.cs" />
+    <Compile Include="Forms\Controls\TreeGridView.cs" />
+    <Compile Include="Forms\Menu\CheckMenuItem.cs" />
+    <Compile Include="Forms\Menu\ImageMenuItem.cs" />
+    <Compile Include="Forms\Menu\Menu.cs" />
+    <Compile Include="Forms\Menu\MenuActionItem.cs" />
+    <Compile Include="Forms\Menu\MenuBar.cs" />
+    <Compile Include="Forms\Menu\MenuItem.cs" />
+    <Compile Include="Forms\Menu\RadioMenuItem.cs" />
+    <Compile Include="Forms\Menu\SeparatorMenuItem.cs" />
+    <Compile Include="Forms\ToolBar\CheckToolBarButton.cs" />
+    <Compile Include="Forms\ToolBar\SeparatorToolBarItem.cs" />
+    <Compile Include="Forms\ToolBar\ToolBar.cs" />
+    <Compile Include="Forms\ToolBar\ToolBarButton.cs" />
+    <Compile Include="Forms\ToolBar\ToolBarActionItem.cs" />
+    <Compile Include="Forms\ToolBar\ToolBarItem.cs" />
+    <Compile Include="IO\DiskDirectoryInfo.cs">
+      <SubType>Code</SubType>
+    </Compile>
+    <Compile Include="IO\DiskFileInfo.cs">
+      <SubType>Code</SubType>
+    </Compile>
+    <Compile Include="IO\EtoDirectoryInfo.cs">
+      <SubType>Code</SubType>
+    </Compile>
+    <Compile Include="IO\EtoDriveInfo.cs">
+      <SubType>Code</SubType>
+    </Compile>
+    <Compile Include="IO\EtoFileInfo.cs">
+      <SubType>Code</SubType>
+    </Compile>
+    <Compile Include="IO\EtoSystemObjectInfo.cs">
+      <SubType>Code</SubType>
+    </Compile>
+    <Compile Include="IO\SystemIcons.cs" />
+    <Compile Include="IO\VirtualDirectoryInfo.cs">
+      <SubType>Code</SubType>
+    </Compile>
+    <Compile Include="IO\VirtualDirectoryType.cs">
+      <SubType>Code</SubType>
+    </Compile>
+    <Compile Include="IO\VirtualFileEntry.cs">
+      <SubType>Code</SubType>
+    </Compile>
+    <Compile Include="IO\VirtualFileInfo.cs">
+      <SubType>Code</SubType>
+    </Compile>
+    <Compile Include="Misc\Platform.cs">
+      <SubType>Code</SubType>
+    </Compile>
+    <Compile Include="Xaml\EtoXamlSchemaContext.cs" />
+    <Compile Include="Xaml\Extensions\ResourceExtension.cs" />
+    <Compile Include="Xaml\XamlReader.cs" />
+    <Compile Include="XmlExtensions.cs">
+      <SubType>Code</SubType>
+    </Compile>
+    <Compile Include="..\GlobalAssemblyInfo.cs">
+      <Link>GlobalAssemblyInfo.cs</Link>
+    </Compile>
+    <Compile Include="Forms\Controls\WebView.cs" />
+    <Compile Include="Forms\Clipboard.cs" />
+    <Compile Include="Forms\Application.desktop.cs" />
+    <Compile Include="Forms\CommonDialog.cs" />
+    <Compile Include="Forms\ColorDialog.cs" />
+    <Compile Include="Forms\Controls\DateTimePicker.cs" />
+    <Compile Include="Style.cs" />
+    <Compile Include="Forms\Menu\ContextMenu.cs" />
+    <Compile Include="Forms\Menu\SubMenu.cs" />
+    <Compile Include="Forms\Layout\DynamicLayout.cs" />
+    <Compile Include="Forms\ListItem.cs" />
+    <Compile Include="Forms\Container.desktop.cs" />
+    <Compile Include="Forms\Controls\ListBox.desktop.cs" />
+    <Compile Include="Forms\Controls\CommonControl.cs" />
+    <Compile Include="Forms\Controls\Slider.cs" />
+    <Compile Include="Forms\Cursor.cs" />
+    <Compile Include="Forms\Controls\Control.desktop.cs" />
+    <Compile Include="Drawing\Bitmap.cs" />
+    <Compile Include="Drawing\Color.cs">
+      <SubType>Code</SubType>
+    </Compile>
+    <Compile Include="Drawing\Font.cs" />
+    <Compile Include="Drawing\Graphics.cs" />
+    <Compile Include="Drawing\Icon.cs" />
+    <Compile Include="Drawing\Image.cs" />
+    <Compile Include="Drawing\IndexedBitmap.cs" />
+    <Compile Include="Drawing\Padding.cs">
+      <SubType>Code</SubType>
+    </Compile>
+    <Compile Include="Drawing\Palette.cs">
+      <SubType>Code</SubType>
+    </Compile>
+    <Compile Include="Drawing\Point.cs">
+      <SubType>Code</SubType>
+    </Compile>
+    <Compile Include="Drawing\PointF.cs">
+      <SubType>Code</SubType>
+    </Compile>
+    <Compile Include="Drawing\Rectangle.cs">
+      <SubType>Code</SubType>
+    </Compile>
+    <Compile Include="Drawing\RectangleF.cs">
+      <SubType>Code</SubType>
+    </Compile>
+    <Compile Include="Drawing\Size.cs">
+      <SubType>Code</SubType>
+    </Compile>
+    <Compile Include="Drawing\SizeF.cs">
+      <SubType>Code</SubType>
+    </Compile>
+    <Compile Include="Drawing\BitmapData.cs" />
+    <Compile Include="Drawing\XmlExtensions.cs" />
+    <Compile Include="Drawing\GraphicsPath.cs" />
+    <Compile Include="Drawing\ColorHSB.cs" />
+    <Compile Include="Drawing\ColorHSL.cs" />
+    <Compile Include="Drawing\ColorCMYK.cs" />
+    <Compile Include="Drawing\ColorConverter.cs" />
+    <Compile Include="Drawing\SizeConverter.cs" />
+    <Compile Include="Drawing\SizeFConverter.cs" />
+    <Compile Include="Drawing\RectangleConverter.cs" />
+    <Compile Include="Drawing\RectangleFConverter.cs" />
+    <Compile Include="Drawing\PointConverter.cs" />
+    <Compile Include="Drawing\PointFConverter.cs" />
+    <Compile Include="Drawing\PaddingConverter.cs" />
+    <Compile Include="Forms\Controls\GridView.cs" />
+    <Compile Include="Forms\Controls\GridItem.cs" />
+    <Compile Include="Forms\IDataStore.cs" />
+    <Compile Include="CollectionChangedHandler.cs" />
+    <Compile Include="Forms\Controls\GridColumn.cs" />
+    <Compile Include="Forms\Cells\Cell.cs" />
+    <Compile Include="Forms\Cells\ComboBoxCell.cs" />
+    <Compile Include="Forms\Cells\ImageTextCell.cs" />
+    <Compile Include="Forms\Cells\SingleValueCell.cs" />
+    <Compile Include="Forms\Controls\TreeGridItem.cs" />
+    <Compile Include="Forms\Cells\TextBoxCell.cs" />
+    <Compile Include="Forms\Cells\ImageViewCell.cs" />
+    <Compile Include="Forms\Controls\GridView.desktop.cs" />
+    <Compile Include="Forms\Controls\TreeGridView.desktop.cs" />
+    <Compile Include="Forms\Cells\CheckBoxCell.cs" />
+    <Compile Include="Forms\Controls\EnumComboBox.cs" />
+    <Compile Include="Binding\Binding.cs" />
+    <Compile Include="Binding\BindingCollection.cs" />
+    <Compile Include="Binding\BindingChangingEventArgs.cs" />
+    <Compile Include="Binding\BindingChangedEventArgs.cs" />
+    <Compile Include="Binding\IndirectBinding.cs" />
+    <Compile Include="Binding\PropertyBinding.cs" />
+    <Compile Include="Binding\DirectBinding.cs" />
+    <Compile Include="Binding\ObjectBinding.cs" />
+    <Compile Include="Binding\DualBinding.cs" />
+    <Compile Include="Binding\BindingExtensions.cs" />
+    <Compile Include="Forms\Printing\PrintDialog.cs" />
+    <Compile Include="Forms\Printing\PrintPageEventArgs.cs" />
+    <Compile Include="Widget.xaml.cs" />
+    <Compile Include="EtoMemberIdentifier.cs" />
+    <Compile Include="HandlerInvalidException.cs" />
+    <Compile Include="Forms\Range.cs" />
+    <Compile Include="Xaml\Extensions\FileExtension.cs" />
+    <Compile Include="Forms\Controls\Navigation.cs" />
+    <Compile Include="Forms\Controls\NavigationItem.cs" />
+    <Compile Include="Forms\FontDialog.cs" />
+    <Compile Include="Drawing\FontFamily.cs" />
+    <Compile Include="Drawing\FontTypeface.cs" />
+    <Compile Include="Drawing\Fonts.cs" />
+    <Compile Include="Drawing\FontFamilies.cs" />
+    <Compile Include="Forms\Cursors.cs" />
+    <Compile Include="ObjectCache.cs" />
+  </ItemGroup>
+  <Import Project="$(MSBuildBinPath)\Microsoft.CSHARP.Targets" />
+  <PropertyGroup>
+    <PreBuildEvent>
+    </PreBuildEvent>
+    <PostBuildEvent>
+    </PostBuildEvent>
+  </PropertyGroup>
+  <ItemGroup />
+  <ItemGroup />
+  <ItemGroup />
+  <ItemGroup>
+    <Content Include="..\..\LICENSE">
+      <Link>LICENSE</Link>
+      <CopyToOutputDirectory>PreserveNewest</CopyToOutputDirectory>
+    </Content>
+  </ItemGroup>
 </Project>