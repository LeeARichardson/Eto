--- conflicted
+++ resolved
@@ -21,20 +21,6 @@
     <AppDesignerFolder>Properties</AppDesignerFolder>
     <RootNamespace>EmbedWinFormsInEto</RootNamespace>
     <AssemblyName>EmbedWinFormsInEto</AssemblyName>
-<<<<<<< HEAD
-    <TargetFrameworkVersion>v4.6.1</TargetFrameworkVersion>
-    <AutoGenerateBindingRedirects>true</AutoGenerateBindingRedirects>
-  </PropertyGroup>
-  <PropertyGroup Condition=" '$(Configuration)|$(Platform)' == 'Debug|AnyCPU' ">
-    <DebugSymbols>true</DebugSymbols>
-    <DebugType>full</DebugType>
-    <Optimize>false</Optimize>
-    <OutputPath>..\..\..\artifacts\samples\Debug\net461</OutputPath>
-    <DefineConstants>DEBUG;</DefineConstants>
-    <ErrorReport>prompt</ErrorReport>
-    <WarningLevel>4</WarningLevel>
-=======
->>>>>>> eb775209
     <Externalconsole>true</Externalconsole>
     <GenerateAssemblyInfo>false</GenerateAssemblyInfo>
     <OutputPath>..\..\..\artifacts\samples\$(Configuration)\</OutputPath>
